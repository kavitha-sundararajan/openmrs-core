<%@ include file="/WEB-INF/template/include.jsp" %>

<openmrs:require privilege="Edit Concepts" otherwise="/login.htm" redirect="/admin/concepts/conceptDrug.form" />

<%@ include file="/WEB-INF/template/header.jsp" %>
<%@ include file="localHeader.jsp" %>

<openmrs:htmlInclude file="/scripts/dojo/dojo.js" />

<script type="text/javascript">
	dojo.require("dojo.widget.openmrs.ConceptSearch");
	dojo.require("dojo.widget.openmrs.OpenmrsPopup");

	<request:existsParameter name="autoJump">
		var autoJump = <request:parameter name="autoJump"/>;
	</request:existsParameter>

	dojo.addOnLoad( function() {
		
		var cSelection = dojo.widget.manager.getWidgetById("conceptSelection");
		var dfSelection = dojo.widget.manager.getWidgetById("dosageFormSelection");
		var rSelection = dojo.widget.manager.getWidgetById("routeSelection");
		
		dojo.event.topic.subscribe("conceptSearch/select", 
			function(msg) {
				cSelection.displayNode.innerHTML = "<a href='#View Concept' onclick='return gotoConcept(\"concept\")'>" + msg.objs[0].name + "</a>";
				cSelection.hiddenInputNode.value = msg.objs[0].conceptId;
			}
		);
		dojo.event.topic.subscribe("dosageFormSearch/select", 
			function(msg) {
				dfSelection.displayNode.innerHTML = "<a href='#View Concept' onclick='return gotoConcept(\"dosageForm\")'>" + msg.objs[0].name + "</a>";
				dfSelection.hiddenInputNode.value = msg.objs[0].conceptId;
			}
		);
		dojo.event.topic.subscribe("routeSearch/select", 
			function(msg) {
				rSelection.displayNode.innerHTML = "<a href='#View Concept' onclick='return gotoConcept(\"route\")'>" + msg.objs[0].name + "</a>";
				rSelection.hiddenInputNode.value = msg.objs[0].conceptId;
			}
		);
	});

	function gotoConcept(tagName, conceptId) {
		if (conceptId == null)
			conceptId = $(tagName).value;
		window.location = "${pageContext.request.contextPath}/dictionary/concept.form?conceptId=" + conceptId;
		return false;
	}

</script>

<style>
	#table { width: 100%; }
	#table th { text-align: left; }
	#table input[name=name], input#concept_selection { width: 99%; }
</style>

<h2><openmrs:message code="ConceptDrug.manage.title"/></h2>

<openmrs:extensionPoint pointId="org.openmrs.admin.concepts.conceptDrugForm.afterTitle" type="html" parameters="drugId=${drug.drugId}" />

<openmrs:globalProperty var="dosageFormConceptClasses" key="conceptDrug.dosageForm.conceptClasses" defaultValue=""/>
<openmrs:globalProperty var="routeConceptClasses" key="conceptDrug.route.conceptClasses" defaultValue=""/>

<c:if test="${drug.retired}">
<form action="" method="post">
	<div class="retiredMessage">
	<div>
	<openmrs:message code="ConceptDrug.retiredMessage"/>
<<<<<<< HEAD
	<c:out value="${drug.retiredBy.personName}" />
=======
	${drug.retiredBy.personName}
>>>>>>> 0dc65364
				<openmrs:formatDate date="${drug.dateRetired}" type="medium" />
				-
				${drug.retireReason}
				<input type="submit" value='<openmrs:message code="ConceptDrug.unretireDrug"/>' name="unretireDrug"/>
			
	</div>
	</div>
	</form>
</c:if>

<spring:hasBindErrors name="drug">
<<<<<<< HEAD
	<openmrs:message htmlEscape="false" code="fix.error"/>
=======
	<openmrs:message code="fix.error"/>
>>>>>>> 0dc65364
	<br />
</spring:hasBindErrors>

<openmrs:globalProperty var="dosageFormConceptClasses" key="conceptDrug.dosageForm.conceptClasses" defaultValue=""/>
<openmrs:globalProperty var="routeConceptClasses" key="conceptDrug.route.conceptClasses" defaultValue=""/>

<form method="post">
<fieldset>
<table cellpadding="3" cellspacing="0" id="table">
	<tr>
		<th><openmrs:message code="general.name"/></th>
		<td>
			<spring:bind path="drug.name">			
				<input type="text" name="${status.expression}" size="40"
					   value="<c:out value="${status.value}" />" />
				<c:if test="${status.errorMessage != ''}"><span class="error">${status.errorMessage}</span></c:if> 
			</spring:bind>
		</td>
	</tr>
	<tr>
<<<<<<< HEAD
		<th><openmrs:message code="ConceptDrug.concept"/><span class="required">*</span></th>
=======
		<th><openmrs:message code="ConceptDrug.concept"/></th>
>>>>>>> 0dc65364
		<td>
			<spring:bind path="drug.concept">
				<openmrs_tag:conceptField formFieldName="${status.expression}" formFieldId="concept" initialValue="${status.value}" includeClasses="Drug" />
				<c:if test="${status.errorMessage != ''}"><span class="error">${status.errorMessage}</span></c:if>				
			</spring:bind>
		</td>
	</tr>
	<tr>
		<th><openmrs:message code="ConceptDrug.combination"/></th>
		<td>
			<spring:bind path="drug.combination">	
				<input type="hidden" name="_${status.expression}" value=""/>		
				<input type="checkbox" name="${status.expression}" 
					   <c:if test="${status.value == true}">checked</c:if> />
				<c:if test="${status.errorMessage != ''}"><span class="error">${status.errorMessage}</span></c:if> 
			</spring:bind>
		</td>
	</tr>
	<tr>
		<th><openmrs:message code="ConceptDrug.dosageForm"/></th>
<<<<<<< HEAD
		<td>
			<spring:bind path="drug.dosageForm">
				<openmrs_tag:conceptField formFieldName="${status.expression}" formFieldId="dosageForm" initialValue="${status.value}" includeClasses="${dosageFormConceptClasses}" />
				<c:if test="${status.errorMessage != ''}"><span class="error">${status.errorMessage}</span></c:if>				
			</spring:bind>
		</td>
	</tr>
	<tr>
		<th><openmrs:message code="ConceptDrug.doseStrength"/></th>
		<td>
			<spring:bind path="drug.doseStrength">			
				<input type="text" name="${status.expression}" size="10" 
					   value="<c:out value="${status.value}" />" />
				<c:if test="${status.errorMessage != ''}"><span class="error">${status.errorMessage}</span></c:if> 
=======
		<td>
			<spring:bind path="drug.dosageForm">
				<openmrs_tag:conceptField formFieldName="${status.expression}" formFieldId="dosageForm" initialValue="${status.value}" includeClasses="${dosageFormConceptClasses}" />
				<c:if test="${status.errorMessage != ''}"><span class="error">${status.errorMessage}</span></c:if>				
>>>>>>> 0dc65364
			</spring:bind>
		</td>
	</tr>
	<tr>
<<<<<<< HEAD
		<th><openmrs:message code="ConceptDrug.units"/></th>
=======
		<th><openmrs:message code="ConceptDrug.strength"/></th>
>>>>>>> 0dc65364
		<td>
			<spring:bind path="drug.strength">
				<input type="text" name="${status.expression}" size="10" 
					   value="<c:out value="${status.value}" />" />
				<c:if test="${status.errorMessage != ''}"><span class="error">${status.errorMessage}</span></c:if> 
			</spring:bind>
		</td>
	</tr>
	<tr>
		<th><openmrs:message code="ConceptDrug.minimumDailyDose"/></th>
		<td>
			<spring:bind path="drug.minimumDailyDose">			
				<input type="text" name="${status.expression}" size="10" 
					   value="<c:out value="${status.value}" />" />
				<c:if test="${status.errorMessage != ''}"><span class="error">${status.errorMessage}</span></c:if> 
			</spring:bind>
		</td>
	</tr>
	<tr>
		<th><openmrs:message code="ConceptDrug.maximumDailyDose"/></th>
		<td>
			<spring:bind path="drug.maximumDailyDose">
				<input type="text" name="${status.expression}" size="10" 
					   value="<c:out value="${status.value}" />" />
				<c:if test="${status.errorMessage != ''}"><span class="error">${status.errorMessage}</span></c:if> 
			</spring:bind>
		</td>
	</tr>
	<tr>
		<th><openmrs:message code="ConceptDrug.route"/></th>
		<td>
			<spring:bind path="drug.route">
				<openmrs_tag:conceptField formFieldName="${status.expression}" formFieldId="route" initialValue="${status.value}" includeClasses="${routeConceptClasses}" />
				<c:if test="${status.errorMessage != ''}"><span class="error">${status.errorMessage}</span></c:if>				
			</spring:bind>
		</td>
	</tr>
<<<<<<< HEAD

	<tr>
		
		<th><openmrs:message code="ConceptDrug.ingredients"/></th>
		<td>
			<table cellpadding="3" cellspacing="0">
					<c:forEach var="ingredient" items="${drug.ingredients}">
						<tr><td><openmrs:format concept="${ingredient.ingredient}"/> - ${ingredient.quantity} <openmrs:format concept="${ingredient.units}"/></td></tr>        
					</c:forEach>
			</table>
		</td>
	</tr>
=======
>>>>>>> 0dc65364
	
	<c:if test="${drug.creator != null}">
		<tr>
			<th><openmrs:message code="general.createdBy" /></th>
			<td>
				<a href="#View User" onclick="return gotoUser(null, '${drug.creator.userId}')"><c:out value="${drug.creator.personName}" /></a> -
				<openmrs:formatDate date="${drug.dateCreated}" type="medium" />
			</td>
		</tr>
	</c:if>
	<c:if test="${drug.changedBy != null}">
		<tr>
			<th><openmrs:message code="general.changedBy" /></th>
			<td>
<<<<<<< HEAD
				<a href="#View User" onclick="return gotoUser(null, '${drug.changedBy.userId}')"><c:out value="${drug.changedBy.personName}" /></a>
=======
				<a href="#View User" onclick="return gotoUser(null, '${drug.changedBy.userId}')">${drug.changedBy.personName}</a> 
>>>>>>> 0dc65364
				<openmrs:formatDate date="${drug.dateChanged}" type="medium" />
			</td>
		</tr>
	</c:if>
<<<<<<< HEAD
	 <tr>
        <c:if test="${drug.drugId != null}">
          <th><font color="#D0D0D0"><sub><openmrs:message code="general.uuid"/></sub></font></th>
          <td colspan="${fn:length(locales)}"><font color="#D0D0D0"><sub>${drug.uuid}</sub></font></td>
        </c:if>
   </tr>
=======
>>>>>>> 0dc65364
</table>

<openmrs:extensionPoint pointId="org.openmrs.admin.concepts.conceptDrugForm.inForm" type="html" parameters="drugId=${drug.drugId}" />

<br />
<input type="hidden" name="phrase" value='<request:parameter name="phrase" />'/>
<input type="submit" value='<openmrs:message code="ConceptDrug.save"/>'>
&nbsp;
<input type="button" value='<openmrs:message code="general.cancel"/>' onclick="history.go(-1); return; document.location='index.htm?autoJump=false&phrase=<request:parameter name="phrase"/>'">
</fieldset>
</form>
<br/>
<br/>
<c:if test="${not drug.retired && not empty drug.drugId}">
	<form action="" method="post">
		<fieldset>
			<h4><openmrs:message code="ConceptDrug.retireDrug"/></h4>
			
			<b><openmrs:message code="general.reason"/></b>
			<input type="text" value="" size="40" name="retireReason" />
			<spring:hasBindErrors name="drug">
				<c:forEach items="${errors.allErrors}" var="error">
					<c:if test="${error.code == 'retireReason'}"><span class="error"><openmrs:message code="${error.defaultMessage}" text="${error.defaultMessage}"/></span></c:if>
				</c:forEach>
			</spring:hasBindErrors>
			<br/>
			<input type="submit" value='<openmrs:message code="ConceptDrug.retireDrug"/>' name="retireDrug"/>
		</fieldset>
	</form>
</c:if>

<openmrs:extensionPoint pointId="org.openmrs.admin.concepts.conceptDrugForm.footer" type="html" parameters="drugId=${drug.drugId}" />

<%@ include file="/WEB-INF/template/footer.jsp" %><|MERGE_RESOLUTION|>--- conflicted
+++ resolved
@@ -1,284 +1,241 @@
-<%@ include file="/WEB-INF/template/include.jsp" %>
-
-<openmrs:require privilege="Edit Concepts" otherwise="/login.htm" redirect="/admin/concepts/conceptDrug.form" />
-
-<%@ include file="/WEB-INF/template/header.jsp" %>
-<%@ include file="localHeader.jsp" %>
-
-<openmrs:htmlInclude file="/scripts/dojo/dojo.js" />
-
-<script type="text/javascript">
-	dojo.require("dojo.widget.openmrs.ConceptSearch");
-	dojo.require("dojo.widget.openmrs.OpenmrsPopup");
-
-	<request:existsParameter name="autoJump">
-		var autoJump = <request:parameter name="autoJump"/>;
-	</request:existsParameter>
-
-	dojo.addOnLoad( function() {
-		
-		var cSelection = dojo.widget.manager.getWidgetById("conceptSelection");
-		var dfSelection = dojo.widget.manager.getWidgetById("dosageFormSelection");
-		var rSelection = dojo.widget.manager.getWidgetById("routeSelection");
-		
-		dojo.event.topic.subscribe("conceptSearch/select", 
-			function(msg) {
-				cSelection.displayNode.innerHTML = "<a href='#View Concept' onclick='return gotoConcept(\"concept\")'>" + msg.objs[0].name + "</a>";
-				cSelection.hiddenInputNode.value = msg.objs[0].conceptId;
-			}
-		);
-		dojo.event.topic.subscribe("dosageFormSearch/select", 
-			function(msg) {
-				dfSelection.displayNode.innerHTML = "<a href='#View Concept' onclick='return gotoConcept(\"dosageForm\")'>" + msg.objs[0].name + "</a>";
-				dfSelection.hiddenInputNode.value = msg.objs[0].conceptId;
-			}
-		);
-		dojo.event.topic.subscribe("routeSearch/select", 
-			function(msg) {
-				rSelection.displayNode.innerHTML = "<a href='#View Concept' onclick='return gotoConcept(\"route\")'>" + msg.objs[0].name + "</a>";
-				rSelection.hiddenInputNode.value = msg.objs[0].conceptId;
-			}
-		);
-	});
-
-	function gotoConcept(tagName, conceptId) {
-		if (conceptId == null)
-			conceptId = $(tagName).value;
-		window.location = "${pageContext.request.contextPath}/dictionary/concept.form?conceptId=" + conceptId;
-		return false;
-	}
-
-</script>
-
-<style>
-	#table { width: 100%; }
-	#table th { text-align: left; }
-	#table input[name=name], input#concept_selection { width: 99%; }
-</style>
-
-<h2><openmrs:message code="ConceptDrug.manage.title"/></h2>
-
-<openmrs:extensionPoint pointId="org.openmrs.admin.concepts.conceptDrugForm.afterTitle" type="html" parameters="drugId=${drug.drugId}" />
-
-<openmrs:globalProperty var="dosageFormConceptClasses" key="conceptDrug.dosageForm.conceptClasses" defaultValue=""/>
-<openmrs:globalProperty var="routeConceptClasses" key="conceptDrug.route.conceptClasses" defaultValue=""/>
-
-<c:if test="${drug.retired}">
-<form action="" method="post">
-	<div class="retiredMessage">
-	<div>
-	<openmrs:message code="ConceptDrug.retiredMessage"/>
-<<<<<<< HEAD
-	<c:out value="${drug.retiredBy.personName}" />
-=======
-	${drug.retiredBy.personName}
->>>>>>> 0dc65364
-				<openmrs:formatDate date="${drug.dateRetired}" type="medium" />
-				-
-				${drug.retireReason}
-				<input type="submit" value='<openmrs:message code="ConceptDrug.unretireDrug"/>' name="unretireDrug"/>
-			
-	</div>
-	</div>
-	</form>
-</c:if>
-
-<spring:hasBindErrors name="drug">
-<<<<<<< HEAD
-	<openmrs:message htmlEscape="false" code="fix.error"/>
-=======
-	<openmrs:message code="fix.error"/>
->>>>>>> 0dc65364
-	<br />
-</spring:hasBindErrors>
-
-<openmrs:globalProperty var="dosageFormConceptClasses" key="conceptDrug.dosageForm.conceptClasses" defaultValue=""/>
-<openmrs:globalProperty var="routeConceptClasses" key="conceptDrug.route.conceptClasses" defaultValue=""/>
-
-<form method="post">
-<fieldset>
-<table cellpadding="3" cellspacing="0" id="table">
-	<tr>
-		<th><openmrs:message code="general.name"/></th>
-		<td>
-			<spring:bind path="drug.name">			
-				<input type="text" name="${status.expression}" size="40"
-					   value="<c:out value="${status.value}" />" />
-				<c:if test="${status.errorMessage != ''}"><span class="error">${status.errorMessage}</span></c:if> 
-			</spring:bind>
-		</td>
-	</tr>
-	<tr>
-<<<<<<< HEAD
-		<th><openmrs:message code="ConceptDrug.concept"/><span class="required">*</span></th>
-=======
-		<th><openmrs:message code="ConceptDrug.concept"/></th>
->>>>>>> 0dc65364
-		<td>
-			<spring:bind path="drug.concept">
-				<openmrs_tag:conceptField formFieldName="${status.expression}" formFieldId="concept" initialValue="${status.value}" includeClasses="Drug" />
-				<c:if test="${status.errorMessage != ''}"><span class="error">${status.errorMessage}</span></c:if>				
-			</spring:bind>
-		</td>
-	</tr>
-	<tr>
-		<th><openmrs:message code="ConceptDrug.combination"/></th>
-		<td>
-			<spring:bind path="drug.combination">	
-				<input type="hidden" name="_${status.expression}" value=""/>		
-				<input type="checkbox" name="${status.expression}" 
-					   <c:if test="${status.value == true}">checked</c:if> />
-				<c:if test="${status.errorMessage != ''}"><span class="error">${status.errorMessage}</span></c:if> 
-			</spring:bind>
-		</td>
-	</tr>
-	<tr>
-		<th><openmrs:message code="ConceptDrug.dosageForm"/></th>
-<<<<<<< HEAD
-		<td>
-			<spring:bind path="drug.dosageForm">
-				<openmrs_tag:conceptField formFieldName="${status.expression}" formFieldId="dosageForm" initialValue="${status.value}" includeClasses="${dosageFormConceptClasses}" />
-				<c:if test="${status.errorMessage != ''}"><span class="error">${status.errorMessage}</span></c:if>				
-			</spring:bind>
-		</td>
-	</tr>
-	<tr>
-		<th><openmrs:message code="ConceptDrug.doseStrength"/></th>
-		<td>
-			<spring:bind path="drug.doseStrength">			
-				<input type="text" name="${status.expression}" size="10" 
-					   value="<c:out value="${status.value}" />" />
-				<c:if test="${status.errorMessage != ''}"><span class="error">${status.errorMessage}</span></c:if> 
-=======
-		<td>
-			<spring:bind path="drug.dosageForm">
-				<openmrs_tag:conceptField formFieldName="${status.expression}" formFieldId="dosageForm" initialValue="${status.value}" includeClasses="${dosageFormConceptClasses}" />
-				<c:if test="${status.errorMessage != ''}"><span class="error">${status.errorMessage}</span></c:if>				
->>>>>>> 0dc65364
-			</spring:bind>
-		</td>
-	</tr>
-	<tr>
-<<<<<<< HEAD
-		<th><openmrs:message code="ConceptDrug.units"/></th>
-=======
-		<th><openmrs:message code="ConceptDrug.strength"/></th>
->>>>>>> 0dc65364
-		<td>
-			<spring:bind path="drug.strength">
-				<input type="text" name="${status.expression}" size="10" 
-					   value="<c:out value="${status.value}" />" />
-				<c:if test="${status.errorMessage != ''}"><span class="error">${status.errorMessage}</span></c:if> 
-			</spring:bind>
-		</td>
-	</tr>
-	<tr>
-		<th><openmrs:message code="ConceptDrug.minimumDailyDose"/></th>
-		<td>
-			<spring:bind path="drug.minimumDailyDose">			
-				<input type="text" name="${status.expression}" size="10" 
-					   value="<c:out value="${status.value}" />" />
-				<c:if test="${status.errorMessage != ''}"><span class="error">${status.errorMessage}</span></c:if> 
-			</spring:bind>
-		</td>
-	</tr>
-	<tr>
-		<th><openmrs:message code="ConceptDrug.maximumDailyDose"/></th>
-		<td>
-			<spring:bind path="drug.maximumDailyDose">
-				<input type="text" name="${status.expression}" size="10" 
-					   value="<c:out value="${status.value}" />" />
-				<c:if test="${status.errorMessage != ''}"><span class="error">${status.errorMessage}</span></c:if> 
-			</spring:bind>
-		</td>
-	</tr>
-	<tr>
-		<th><openmrs:message code="ConceptDrug.route"/></th>
-		<td>
-			<spring:bind path="drug.route">
-				<openmrs_tag:conceptField formFieldName="${status.expression}" formFieldId="route" initialValue="${status.value}" includeClasses="${routeConceptClasses}" />
-				<c:if test="${status.errorMessage != ''}"><span class="error">${status.errorMessage}</span></c:if>				
-			</spring:bind>
-		</td>
-	</tr>
-<<<<<<< HEAD
-
-	<tr>
-		
-		<th><openmrs:message code="ConceptDrug.ingredients"/></th>
-		<td>
-			<table cellpadding="3" cellspacing="0">
-					<c:forEach var="ingredient" items="${drug.ingredients}">
-						<tr><td><openmrs:format concept="${ingredient.ingredient}"/> - ${ingredient.quantity} <openmrs:format concept="${ingredient.units}"/></td></tr>        
-					</c:forEach>
-			</table>
-		</td>
-	</tr>
-=======
->>>>>>> 0dc65364
-	
-	<c:if test="${drug.creator != null}">
-		<tr>
-			<th><openmrs:message code="general.createdBy" /></th>
-			<td>
-				<a href="#View User" onclick="return gotoUser(null, '${drug.creator.userId}')"><c:out value="${drug.creator.personName}" /></a> -
-				<openmrs:formatDate date="${drug.dateCreated}" type="medium" />
-			</td>
-		</tr>
-	</c:if>
-	<c:if test="${drug.changedBy != null}">
-		<tr>
-			<th><openmrs:message code="general.changedBy" /></th>
-			<td>
-<<<<<<< HEAD
-				<a href="#View User" onclick="return gotoUser(null, '${drug.changedBy.userId}')"><c:out value="${drug.changedBy.personName}" /></a>
-=======
-				<a href="#View User" onclick="return gotoUser(null, '${drug.changedBy.userId}')">${drug.changedBy.personName}</a> 
->>>>>>> 0dc65364
-				<openmrs:formatDate date="${drug.dateChanged}" type="medium" />
-			</td>
-		</tr>
-	</c:if>
-<<<<<<< HEAD
-	 <tr>
-        <c:if test="${drug.drugId != null}">
-          <th><font color="#D0D0D0"><sub><openmrs:message code="general.uuid"/></sub></font></th>
-          <td colspan="${fn:length(locales)}"><font color="#D0D0D0"><sub>${drug.uuid}</sub></font></td>
-        </c:if>
-   </tr>
-=======
->>>>>>> 0dc65364
-</table>
-
-<openmrs:extensionPoint pointId="org.openmrs.admin.concepts.conceptDrugForm.inForm" type="html" parameters="drugId=${drug.drugId}" />
-
-<br />
-<input type="hidden" name="phrase" value='<request:parameter name="phrase" />'/>
-<input type="submit" value='<openmrs:message code="ConceptDrug.save"/>'>
-&nbsp;
-<input type="button" value='<openmrs:message code="general.cancel"/>' onclick="history.go(-1); return; document.location='index.htm?autoJump=false&phrase=<request:parameter name="phrase"/>'">
-</fieldset>
-</form>
-<br/>
-<br/>
-<c:if test="${not drug.retired && not empty drug.drugId}">
-	<form action="" method="post">
-		<fieldset>
-			<h4><openmrs:message code="ConceptDrug.retireDrug"/></h4>
-			
-			<b><openmrs:message code="general.reason"/></b>
-			<input type="text" value="" size="40" name="retireReason" />
-			<spring:hasBindErrors name="drug">
-				<c:forEach items="${errors.allErrors}" var="error">
-					<c:if test="${error.code == 'retireReason'}"><span class="error"><openmrs:message code="${error.defaultMessage}" text="${error.defaultMessage}"/></span></c:if>
-				</c:forEach>
-			</spring:hasBindErrors>
-			<br/>
-			<input type="submit" value='<openmrs:message code="ConceptDrug.retireDrug"/>' name="retireDrug"/>
-		</fieldset>
-	</form>
-</c:if>
-
-<openmrs:extensionPoint pointId="org.openmrs.admin.concepts.conceptDrugForm.footer" type="html" parameters="drugId=${drug.drugId}" />
-
+<%@ include file="/WEB-INF/template/include.jsp" %>
+
+<openmrs:require privilege="Edit Concepts" otherwise="/login.htm" redirect="/admin/concepts/conceptDrug.form" />
+
+<%@ include file="/WEB-INF/template/header.jsp" %>
+<%@ include file="localHeader.jsp" %>
+
+<openmrs:htmlInclude file="/scripts/dojo/dojo.js" />
+
+<script type="text/javascript">
+	dojo.require("dojo.widget.openmrs.ConceptSearch");
+	dojo.require("dojo.widget.openmrs.OpenmrsPopup");
+
+	<request:existsParameter name="autoJump">
+		var autoJump = <request:parameter name="autoJump"/>;
+	</request:existsParameter>
+
+	dojo.addOnLoad( function() {
+		
+		var cSelection = dojo.widget.manager.getWidgetById("conceptSelection");
+		var dfSelection = dojo.widget.manager.getWidgetById("dosageFormSelection");
+		var rSelection = dojo.widget.manager.getWidgetById("routeSelection");
+		
+		dojo.event.topic.subscribe("conceptSearch/select", 
+			function(msg) {
+				cSelection.displayNode.innerHTML = "<a href='#View Concept' onclick='return gotoConcept(\"concept\")'>" + msg.objs[0].name + "</a>";
+				cSelection.hiddenInputNode.value = msg.objs[0].conceptId;
+			}
+		);
+		dojo.event.topic.subscribe("dosageFormSearch/select", 
+			function(msg) {
+				dfSelection.displayNode.innerHTML = "<a href='#View Concept' onclick='return gotoConcept(\"dosageForm\")'>" + msg.objs[0].name + "</a>";
+				dfSelection.hiddenInputNode.value = msg.objs[0].conceptId;
+			}
+		);
+		dojo.event.topic.subscribe("routeSearch/select", 
+			function(msg) {
+				rSelection.displayNode.innerHTML = "<a href='#View Concept' onclick='return gotoConcept(\"route\")'>" + msg.objs[0].name + "</a>";
+				rSelection.hiddenInputNode.value = msg.objs[0].conceptId;
+			}
+		);
+	});
+
+	function gotoConcept(tagName, conceptId) {
+		if (conceptId == null)
+			conceptId = $(tagName).value;
+		window.location = "${pageContext.request.contextPath}/dictionary/concept.form?conceptId=" + conceptId;
+		return false;
+	}
+
+</script>
+
+<style>
+	#table { width: 100%; }
+	#table th { text-align: left; }
+	#table input[name=name], input#concept_selection { width: 99%; }
+</style>
+
+<h2><openmrs:message code="ConceptDrug.manage.title"/></h2>
+
+<openmrs:extensionPoint pointId="org.openmrs.admin.concepts.conceptDrugForm.afterTitle" type="html" parameters="drugId=${drug.drugId}" />
+
+<openmrs:globalProperty var="dosageFormConceptClasses" key="conceptDrug.dosageForm.conceptClasses" defaultValue=""/>
+<openmrs:globalProperty var="routeConceptClasses" key="conceptDrug.route.conceptClasses" defaultValue=""/>
+
+<c:if test="${drug.retired}">
+<form action="" method="post">
+	<div class="retiredMessage">
+	<div>
+	<openmrs:message code="ConceptDrug.retiredMessage"/>
+	<c:out value="${drug.retiredBy.personName}" />
+				<openmrs:formatDate date="${drug.dateRetired}" type="medium" />
+				-
+				${drug.retireReason}
+				<input type="submit" value='<openmrs:message code="ConceptDrug.unretireDrug"/>' name="unretireDrug"/>
+			
+	</div>
+	</div>
+	</form>
+</c:if>
+
+<spring:hasBindErrors name="drug">
+	<openmrs:message htmlEscape="false" code="fix.error"/>
+	<br />
+</spring:hasBindErrors>
+
+<openmrs:globalProperty var="dosageFormConceptClasses" key="conceptDrug.dosageForm.conceptClasses" defaultValue=""/>
+<openmrs:globalProperty var="routeConceptClasses" key="conceptDrug.route.conceptClasses" defaultValue=""/>
+
+<form method="post">
+<fieldset>
+<table cellpadding="3" cellspacing="0" id="table">
+	<tr>
+		<th><openmrs:message code="general.name"/></th>
+		<td>
+			<spring:bind path="drug.name">			
+				<input type="text" name="${status.expression}" size="40"
+					   value="<c:out value="${status.value}" />" />
+				<c:if test="${status.errorMessage != ''}"><span class="error">${status.errorMessage}</span></c:if> 
+			</spring:bind>
+		</td>
+	</tr>
+	<tr>
+		<th><openmrs:message code="ConceptDrug.concept"/><span class="required">*</span></th>
+		<td>
+			<spring:bind path="drug.concept">
+				<openmrs_tag:conceptField formFieldName="${status.expression}" formFieldId="concept" initialValue="${status.value}" includeClasses="Drug" />
+				<c:if test="${status.errorMessage != ''}"><span class="error">${status.errorMessage}</span></c:if>				
+			</spring:bind>
+		</td>
+	</tr>
+	<tr>
+		<th><openmrs:message code="ConceptDrug.combination"/></th>
+		<td>
+			<spring:bind path="drug.combination">	
+				<input type="hidden" name="_${status.expression}" value=""/>		
+				<input type="checkbox" name="${status.expression}" 
+					   <c:if test="${status.value == true}">checked</c:if> />
+				<c:if test="${status.errorMessage != ''}"><span class="error">${status.errorMessage}</span></c:if> 
+			</spring:bind>
+		</td>
+	</tr>
+	<tr>
+		<th><openmrs:message code="ConceptDrug.dosageForm"/></th>
+		<td>
+			<spring:bind path="drug.dosageForm">
+				<openmrs_tag:conceptField formFieldName="${status.expression}" formFieldId="dosageForm" initialValue="${status.value}" includeClasses="${dosageFormConceptClasses}" />
+				<c:if test="${status.errorMessage != ''}"><span class="error">${status.errorMessage}</span></c:if>				
+			</spring:bind>
+		</td>
+	</tr>
+	<tr>
+		<th><openmrs:message code="ConceptDrug.strength"/></th>
+		<td>
+			<spring:bind path="drug.strength">
+				<input type="text" name="${status.expression}" size="10" 
+					   value="<c:out value="${status.value}" />" />
+				<c:if test="${status.errorMessage != ''}"><span class="error">${status.errorMessage}</span></c:if> 
+			</spring:bind>
+		</td>
+	</tr>
+	<tr>
+		<th><openmrs:message code="ConceptDrug.minimumDailyDose"/></th>
+		<td>
+			<spring:bind path="drug.minimumDailyDose">			
+				<input type="text" name="${status.expression}" size="10" 
+					   value="<c:out value="${status.value}" />" />
+				<c:if test="${status.errorMessage != ''}"><span class="error">${status.errorMessage}</span></c:if> 
+			</spring:bind>
+		</td>
+	</tr>
+	<tr>
+		<th><openmrs:message code="ConceptDrug.maximumDailyDose"/></th>
+		<td>
+			<spring:bind path="drug.maximumDailyDose">
+				<input type="text" name="${status.expression}" size="10" 
+					   value="<c:out value="${status.value}" />" />
+				<c:if test="${status.errorMessage != ''}"><span class="error">${status.errorMessage}</span></c:if> 
+			</spring:bind>
+		</td>
+	</tr>
+	<tr>
+		<th><openmrs:message code="ConceptDrug.route"/></th>
+		<td>
+			<spring:bind path="drug.route">
+				<openmrs_tag:conceptField formFieldName="${status.expression}" formFieldId="route" initialValue="${status.value}" includeClasses="${routeConceptClasses}" />
+				<c:if test="${status.errorMessage != ''}"><span class="error">${status.errorMessage}</span></c:if>				
+			</spring:bind>
+		</td>
+	</tr>
+
+	<tr>
+		
+		<th><openmrs:message code="ConceptDrug.ingredients"/></th>
+		<td>
+			<table cellpadding="3" cellspacing="0">
+					<c:forEach var="ingredient" items="${drug.ingredients}">
+						<tr><td><openmrs:format concept="${ingredient.ingredient}"/> - ${ingredient.quantity} <openmrs:format concept="${ingredient.units}"/></td></tr>        
+					</c:forEach>
+			</table>
+		</td>
+	</tr>
+
+	<c:if test="${drug.creator != null}">
+		<tr>
+			<th><openmrs:message code="general.createdBy" /></th>
+			<td>
+				<a href="#View User" onclick="return gotoUser(null, '${drug.creator.userId}')"><c:out value="${drug.creator.personName}" /></a> -
+				<openmrs:formatDate date="${drug.dateCreated}" type="medium" />
+			</td>
+		</tr>
+	</c:if>
+	<c:if test="${drug.changedBy != null}">
+		<tr>
+			<th><openmrs:message code="general.changedBy" /></th>
+			<td>
+				<a href="#View User" onclick="return gotoUser(null, '${drug.changedBy.userId}')"><c:out value="${drug.changedBy.personName}" /></a>
+				<openmrs:formatDate date="${drug.dateChanged}" type="medium" />
+			</td>
+		</tr>
+	</c:if>
+	 <tr>
+        <c:if test="${drug.drugId != null}">
+          <th><font color="#D0D0D0"><sub><openmrs:message code="general.uuid"/></sub></font></th>
+          <td colspan="${fn:length(locales)}"><font color="#D0D0D0"><sub>${drug.uuid}</sub></font></td>
+        </c:if>
+   </tr>
+</table>
+
+<openmrs:extensionPoint pointId="org.openmrs.admin.concepts.conceptDrugForm.inForm" type="html" parameters="drugId=${drug.drugId}" />
+
+<br />
+<input type="hidden" name="phrase" value='<request:parameter name="phrase" />'/>
+<input type="submit" value='<openmrs:message code="ConceptDrug.save"/>'>
+&nbsp;
+<input type="button" value='<openmrs:message code="general.cancel"/>' onclick="history.go(-1); return; document.location='index.htm?autoJump=false&phrase=<request:parameter name="phrase"/>'">
+</fieldset>
+</form>
+<br/>
+<br/>
+<c:if test="${not drug.retired && not empty drug.drugId}">
+	<form action="" method="post">
+		<fieldset>
+			<h4><openmrs:message code="ConceptDrug.retireDrug"/></h4>
+			
+			<b><openmrs:message code="general.reason"/></b>
+			<input type="text" value="" size="40" name="retireReason" />
+			<spring:hasBindErrors name="drug">
+				<c:forEach items="${errors.allErrors}" var="error">
+					<c:if test="${error.code == 'retireReason'}"><span class="error"><openmrs:message code="${error.defaultMessage}" text="${error.defaultMessage}"/></span></c:if>
+				</c:forEach>
+			</spring:hasBindErrors>
+			<br/>
+			<input type="submit" value='<openmrs:message code="ConceptDrug.retireDrug"/>' name="retireDrug"/>
+		</fieldset>
+	</form>
+</c:if>
+
+<openmrs:extensionPoint pointId="org.openmrs.admin.concepts.conceptDrugForm.footer" type="html" parameters="drugId=${drug.drugId}" />
+
 <%@ include file="/WEB-INF/template/footer.jsp" %>