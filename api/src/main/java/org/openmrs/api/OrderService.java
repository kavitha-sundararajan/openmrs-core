--- conflicted
+++ resolved
@@ -1,939 +1,705 @@
-/**
- * The contents of this file are subject to the OpenMRS Public License
- * Version 1.0 (the "License"); you may not use this file except in
- * compliance with the License. You may obtain a copy of the License at
- * http://license.openmrs.org
- *
- * Software distributed under the License is distributed on an "AS IS"
- * basis, WITHOUT WARRANTY OF ANY KIND, either express or implied. See the
- * License for the specific language governing rights and limitations
- * under the License.
- *
- * Copyright (C) OpenMRS, LLC.  All Rights Reserved.
- */
-package org.openmrs.api;
-
-import java.util.Date;
-import java.util.List;
-import java.util.Locale;
-
-import org.openmrs.CareSetting;
-import org.openmrs.Concept;
-import org.openmrs.ConceptClass;
-import org.openmrs.Encounter;
-import org.openmrs.Order;
-import org.openmrs.OrderFrequency;
-import org.openmrs.OrderType;
-import org.openmrs.Patient;
-import org.openmrs.Provider;
-import org.openmrs.annotation.Authorized;
-import org.openmrs.api.db.OrderDAO;
-import org.openmrs.util.OpenmrsConstants;
-import org.openmrs.util.PrivilegeConstants;
-
-/**
-<<<<<<< HEAD
- * Contains methods pertaining to creating/deleting/voiding Orders and DrugOrders Use:<br/>
- * 
- * @deprecated Will be removed in version 1.10
- * 
- *             <pre>
- *   Order order = new Order();
- *   order.set___(___);
- *   ...etc
- *   Context.getOrderService().saveOrder(order);
- * </pre>
- */
-@Transactional
-@Deprecated
-public interface OrderService extends OpenmrsService {
-	
-	/**
-	 * @deprecated use {@link ORDER_STATUS#CURRENT}
-	 */
-	public static final int SHOW_CURRENT = 1;
-	
-	/**
-	 * @deprecated use {@link ORDER_STATUS#ANY}
-	 */
-	public static final int SHOW_ALL = 2;
-	
-	/**
-	 * @deprecated use {@link ORDER_STATUS#COMPLETE}
-	 */
-	public static final int SHOW_COMPLETE = 3;
-	
-	/**
-	 * @deprecated use {@link ORDER_STATUS#NOTVOIDED}
-	 */
-	public static final int SHOW_NOTVOIDED = 4;
-	
-	/**
-	 * @deprecated use {@link ORDER_STATUS#CURRENT_AND_FUTURE}
-	 */
-	public static final int SHOW_CURRENT_AND_FUTURE = 5;
-	
-	/**
-	 * The type of status to match on an order. Used in getOrder* methods
-	 * 
-	 * @deprecated Will be removed in version 1.10
-	 */
-	@Deprecated
-	public static enum ORDER_STATUS {
-		/**
-		 * The patient is considered to be currently on this order
-		 */
-		CURRENT,
-
-		/**
-		 * All orders match on this status
-		 */
-		ANY,
-
-		/**
-		 * Only orders that the patient has completed
-		 */
-		COMPLETE,
-
-		/**
-		 * All orders that have not been voided/deleted
-		 */
-		NOTVOIDED,
-
-		/**
-		 * The patient is considered to be currently and or future on this order
-		 */
-		CURRENT_AND_FUTURE
-	}
-	
-	/**
-=======
- * Contains methods pertaining to creating/deleting/voiding Orders
- */
-public interface OrderService extends OpenmrsService {
-	
-	/**
->>>>>>> 0dc65364
-	 * Setter for the Order data access object. The dao is used for saving and getting orders
-	 * to/from the database
-	 * 
-	 * @param dao The data access object to use
-	 */
-	public void setOrderDAO(OrderDAO dao);
-	
-	/**
-	 * Save or update the given <code>order</code> in the database. If the OrderType for the order
-	 * is not specified, then it will be set to the one set on the OrderContext if any, if none
-	 * exists on the orderContext, then it will be set to the one associated to the ConceptClass of
-	 * the ordered concept otherwise the save fails. If the CareSetting field of the order is not
-	 * specified then it will default to the one set on the passed in OrderContext if any otherwise
-	 * the save fails.
-	 * 
-	 * @param order the Order to save
-	 * @param orderContext the OrderContext object
-	 * @return the Order that was saved
-	 * @throws APIException
-	 * @should not save order if order doesnt validate
-	 * @should discontinue existing active order if new order being saved with action to discontinue
-	 * @should pass if the existing drug order matches the concept and drug of the DC order
-	 * @should fail if the existing drug order matches the concept and not drug of the DC order
-	 * @should discontinue previousOrder if it is not already discontinued
-	 * @should fail if concept in previous order does not match this concept
-	 * @should not allow editing an existing order
-	 * @should not allow revising a voided order
-	 * @should not allow revising a stopped order
-	 * @should not allow revising an expired order
-	 * @should not allow revising an order with no previous order
-	 * @should save a revised order
-	 * @should set order number specified in the context if specified
-	 * @should set the order number returned by the configured generator
-	 * @should set order type if null but mapped to the concept class
-	 * @should fail if order type is null and not mapped to the concept class
-	 * @should default to care setting and order type defined in the order context if null
-	 * @should not allow changing the patient of the previous order when revising an order
-	 * @should not allow changing the careSetting of the previous order when revising an order
-	 * @should not allow changing the concept of the previous order when revising an order
-	 * @should not allow changing the drug of the previous drug order when revising an order
-	 * @should fail if concept in previous order does not match that of the revised order
-	 * @should fail if the existing drug order matches the concept and not drug of the revised order
-	 * @should fail if the order type of the previous order does not match
-	 * @should fail if the java type of the previous order does not match
-	 * @should fail if the careSetting of the previous order does not match
-	 * @should set concept for drug orders if null
-	 * @should pass for a discontinuation order with no previous order
-	 * @should fail if an active order for the same concept and care setting exists
-	 * @should pass if an active order for the same concept exists in a different care setting
-	 */
-	@Authorized( { PrivilegeConstants.EDIT_ORDERS, PrivilegeConstants.ADD_ORDERS })
-	public Order saveOrder(Order order, OrderContext orderContext) throws APIException;
-	
-	/**
-	 * Completely delete an order from the database. This should not typically be used unless
-	 * desperately needed. Most orders should just be voided. See {@link #voidOrder(Order, String)}
-	 * 
-	 * @param order The Order to remove from the system
-	 * @throws APIException
-	 * @should delete order from the database
-	 */
-	@Authorized(PrivilegeConstants.PURGE_ORDERS)
-	public void purgeOrder(Order order) throws APIException;
-	
-	/**
-	 * Completely delete an order from the database. This should not typically be used unless
-	 * desperately needed. Most orders should just be voided. See {@link #voidOrder(Order, String)}
-	 * This method is different from purgeOrder(Order order) above: If param cascade is false will
-	 * completely delete an order from the database period If param cascade is true will completely
-	 * delete an order from the database and delete any Obs that references the Order.
-	 * 
-	 * @param order The Order to remove from the system
-	 * @param cascade
-	 * @throws APIException
-	 * @since 1.9.4
-	 * @should delete any Obs associated to the order when cascade is true
-	 */
-	@Authorized(PrivilegeConstants.PURGE_ORDERS)
-	public void purgeOrder(Order order, boolean cascade) throws APIException;
-	
-	/**
-	 * Completely delete an order from the database. This should not typically be used unless
-	 * desperately needed. Most orders should just be voided. See {@link #voidOrder(Order, String)}
-	 * This method is different from purgeOrder(Order order) above:
-	 * If param cascade is false will completely delete an order from the database period
-	 * If param cascade is true will completely delete an order from the database and delete any
-	 * Obs that references the Order.
-	 * 
-	 * @param order The Order to remove from the system
-	 * @param cascade
-	 * @throws APIException
-	 * @since 1.9.4
-	 * @should delete order
-	 * @should delete order when cascade is false
-	 * @should delete order when cascade is true and also delete any Obs that references it
-	 */
-	@Authorized(PrivilegeConstants.PURGE_ORDERS)
-	public void purgeOrder(Order order, boolean cascade) throws APIException;
-	
-	/**
-	 * Mark an order as voided. This functionally removes the Order from the system while keeping a
-	 * semblance
-	 * 
-	 * @param voidReason String reason
-	 * @param order Order to void
-	 * @return the Order that was voided
-	 * @throws APIException
-<<<<<<< HEAD
-	 * 
-	 * @should fail if reason is null
-	 * @should fail if reason is empty
-	 * @should void given order
-	 * @should not change an already voided order
-=======
-	 * @should void an order
-	 * @should unset dateStopped of the previous order if the specified order is a discontinuation
-	 * @should unset dateStopped of the previous order if the specified order is a revision
->>>>>>> 0dc65364
-	 */
-	@Authorized(PrivilegeConstants.DELETE_ORDERS)
-	public Order voidOrder(Order order, String voidReason) throws APIException;
-	
-	/**
-<<<<<<< HEAD
-	 * Mark the given order as discontinued. This should be used when patients are no longer on this
-	 * Order. If this is was invalid Order, the {@link #voidOrder(Order, String)} method should
-	 * probably be used.
-	 * 
-	 * @param discontinueReason String reason for discontinuing this order
-	 * @param order Order to discontinue
-	 * @return The Order that was discontinued
-	 * @throws APIException
-	 * @should set discontinuedDate if the discontinue date is not in future
-	 * @should set autoExpireDate if the discontinue date is in future
-	 */
-	@Authorized(PrivilegeConstants.EDIT_ORDERS)
-	public Order discontinueOrder(Order order, Concept discontinueReason, Date discontinueDate) throws APIException;
-	
-	/**
-	 * Creates a collection of orders and an encounter to hold them. orders[i].encounter will be set
-	 * to the new encounter. If there's an EncounterType with name "Regimen Change", then the
-	 * newly-created encounter will have that type
-	 * 
-	 * @param p the patient to add Orders to
-	 * @param orders The Orders to add to the Patient (and to the makeshift Encounter)
-	 * @throws APIException if there is no User with username Unknown or no Location with name
-	 *             Unknown or Unknown Location, or if there's no encounter type with name 'Regimen
-	 *             Change'
-	 */
-	
-	@Authorized(value = { PrivilegeConstants.ADD_ORDERS, PrivilegeConstants.ADD_ENCOUNTERS }, requireAll = true)
-	public void createOrdersAndEncounter(Patient p, Collection<Order> orders) throws APIException;
-	
-	/**
-=======
->>>>>>> 0dc65364
-	 * Get order by internal primary key identifier
-	 * 
-	 * @param orderId internal order identifpurgeier
-	 * @return order with given internal identifier
-	 * @throws APIException
-	 */
-	@Authorized(PrivilegeConstants.VIEW_ORDERS)
-	public Order getOrder(Integer orderId) throws APIException;
-	
-	/**
-	 * Get Order by its UUID
-	 * 
-	 * @param uuid
-	 * @return
-	 * @should find object given valid uuid
-	 * @should return null if no object found with given uuid
-	 */
-	@Authorized(PrivilegeConstants.VIEW_ORDERS)
-	public Order getOrderByUuid(String uuid) throws APIException;
-	
-	/**
-	 * Get discontinuation order for the given order, it is the un voided discontinuation order with
-	 * a previousOrder that matches the specified order.
-	 * 
-	 * @param order
-	 * @return the discontinuation order or null if none
-	 * @throws APIException
-	 * @since 1.10
-	 * @should return discontinuation order if order has been discontinued
-	 * @should return null if order has not been discontinued
-	 * @should return null if dc order is voided
-	 */
-	public Order getDiscontinuationOrder(Order order) throws APIException;
-	
-	/**
-	 * Get revision order for the given order, it is the order with the changes that was created as
-	 * a replacement for the specified order. In other words, it is the un voided revise order with
-	 * a previousOrder that matches the specified order.
-	 * 
-	 * @param order
-	 * @return the revision order or null if none
-	 * @throws APIException
-	 * @since 1.10
-	 * @should return revision order if order has been revised
-	 * @should return null if order has not been revised
-	 * @should not return a voided revision order
-	 */
-	public Order getRevisionOrder(Order order) throws APIException;
-	
-	/**
-	 * Gets all Orders that match the specified parameters excluding discontinuation orders
-	 * 
-	 * @param patient the patient to match on
-	 * @param careSetting the CareSetting to match on
-	 * @param orderType The OrderType to match on
-	 * @param includeVoided Specifies whether voided orders should be included or not
-	 * @return list of Orders matching the parameters
-	 * @since 1.10
-	 * @should fail if patient is null
-	 * @should fail if careSetting is null
-	 * @should get the orders that match all the arguments
-	 * @should get all unvoided matches if includeVoided is set to false
-	 * @should include voided matches if includeVoided is set to true
-	 * @should include orders for sub types if order type is specified
-	 */
-	@Authorized(PrivilegeConstants.VIEW_ORDERS)
-	public List<Order> getOrders(Patient patient, CareSetting careSetting, OrderType orderType, boolean includeVoided);
-	
-	/**
-	 * Gets all orders for the specified patient including discontinuation orders
-	 * 
-	 * @param patient the patient to match on
-	 * @return list of matching {@link org.openmrs.Order}
-	 * @since 1.10
-	 * @should fail if patient is null
-	 * @should get all the orders for the specified patient
-	 */
-	@Authorized(PrivilegeConstants.VIEW_ORDERS)
-	public List<Order> getAllOrdersByPatient(Patient patient);
-	
-	/**
-	 * Unvoid order record. Reverse a previous call to {@link #voidOrder(Order, String)}
-	 * 
-	 * @param order order to be unvoided
-	 * @return the Order that was unvoided
-	 * @should unvoid an order
-	 * @should stop the previous order if the specified order is a discontinuation
-	 * @should stop the previous order if the specified order is a revision
-	 * @should fail for a discontinuation order if the previousOrder is inactive
-	 * @should fail for a revise order if the previousOrder is inactive
-	 */
-	@Authorized(PrivilegeConstants.DELETE_ORDERS)
-	public Order unvoidOrder(Order order) throws APIException;
-	
-	/**
-	 * Gets the order identified by a given order number
-	 * 
-	 * @param orderNumber the order number
-	 * @return the order object
-	 * @should find object given valid order number
-	 * @should return null if no object found with given order number
-	 */
-	@Authorized(PrivilegeConstants.VIEW_ORDERS)
-	public Order getOrderByOrderNumber(String orderNumber);
-	
-	/**
-	 * Gets all Order objects that use this Concept for a given patient. Orders will be returned in
-	 * the order in which they occurred, i.e. sorted by startDate starting with the latest
-	 * 
-<<<<<<< HEAD
-	 * @return orders list
-	 * @throws APIException
-	 * @should return list of non voided orders for patient
-=======
-	 * @param patient the patient.
-	 * @param concept the concept.
-	 * @return the list of orders.
-	 * @should return orders with the given concept
-	 * @should return empty list for concept without orders
-	 * @should reject a null patient
-	 * @should reject a null concept
->>>>>>> 0dc65364
-	 */
-	@Authorized(PrivilegeConstants.VIEW_ORDERS)
-	public List<Order> getOrderHistoryByConcept(Patient patient, Concept concept);
-	
-	/**
-	 * Gets the next available order number seed
-	 * 
-	 * @return the order number seed
-	 */
-	@Authorized(PrivilegeConstants.ADD_ORDERS)
-	public Long getNextOrderNumberSeedSequenceValue();
-	
-	/**
-	 * Gets the order matching the specified order number and its previous orders in the ordering
-	 * they occurred, i.e if this order has a previous order, fetch it and if it also has a previous
-	 * order then fetch it until the original one with no previous order is reached
-	 * 
-	 * @param orderNumber the order number whose history to get
-	 * @return a list of orders for given order number
-	 * @should return all order history for given order number
-	 */
-	@Authorized(PrivilegeConstants.VIEW_ORDERS)
-	public List<Order> getOrderHistoryByOrderNumber(String orderNumber);
-	
-	/**
-	 * Gets all active orders for the specified patient matching the specified CareSetting,
-	 * OrderType as of the specified date. Below is the criteria for determining an active order:
-	 * 
-	 * <pre>
-	 * <p>
-	 * - Not voided
-	 * - Not a discontinuation Order i.e one where action != Action#DISCONTINUE
-	 * - startDate is before or equal to asOfDate
-	 * - dateStopped and autoExpireDate are both null OR if it has dateStopped, then it should be
-	 * after asOfDate OR if it has autoExpireDate, then it should be after asOfDate. NOTE: If both
-	 * dateStopped and autoExpireDate are set then dateStopped wins because an order can never
-	 * expire and then stopped later i.e. you stop an order that hasn't yet expired
-	 * <p/>
-	 * <pre/>
-	 * 
-	 * @param patient the patient
-	 * @param orderType The OrderType to match
-	 * @param careSetting the care setting, returns all ignoring care setting if value is null
-	 * @param asOfDate defaults to current time
-	 * @return all active orders for given patient parameters
-	 * @since 1.10
-	 * @should return all active orders for the specified patient
-	 * @should return all active orders for the specified patient and care setting
-	 * @should return all active drug orders for the specified patient
-	 * @should return all active test orders for the specified patient
-	 * @should fail if patient is null
-	 * @should return active orders as of the specified date
-	 * @should return all orders if no orderType is specified
-	 * @should include orders for sub types if order type is specified
-	 */
-	@Authorized(PrivilegeConstants.VIEW_ORDERS)
-	public List<Order> getActiveOrders(Patient patient, OrderType orderType, CareSetting careSetting, Date asOfDate);
-	
-	/**
-	 * Retrieve care setting
-	 * 
-<<<<<<< HEAD
-	 * @param patient the owning Patient of the returned orders
-	 * @param orderStatus the status of the orders returned
-	 * @param includeVoided true/false whether or not to include voided drug orders
-	 * @return List of drug orders for the given patient
-	 * @should return list of drug orders with given status
-=======
-	 * @param careSettingId
-	 * @return the care setting
-	 * @since 1.10
->>>>>>> 0dc65364
-	 */
-	@Authorized(PrivilegeConstants.VIEW_CARE_SETTINGS)
-	public CareSetting getCareSetting(Integer careSettingId);
-	
-	/**
-	 * Gets the CareSetting with the specified uuid
-	 * 
-	 * @param uuid the uuid to match on
-	 * @return CareSetting
-	 * @should return the care setting with the specified uuid
-	 */
-	@Authorized(PrivilegeConstants.VIEW_CARE_SETTINGS)
-	public CareSetting getCareSettingByUuid(String uuid);
-	
-	/**
-	 * Gets the CareSetting with the specified name
-	 * 
-<<<<<<< HEAD
-	 * @param order order to be unvoided
-	 * @return the Order that was unvoided
-	 * 
-	 * @should unvoid given order
-=======
-	 * @param name the name to match on
-	 * @return CareSetting
-	 * @should return the care setting with the specified name
->>>>>>> 0dc65364
-	 */
-	@Authorized(PrivilegeConstants.VIEW_CARE_SETTINGS)
-	public CareSetting getCareSettingByName(String name);
-	
-	/**
-	 * Gets all non retired CareSettings if includeRetired is set to true otherwise retired ones are
-	 * included too
-	 * 
-	 * @param includeRetired specifies whether retired care settings should be returned or not
-	 * @return A List of CareSettings
-	 * @should return only un retired care settings if includeRetired is set to false
-	 * @should return retired care settings if includeRetired is set to true
-	 */
-<<<<<<< HEAD
-	
-	@Authorized(PrivilegeConstants.MANAGE_ORDER_TYPES)
-	public OrderType saveOrderType(OrderType orderType) throws APIException;
-=======
-	@Authorized(PrivilegeConstants.VIEW_CARE_SETTINGS)
-	public List<CareSetting> getCareSettings(boolean includeRetired);
->>>>>>> 0dc65364
-	
-	/**
-	 * Gets OrderType that matches the specified name
-	 * 
-	 * @param orderTypeName the name to match against
-	 * @return OrderType
-	 * @since 1.10
-	 * @should return the order type that matches the specified name
-	 */
-<<<<<<< HEAD
-	
-	@Authorized(PrivilegeConstants.PURGE_ORDER_TYPES)
-	public void purgeOrderType(OrderType orderType) throws APIException;
-=======
-	@Authorized(PrivilegeConstants.VIEW_ORDER_TYPES)
-	public OrderType getOrderTypeByName(String orderTypeName);
->>>>>>> 0dc65364
-	
-	/**
-	 * Gets OrderFrequency that matches the specified orderFrequencyId
-	 * 
-	 * @param orderFrequencyId the id to match against
-	 * @return OrderFrequency
-	 * @since 1.10
-	 * @should return the order frequency that matches the specified id
-	 */
-<<<<<<< HEAD
-	
-	@Authorized(PrivilegeConstants.MANAGE_ORDER_TYPES)
-	public void createOrderType(OrderType orderType) throws APIException;
-=======
-	@Authorized(PrivilegeConstants.VIEW_ORDER_FREQUENCIES)
-	public OrderFrequency getOrderFrequency(Integer orderFrequencyId);
->>>>>>> 0dc65364
-	
-	/**
-	 * Gets OrderFrequency that matches the specified uuid
-	 * 
-	 * @param uuid the uuid to match against
-	 * @return OrderFrequency
-	 * @since 1.10
-	 * @should return the order frequency that matches the specified uuid
-	 */
-<<<<<<< HEAD
-	
-	@Authorized(PrivilegeConstants.MANAGE_ORDER_TYPES)
-	public void updateOrderType(OrderType orderType) throws APIException;
-=======
-	@Authorized(PrivilegeConstants.VIEW_ORDER_FREQUENCIES)
-	public OrderFrequency getOrderFrequencyByUuid(String uuid);
->>>>>>> 0dc65364
-	
-	/**
-	 * Gets an OrderFrequency that matches the specified concept
-	 * 
-	 * @param concept the concept to match against
-	 * @return OrderFrequency
-	 * @since 1.10
-	 * @should return the order frequency that matches the specified concept
-	 */
-	@Authorized(PrivilegeConstants.VIEW_ORDER_FREQUENCIES)
-	public OrderFrequency getOrderFrequencyByConcept(Concept concept);
-	
-	/**
-	 * Gets all order frequencies
-	 * 
-	 * @return List<OrderFrequency>
-	 * @since 1.10
-	 * @param includeRetired specifies whether retired ones should be included or not
-	 * @should return only non retired order frequencies if includeRetired is set to false
-	 * @should return all the order frequencies if includeRetired is set to true
-	 */
-<<<<<<< HEAD
-	
-	@Authorized(PrivilegeConstants.MANAGE_ORDER_TYPES)
-	public OrderType retireOrderType(OrderType orderType, String reason) throws APIException;
-=======
-	@Authorized(PrivilegeConstants.VIEW_ORDER_FREQUENCIES)
-	public List<OrderFrequency> getOrderFrequencies(boolean includeRetired);
->>>>>>> 0dc65364
-	
-	/**
-	 * Gets all non retired order frequencies associated to concepts that match the specified search
-	 * phrase
-	 * 
-	 * @param searchPhrase The string to match on
-	 * @param locale The locale to match on when searching in associated concept names
-	 * @param exactLocale If false then order frequencies associated to concepts with names in a
-	 *            broader locale will be matched e.g in case en_GB is passed in then en will be
-	 *            matched
-	 * @param includeRetired Specifies if retired order frequencies that match should be included or
-	 *            not
-	 * @return List<OrderFrequency>
-	 * @since 1.10
-	 * @should get non retired frequencies with names matching the phrase if includeRetired is false
-	 * @should include retired frequencies if includeRetired is set to true
-	 * @should get frequencies with names that match the phrase and locales if exact locale is false
-	 * @should get frequencies with names that match the phrase and locale if exact locale is true
-	 * @should return unique frequencies
-	 * @should reject a null search phrase
-	 */
-	@Authorized(PrivilegeConstants.VIEW_ORDER_FREQUENCIES)
-	public List<OrderFrequency> getOrderFrequencies(String searchPhrase, Locale locale, boolean exactLocale,
-	        boolean includeRetired);
-	
-	/**
-	 * Discontinues an order. Creates a new order that discontinues the orderToDiscontinue
-	 * 
-	 * @param orderToDiscontinue
-	 * @param reasonCoded
-	 * @param discontinueDate
-	 * @param orderer
-	 * @param encounter
-	 * @return the new order that discontinued orderToDiscontinue
-	 * @throws APIException if the <code>action</code> of orderToDiscontinue is
-	 *             <code>Order.Action.DISCONTINUE</code>
-	 * @since 1.10
-	 * @should set correct attributes on the discontinue and discontinued orders
-	 * @should not pass for a discontinuation order
-	 * @should fail for a stopped order
-	 * @should fail for an expired order
-	 * @should reject a future discontinueDate
-	 * @should not pass for a discontinued order
-	 */
-<<<<<<< HEAD
-	
-	@Authorized(PrivilegeConstants.MANAGE_ORDER_TYPES)
-	public OrderType unretireOrderType(OrderType orderType) throws APIException;
-=======
-	@Authorized(PrivilegeConstants.ADD_ORDERS)
-	public Order discontinueOrder(Order orderToDiscontinue, Concept reasonCoded, Date discontinueDate, Provider orderer,
-	        Encounter encounter) throws Exception;
->>>>>>> 0dc65364
-	
-	/**
-	 * Discontinues an order. Creates a new order that discontinues the orderToDiscontinue.
-	 * 
-	 * @param orderToDiscontinue
-	 * @param reasonNonCoded
-	 * @param discontinueDate
-	 * @param orderer
-	 * @param encounter
-	 * @return the new order that discontinued orderToDiscontinue
-	 * @throws APIException if the <code>action</code> of orderToDiscontinue is
-	 *             <code>Order.Action.DISCONTINUE</code>
-	 * @since 1.10
-	 * @should populate correct attributes on the discontinue and discontinued orders
-	 * @should fail for a discontinuation order
-	 * @should fail if discontinueDate is in the future
-	 * @should fail for a voided order
-	 * @should fail for a discontinued order
-	 */
-	@Authorized(PrivilegeConstants.ADD_ORDERS)
-	public Order discontinueOrder(Order orderToDiscontinue, String reasonNonCoded, Date discontinueDate, Provider orderer,
-	        Encounter encounter) throws Exception;
-	
-	/**
-	 * Creates or updates the given order frequency in the database
-	 * 
-	 * @param orderFrequency the order frequency to save
-	 * @return the order frequency created/saved
-	 * @since 1.10
-	 * @should add a new order frequency to the database
-	 * @should edit an existing order frequency that is not in use
-	 * @should not allow editing an existing order frequency that is in use
-	 */
-	@Authorized(PrivilegeConstants.MANAGE_ORDER_FREQUENCIES)
-	public OrderFrequency saveOrderFrequency(OrderFrequency orderFrequency) throws APIException;
-	
-	/**
-	 * Retires the given order frequency in the database
-	 * 
-	 * @param orderFrequency the order frequency to retire
-	 * @param reason the retire reason
-	 * @return the retired order frequency
-	 * @since 1.10
-	 * @should retire given order frequency
-	 */
-	@Authorized(PrivilegeConstants.MANAGE_ORDER_FREQUENCIES)
-	public OrderFrequency retireOrderFrequency(OrderFrequency orderFrequency, String reason);
-	
-	/**
-	 * Restores an order frequency that was previously retired in the database
-	 * 
-	 * @param orderFrequency the order frequency to unretire
-	 * @return the unretired order frequency
-	 * @since 1.10
-	 * @should unretire given order frequency
-	 */
-	@Authorized(PrivilegeConstants.MANAGE_ORDER_FREQUENCIES)
-	public OrderFrequency unretireOrderFrequency(OrderFrequency orderFrequency);
-	
-	/**
-	 * Completely removes an order frequency from the database
-	 * 
-	 * @param orderFrequency the order frequency to purge
-	 * @since 1.10
-	 * @should delete given order frequency
-	 * @should not allow deleting an order frequency that is in use
-	 */
-	@Authorized(PrivilegeConstants.PURGE_ORDER_FREQUENCIES)
-	public void purgeOrderFrequency(OrderFrequency orderFrequency) throws APIException;
-	
-	/**
-	 * Get OrderType by orderTypeId
-	 * 
-	 * @param orderTypeId the orderTypeId to match on
-	 * @since 1.10
-	 * @return order type object associated with given id
-	 * @should find order type object given valid id
-	 * @should return null if no order type object found with given id
-	 */
-<<<<<<< HEAD
-	
-	@Transactional(readOnly = true)
-=======
->>>>>>> 0dc65364
-	@Authorized(PrivilegeConstants.VIEW_ORDER_TYPES)
-	public OrderType getOrderType(Integer orderTypeId);
-	
-	/**
-	 * Get OrderType by uuid
-	 * 
-	 * @param uuid the uuid to match on
-	 * @since 1.10
-	 * @return order type object associated with given uuid
-	 * @should find order type object given valid uuid
-	 * @should return null if no order type object found with given uuid
-	 */
-	@Authorized(PrivilegeConstants.VIEW_ORDER_TYPES)
-	public OrderType getOrderTypeByUuid(String uuid);
-	
-	/**
-	 * Get all order types, if includeRetired is set to true then retired ones will be included
-	 * otherwise not
-	 * 
-	 * @param includeRetired boolean flag which indicate search needs to look at retired order types
-	 *            or not
-	 * @should get all order types if includeRetired is set to true
-	 * @should get all non retired order types if includeRetired is set to false
-	 * @return list of order types
-	 * @since 1.10
-	 */
-	@Authorized(PrivilegeConstants.VIEW_ORDER_TYPES)
-	public List<OrderType> getOrderTypes(boolean includeRetired);
-	
-	/**
-	 * Creates or updates the given order type in the database
-	 * 
-	 * @param orderType the order type to save
-	 * @return the order type created/saved
-	 * @since 1.10
-	 * @should add a new order type to the database
-	 * @should edit an existing order type
-	 */
-	@Authorized(PrivilegeConstants.MANAGE_ORDER_TYPES)
-	public OrderType saveOrderType(OrderType orderType);
-	
-	/**
-	 * Completely removes an order type from the database
-	 * 
-	 * @param orderType the order type to purge
-	 * @since 1.10
-	 * @should delete order type if not in use
-	 * @should not allow deleting an order type that is in use
-	 */
-	@Authorized(PrivilegeConstants.PURGE_ORDER_TYPES)
-	public void purgeOrderType(OrderType orderType) throws APIException;
-	
-	/**
-	 * Retires the given order type in the database
-	 * 
-	 * @param orderType the order type to retire
-	 * @param reason the retire reason
-	 * @return the retired order type
-	 * @since 1.10
-	 * @should retire order type
-	 */
-	@Authorized(PrivilegeConstants.MANAGE_ORDER_TYPES)
-	public OrderType retireOrderType(OrderType orderType, String reason);
-	
-	/**
-	 * Restores an order type that was previously retired in the database
-	 * 
-	 * @param orderType the order type to unretire
-	 * @return the unretired order type
-	 * @since 1.10
-	 * @should unretire order type
-	 */
-	@Authorized(PrivilegeConstants.MANAGE_ORDER_TYPES)
-	public OrderType unretireOrderType(OrderType orderType);
-	
-	/**
-	 * Returns all descendants of a given order type for example Given TEST will get back LAB TEST
-	 * and RADIOLOGY TEST; and Given LAB TEST, will might get back SEROLOGY, MICROBIOLOGY, and
-	 * CHEMISTRY
-	 * 
-	 * @param orderType the order type which needs to search for its' dependencies
-	 * @param includeRetired boolean flag for include retired order types or not
-	 * @return list of order type which matches the given order type
-	 */
-	@Authorized(PrivilegeConstants.MANAGE_ORDER_TYPES)
-	public List<OrderType> getSubtypes(OrderType orderType, boolean includeRetired);
-	
-	/**
-	 * Gets the order type mapped to a given concept class
-	 * 
-	 * @param conceptClass the concept class
-	 * @return the matching order type
-	 * @since 1.10
-	 * @should get order type mapped to the given concept class
-	 */
-	@Authorized(PrivilegeConstants.VIEW_ORDER_TYPES)
-	public OrderType getOrderTypeByConceptClass(ConceptClass conceptClass);
-	
-	/**
-	 * Gets the order type mapped to a given concept
-	 * 
-	 * @param concept the concept
-	 * @return the matching order type
-	 * @since 1.10
-	 * @should get order type mapped to the given concept
-	 */
-	@Authorized(PrivilegeConstants.VIEW_ORDER_TYPES)
-	public OrderType getOrderTypeByConcept(Concept concept);
-	
-	/**
-	 * Gets the possible drug routes, i.e the set members for the concept that matches the uuid
-	 * specified as the value for the global property
-	 * {@link OpenmrsConstants#GP_DRUG_ROUTES_CONCEPT_UUID}
-	 * 
-	 * @return concept list of drug routes
-	 * @since 1.10
-	 * @Should return an empty list if nothing is configured
-	 */
-	@Authorized(PrivilegeConstants.VIEW_CONCEPTS)
-	public List<Concept> getDrugRoutes();
-	
-	/**
-	 * Gets the possible drug dosing units, i.e the set members for the concept that matches the
-	 * uuid specified as the value for the global property
-	 * {@link OpenmrsConstants#GP_DRUG_DOSING_UNITS_CONCEPT_UUID}
-	 * 
-	 * @return concept list of drug dosing units
-	 * @since 1.10
-	 * @should return an empty list if nothing is configured
-	 * @should return a list if GP is set
-	 */
-	@Authorized(PrivilegeConstants.VIEW_CONCEPTS)
-	public List<Concept> getDrugDosingUnits();
-	
-	/**
-	 * Gets the possible units of dispensing, i.e the set members for the concept that matches the
-	 * uuid specified as the value for the global property
-	 * {@link OpenmrsConstants#GP_DRUG_DISPENSING_UNITS_CONCEPT_UUID}
-	 * 
-	 * @return concept list of units of dispensing
-	 * @since 1.10
-	 * @should return an empty list if nothing is configured
-	 * @should return a list if GP is set
-	 */
-	@Authorized(PrivilegeConstants.VIEW_CONCEPTS)
-	public List<Concept> getDrugDispensingUnits();
-	
-	/**
-	 * Gets the possible units of duration, i.e the set members for the concept that matches the
-	 * uuid specified as the value for the global property
-	 * {@link OpenmrsConstants#GP_DURATION_UNITS_CONCEPT_UUID}
-	 * 
-	 * @return concept list of units of duration
-	 * @since 1.10
-	 * @should return an empty list if nothing is configured
-	 * @should return a list if GP is set
-	 */
-	@Authorized(PrivilegeConstants.VIEW_CONCEPTS)
-	public List<Concept> getDurationUnits();
-	
-	/**
-	 * Gets the possible test specimen sources, i.e the set members for the concept that matches the
-	 * uuid specified as the value for the global property
-	 * {@link OpenmrsConstants#GP_TEST_SPECIMEN_SOURCES_CONCEPT_UUID}
-	 * 
-	 * @return concept list of specimen sources
-	 * @since 1.10
-	 * @should return an empty list if nothing is configured
-	 * @should return a list if GP is set
-	 */
-<<<<<<< HEAD
-	
-	@Transactional(readOnly = true)
-	public List<Order> getOrdersByEncounter(Encounter encounter);
-	
-	/**
-	 * Gets all drug orders for the given patient and ingredient, which can be either the drug
-	 * itself or any ingredient.
-	 * 
-	 * @param patient
-	 * @param ingredient
-	 * @return the list of drug orders
-	 * @should return drug orders matched by patient and intermediate concept
-	 * @should return drug orders matched by patient and drug concept
-	 * @should return empty list if no concept matched
-	 * @should return empty list if no patient matched
-	 * @since 1.10
-	 */
-	@Transactional(readOnly = true)
-	@Authorized(PrivilegeConstants.VIEW_ORDERS)
-	public List<DrugOrder> getDrugOrdersByPatientAndIngredient(Patient patient, Concept ingredient);
-	
-	/**
-	 * Get orders for a given patient
-	 * 
-	 * @param patient the owning Patient of the returned orders
-	 * @param includeVoided true/false whether or not to include voided orders
-	 * @return List of orders for the given patient
-	 * @should return list of orders for patient with respect to the include voided flag
-	 * @since 1.10
-	 */
-	@Authorized(PrivilegeConstants.GET_ORDERS)
-	public List<Order> getOrdersByPatient(Patient patient, boolean includeVoided);
-=======
-	@Authorized(PrivilegeConstants.VIEW_CONCEPTS)
-	public List<Concept> getTestSpecimenSources();
->>>>>>> 0dc65364
-}
+/**
+ * The contents of this file are subject to the OpenMRS Public License
+ * Version 1.0 (the "License"); you may not use this file except in
+ * compliance with the License. You may obtain a copy of the License at
+ * http://license.openmrs.org
+ *
+ * Software distributed under the License is distributed on an "AS IS"
+ * basis, WITHOUT WARRANTY OF ANY KIND, either express or implied. See the
+ * License for the specific language governing rights and limitations
+ * under the License.
+ *
+ * Copyright (C) OpenMRS, LLC.  All Rights Reserved.
+ */
+package org.openmrs.api;
+
+import java.util.Date;
+import java.util.List;
+import java.util.Locale;
+
+import org.openmrs.CareSetting;
+import org.openmrs.Concept;
+import org.openmrs.ConceptClass;
+import org.openmrs.Encounter;
+import org.openmrs.Order;
+import org.openmrs.OrderFrequency;
+import org.openmrs.OrderType;
+import org.openmrs.Patient;
+import org.openmrs.Provider;
+import org.openmrs.annotation.Authorized;
+import org.openmrs.api.db.OrderDAO;
+import org.openmrs.util.OpenmrsConstants;
+import org.openmrs.util.PrivilegeConstants;
+
+/**
+ * Contains methods pertaining to creating/deleting/voiding Orders
+ */
+public interface OrderService extends OpenmrsService {
+	
+	/**
+	 * Setter for the Order data access object. The dao is used for saving and getting orders
+	 * to/from the database
+	 * 
+	 * @param dao The data access object to use
+	 */
+	public void setOrderDAO(OrderDAO dao);
+	
+	/**
+	 * Save or update the given <code>order</code> in the database. If the OrderType for the order
+	 * is not specified, then it will be set to the one set on the OrderContext if any, if none
+	 * exists on the orderContext, then it will be set to the one associated to the ConceptClass of
+	 * the ordered concept otherwise the save fails. If the CareSetting field of the order is not
+	 * specified then it will default to the one set on the passed in OrderContext if any otherwise
+	 * the save fails.
+	 * 
+	 * @param order the Order to save
+	 * @param orderContext the OrderContext object
+	 * @return the Order that was saved
+	 * @throws APIException
+	 * @should not save order if order doesnt validate
+	 * @should discontinue existing active order if new order being saved with action to discontinue
+	 * @should pass if the existing drug order matches the concept and drug of the DC order
+	 * @should fail if the existing drug order matches the concept and not drug of the DC order
+	 * @should discontinue previousOrder if it is not already discontinued
+	 * @should fail if concept in previous order does not match this concept
+	 * @should not allow editing an existing order
+	 * @should not allow revising a voided order
+	 * @should not allow revising a stopped order
+	 * @should not allow revising an expired order
+	 * @should not allow revising an order with no previous order
+	 * @should save a revised order
+	 * @should set order number specified in the context if specified
+	 * @should set the order number returned by the configured generator
+	 * @should set order type if null but mapped to the concept class
+	 * @should fail if order type is null and not mapped to the concept class
+	 * @should default to care setting and order type defined in the order context if null
+	 * @should not allow changing the patient of the previous order when revising an order
+	 * @should not allow changing the careSetting of the previous order when revising an order
+	 * @should not allow changing the concept of the previous order when revising an order
+	 * @should not allow changing the drug of the previous drug order when revising an order
+	 * @should fail if concept in previous order does not match that of the revised order
+	 * @should fail if the existing drug order matches the concept and not drug of the revised order
+	 * @should fail if the order type of the previous order does not match
+	 * @should fail if the java type of the previous order does not match
+	 * @should fail if the careSetting of the previous order does not match
+	 * @should set concept for drug orders if null
+	 * @should pass for a discontinuation order with no previous order
+	 * @should fail if an active order for the same concept and care setting exists
+	 * @should pass if an active order for the same concept exists in a different care setting
+	 */
+	@Authorized( { PrivilegeConstants.EDIT_ORDERS, PrivilegeConstants.ADD_ORDERS })
+	public Order saveOrder(Order order, OrderContext orderContext) throws APIException;
+	
+	/**
+	 * Completely delete an order from the database. This should not typically be used unless
+	 * desperately needed. Most orders should just be voided. See {@link #voidOrder(Order, String)}
+	 * 
+	 * @param order The Order to remove from the system
+	 * @throws APIException
+	 * @should delete order from the database
+	 */
+	@Authorized(PrivilegeConstants.PURGE_ORDERS)
+	public void purgeOrder(Order order) throws APIException;
+	
+	/**
+	 * Completely delete an order from the database. This should not typically be used unless
+	 * desperately needed. Most orders should just be voided. See {@link #voidOrder(Order, String)}
+	 * This method is different from purgeOrder(Order order) above: If param cascade is false will
+	 * completely delete an order from the database period If param cascade is true will completely
+	 * delete an order from the database and delete any Obs that references the Order.
+	 * 
+	 * @param order The Order to remove from the system
+	 * @param cascade
+	 * @throws APIException
+	 * @since 1.9.4
+	 * @should delete any Obs associated to the order when cascade is true
+	 */
+	@Authorized(PrivilegeConstants.PURGE_ORDERS)
+	public void purgeOrder(Order order, boolean cascade) throws APIException;
+	
+	/**
+	 * Mark an order as voided. This functionally removes the Order from the system while keeping a
+	 * semblance
+	 * 
+	 * @param voidReason String reason
+	 * @param order Order to void
+	 * @return the Order that was voided
+	 * @throws APIException
+	 * @should void an order
+	 * @should unset dateStopped of the previous order if the specified order is a discontinuation
+	 * @should unset dateStopped of the previous order if the specified order is a revision
+	 */
+	@Authorized(PrivilegeConstants.DELETE_ORDERS)
+	public Order voidOrder(Order order, String voidReason) throws APIException;
+	
+	/**
+	 * Get order by internal primary key identifier
+	 * 
+	 * @param orderId internal order identifier
+	 * @return order with given internal identifier
+	 * @throws APIException
+	 */
+	@Authorized(PrivilegeConstants.VIEW_ORDERS)
+	public Order getOrder(Integer orderId) throws APIException;
+	
+	/**
+	 * Get Order by its UUID
+	 * 
+	 * @param uuid
+	 * @return
+	 * @should find object given valid uuid
+	 * @should return null if no object found with given uuid
+	 */
+	@Authorized(PrivilegeConstants.VIEW_ORDERS)
+	public Order getOrderByUuid(String uuid) throws APIException;
+	
+	/**
+	 * Get discontinuation order for the given order, it is the un voided discontinuation order with
+	 * a previousOrder that matches the specified order.
+	 * 
+	 * @param order
+	 * @return the discontinuation order or null if none
+	 * @throws APIException
+	 * @since 1.10
+	 * @should return discontinuation order if order has been discontinued
+	 * @should return null if order has not been discontinued
+	 * @should return null if dc order is voided
+	 */
+	public Order getDiscontinuationOrder(Order order) throws APIException;
+	
+	/**
+	 * Get revision order for the given order, it is the order with the changes that was created as
+	 * a replacement for the specified order. In other words, it is the un voided revise order with
+	 * a previousOrder that matches the specified order.
+	 * 
+	 * @param order
+	 * @return the revision order or null if none
+	 * @throws APIException
+	 * @since 1.10
+	 * @should return revision order if order has been revised
+	 * @should return null if order has not been revised
+	 * @should not return a voided revision order
+	 */
+	public Order getRevisionOrder(Order order) throws APIException;
+	
+	/**
+	 * Gets all Orders that match the specified parameters excluding discontinuation orders
+	 * 
+	 * @param patient the patient to match on
+	 * @param careSetting the CareSetting to match on
+	 * @param orderType The OrderType to match on
+	 * @param includeVoided Specifies whether voided orders should be included or not
+	 * @return list of Orders matching the parameters
+	 * @since 1.10
+	 * @should fail if patient is null
+	 * @should fail if careSetting is null
+	 * @should get the orders that match all the arguments
+	 * @should get all unvoided matches if includeVoided is set to false
+	 * @should include voided matches if includeVoided is set to true
+	 * @should include orders for sub types if order type is specified
+	 */
+	@Authorized(PrivilegeConstants.VIEW_ORDERS)
+	public List<Order> getOrders(Patient patient, CareSetting careSetting, OrderType orderType, boolean includeVoided);
+	
+	/**
+	 * Gets all orders for the specified patient including discontinuation orders
+	 * 
+	 * @param patient the patient to match on
+	 * @return list of matching {@link org.openmrs.Order}
+	 * @since 1.10
+	 * @should fail if patient is null
+	 * @should get all the orders for the specified patient
+	 */
+	@Authorized(PrivilegeConstants.VIEW_ORDERS)
+	public List<Order> getAllOrdersByPatient(Patient patient);
+	
+	/**
+	 * Unvoid order record. Reverse a previous call to {@link #voidOrder(Order, String)}
+	 * 
+	 * @param order order to be unvoided
+	 * @return the Order that was unvoided
+	 * @should unvoid an order
+	 * @should stop the previous order if the specified order is a discontinuation
+	 * @should stop the previous order if the specified order is a revision
+	 * @should fail for a discontinuation order if the previousOrder is inactive
+	 * @should fail for a revise order if the previousOrder is inactive
+	 */
+	@Authorized(PrivilegeConstants.DELETE_ORDERS)
+	public Order unvoidOrder(Order order) throws APIException;
+	
+	/**
+	 * Gets the order identified by a given order number
+	 * 
+	 * @param orderNumber the order number
+	 * @return the order object
+	 * @should find object given valid order number
+	 * @should return null if no object found with given order number
+	 */
+	@Authorized(PrivilegeConstants.VIEW_ORDERS)
+	public Order getOrderByOrderNumber(String orderNumber);
+	
+	/**
+	 * Gets all Order objects that use this Concept for a given patient. Orders will be returned in
+	 * the order in which they occurred, i.e. sorted by startDate starting with the latest
+	 * 
+	 * @param patient the patient.
+	 * @param concept the concept.
+	 * @return the list of orders.
+	 * @should return orders with the given concept
+	 * @should return empty list for concept without orders
+	 * @should reject a null patient
+	 * @should reject a null concept
+	 */
+	@Authorized(PrivilegeConstants.VIEW_ORDERS)
+	public List<Order> getOrderHistoryByConcept(Patient patient, Concept concept);
+	
+	/**
+	 * Gets the next available order number seed
+	 * 
+	 * @return the order number seed
+	 */
+	@Authorized(PrivilegeConstants.ADD_ORDERS)
+	public Long getNextOrderNumberSeedSequenceValue();
+	
+	/**
+	 * Gets the order matching the specified order number and its previous orders in the ordering
+	 * they occurred, i.e if this order has a previous order, fetch it and if it also has a previous
+	 * order then fetch it until the original one with no previous order is reached
+	 * 
+	 * @param orderNumber the order number whose history to get
+	 * @return a list of orders for given order number
+	 * @should return all order history for given order number
+	 */
+	@Authorized(PrivilegeConstants.VIEW_ORDERS)
+	public List<Order> getOrderHistoryByOrderNumber(String orderNumber);
+	
+	/**
+	 * Gets all active orders for the specified patient matching the specified CareSetting,
+	 * OrderType as of the specified date. Below is the criteria for determining an active order:
+	 * 
+	 * <pre>
+	 * <p>
+	 * - Not voided
+	 * - Not a discontinuation Order i.e one where action != Action#DISCONTINUE
+	 * - startDate is before or equal to asOfDate
+	 * - dateStopped and autoExpireDate are both null OR if it has dateStopped, then it should be
+	 * after asOfDate OR if it has autoExpireDate, then it should be after asOfDate. NOTE: If both
+	 * dateStopped and autoExpireDate are set then dateStopped wins because an order can never
+	 * expire and then stopped later i.e. you stop an order that hasn't yet expired
+	 * <p/>
+	 * <pre/>
+	 * 
+	 * @param patient the patient
+	 * @param orderType The OrderType to match
+	 * @param careSetting the care setting, returns all ignoring care setting if value is null
+	 * @param asOfDate defaults to current time
+	 * @return all active orders for given patient parameters
+	 * @since 1.10
+	 * @should return all active orders for the specified patient
+	 * @should return all active orders for the specified patient and care setting
+	 * @should return all active drug orders for the specified patient
+	 * @should return all active test orders for the specified patient
+	 * @should fail if patient is null
+	 * @should return active orders as of the specified date
+	 * @should return all orders if no orderType is specified
+	 * @should include orders for sub types if order type is specified
+	 */
+	@Authorized(PrivilegeConstants.VIEW_ORDERS)
+	public List<Order> getActiveOrders(Patient patient, OrderType orderType, CareSetting careSetting, Date asOfDate);
+	
+	/**
+	 * Retrieve care setting
+	 * 
+	 * @param careSettingId
+	 * @return the care setting
+	 * @since 1.10
+	 */
+	@Authorized(PrivilegeConstants.VIEW_CARE_SETTINGS)
+	public CareSetting getCareSetting(Integer careSettingId);
+	
+	/**
+	 * Gets the CareSetting with the specified uuid
+	 * 
+	 * @param uuid the uuid to match on
+	 * @return CareSetting
+	 * @should return the care setting with the specified uuid
+	 */
+	@Authorized(PrivilegeConstants.VIEW_CARE_SETTINGS)
+	public CareSetting getCareSettingByUuid(String uuid);
+	
+	/**
+	 * Gets the CareSetting with the specified name
+	 * 
+	 * @param name the name to match on
+	 * @return CareSetting
+	 * @should return the care setting with the specified name
+	 */
+	@Authorized(PrivilegeConstants.VIEW_CARE_SETTINGS)
+	public CareSetting getCareSettingByName(String name);
+	
+	/**
+	 * Gets all non retired CareSettings if includeRetired is set to true otherwise retired ones are
+	 * included too
+	 * 
+	 * @param includeRetired specifies whether retired care settings should be returned or not
+	 * @return A List of CareSettings
+	 * @should return only un retired care settings if includeRetired is set to false
+	 * @should return retired care settings if includeRetired is set to true
+	 */
+	@Authorized(PrivilegeConstants.VIEW_CARE_SETTINGS)
+	public List<CareSetting> getCareSettings(boolean includeRetired);
+	
+	/**
+	 * Gets OrderType that matches the specified name
+	 * 
+	 * @param orderTypeName the name to match against
+	 * @return OrderType
+	 * @since 1.10
+	 * @should return the order type that matches the specified name
+	 */
+	@Authorized(PrivilegeConstants.VIEW_ORDER_TYPES)
+	public OrderType getOrderTypeByName(String orderTypeName);
+	
+	/**
+	 * Gets OrderFrequency that matches the specified orderFrequencyId
+	 * 
+	 * @param orderFrequencyId the id to match against
+	 * @return OrderFrequency
+	 * @since 1.10
+	 * @should return the order frequency that matches the specified id
+	 */
+	@Authorized(PrivilegeConstants.VIEW_ORDER_FREQUENCIES)
+	public OrderFrequency getOrderFrequency(Integer orderFrequencyId);
+	
+	/**
+	 * Gets OrderFrequency that matches the specified uuid
+	 * 
+	 * @param uuid the uuid to match against
+	 * @return OrderFrequency
+	 * @since 1.10
+	 * @should return the order frequency that matches the specified uuid
+	 */
+	@Authorized(PrivilegeConstants.VIEW_ORDER_FREQUENCIES)
+	public OrderFrequency getOrderFrequencyByUuid(String uuid);
+	
+	/**
+	 * Gets an OrderFrequency that matches the specified concept
+	 * 
+	 * @param concept the concept to match against
+	 * @return OrderFrequency
+	 * @since 1.10
+	 * @should return the order frequency that matches the specified concept
+	 */
+	@Authorized(PrivilegeConstants.VIEW_ORDER_FREQUENCIES)
+	public OrderFrequency getOrderFrequencyByConcept(Concept concept);
+	
+	/**
+	 * Gets all order frequencies
+	 * 
+	 * @return List<OrderFrequency>
+	 * @since 1.10
+	 * @param includeRetired specifies whether retired ones should be included or not
+	 * @should return only non retired order frequencies if includeRetired is set to false
+	 * @should return all the order frequencies if includeRetired is set to true
+	 */
+	@Authorized(PrivilegeConstants.VIEW_ORDER_FREQUENCIES)
+	public List<OrderFrequency> getOrderFrequencies(boolean includeRetired);
+	
+	/**
+	 * Gets all non retired order frequencies associated to concepts that match the specified search
+	 * phrase
+	 * 
+	 * @param searchPhrase The string to match on
+	 * @param locale The locale to match on when searching in associated concept names
+	 * @param exactLocale If false then order frequencies associated to concepts with names in a
+	 *            broader locale will be matched e.g in case en_GB is passed in then en will be
+	 *            matched
+	 * @param includeRetired Specifies if retired order frequencies that match should be included or
+	 *            not
+	 * @return List<OrderFrequency>
+	 * @since 1.10
+	 * @should get non retired frequencies with names matching the phrase if includeRetired is false
+	 * @should include retired frequencies if includeRetired is set to true
+	 * @should get frequencies with names that match the phrase and locales if exact locale is false
+	 * @should get frequencies with names that match the phrase and locale if exact locale is true
+	 * @should return unique frequencies
+	 * @should reject a null search phrase
+	 */
+	@Authorized(PrivilegeConstants.VIEW_ORDER_FREQUENCIES)
+	public List<OrderFrequency> getOrderFrequencies(String searchPhrase, Locale locale, boolean exactLocale,
+	        boolean includeRetired);
+	
+	/**
+	 * Discontinues an order. Creates a new order that discontinues the orderToDiscontinue
+	 * 
+	 * @param orderToDiscontinue
+	 * @param reasonCoded
+	 * @param discontinueDate
+	 * @param orderer
+	 * @param encounter
+	 * @return the new order that discontinued orderToDiscontinue
+	 * @throws APIException if the <code>action</code> of orderToDiscontinue is
+	 *             <code>Order.Action.DISCONTINUE</code>
+	 * @since 1.10
+	 * @should set correct attributes on the discontinue and discontinued orders
+	 * @should not pass for a discontinuation order
+	 * @should fail for a stopped order
+	 * @should fail for an expired order
+	 * @should reject a future discontinueDate
+	 * @should not pass for a discontinued order
+	 */
+	@Authorized(PrivilegeConstants.ADD_ORDERS)
+	public Order discontinueOrder(Order orderToDiscontinue, Concept reasonCoded, Date discontinueDate, Provider orderer,
+	        Encounter encounter) throws Exception;
+	
+	/**
+	 * Discontinues an order. Creates a new order that discontinues the orderToDiscontinue.
+	 * 
+	 * @param orderToDiscontinue
+	 * @param reasonNonCoded
+	 * @param discontinueDate
+	 * @param orderer
+	 * @param encounter
+	 * @return the new order that discontinued orderToDiscontinue
+	 * @throws APIException if the <code>action</code> of orderToDiscontinue is
+	 *             <code>Order.Action.DISCONTINUE</code>
+	 * @since 1.10
+	 * @should populate correct attributes on the discontinue and discontinued orders
+	 * @should fail for a discontinuation order
+	 * @should fail if discontinueDate is in the future
+	 * @should fail for a voided order
+	 * @should fail for a discontinued order
+	 */
+	@Authorized(PrivilegeConstants.ADD_ORDERS)
+	public Order discontinueOrder(Order orderToDiscontinue, String reasonNonCoded, Date discontinueDate, Provider orderer,
+	        Encounter encounter) throws Exception;
+	
+	/**
+	 * Creates or updates the given order frequency in the database
+	 * 
+	 * @param orderFrequency the order frequency to save
+	 * @return the order frequency created/saved
+	 * @since 1.10
+	 * @should add a new order frequency to the database
+	 * @should edit an existing order frequency that is not in use
+	 * @should not allow editing an existing order frequency that is in use
+	 */
+	@Authorized(PrivilegeConstants.MANAGE_ORDER_FREQUENCIES)
+	public OrderFrequency saveOrderFrequency(OrderFrequency orderFrequency) throws APIException;
+	
+	/**
+	 * Retires the given order frequency in the database
+	 * 
+	 * @param orderFrequency the order frequency to retire
+	 * @param reason the retire reason
+	 * @return the retired order frequency
+	 * @since 1.10
+	 * @should retire given order frequency
+	 */
+	@Authorized(PrivilegeConstants.MANAGE_ORDER_FREQUENCIES)
+	public OrderFrequency retireOrderFrequency(OrderFrequency orderFrequency, String reason);
+	
+	/**
+	 * Restores an order frequency that was previously retired in the database
+	 * 
+	 * @param orderFrequency the order frequency to unretire
+	 * @return the unretired order frequency
+	 * @since 1.10
+	 * @should unretire given order frequency
+	 */
+	@Authorized(PrivilegeConstants.MANAGE_ORDER_FREQUENCIES)
+	public OrderFrequency unretireOrderFrequency(OrderFrequency orderFrequency);
+	
+	/**
+	 * Completely removes an order frequency from the database
+	 * 
+	 * @param orderFrequency the order frequency to purge
+	 * @since 1.10
+	 * @should delete given order frequency
+	 * @should not allow deleting an order frequency that is in use
+	 */
+	@Authorized(PrivilegeConstants.PURGE_ORDER_FREQUENCIES)
+	public void purgeOrderFrequency(OrderFrequency orderFrequency) throws APIException;
+	
+	/**
+	 * Get OrderType by orderTypeId
+	 * 
+	 * @param orderTypeId the orderTypeId to match on
+	 * @since 1.10
+	 * @return order type object associated with given id
+	 * @should find order type object given valid id
+	 * @should return null if no order type object found with given id
+	 */
+	@Authorized(PrivilegeConstants.VIEW_ORDER_TYPES)
+	public OrderType getOrderType(Integer orderTypeId);
+	
+	/**
+	 * Get OrderType by uuid
+	 * 
+	 * @param uuid the uuid to match on
+	 * @since 1.10
+	 * @return order type object associated with given uuid
+	 * @should find order type object given valid uuid
+	 * @should return null if no order type object found with given uuid
+	 */
+	@Authorized(PrivilegeConstants.VIEW_ORDER_TYPES)
+	public OrderType getOrderTypeByUuid(String uuid);
+	
+	/**
+	 * Get all order types, if includeRetired is set to true then retired ones will be included
+	 * otherwise not
+	 * 
+	 * @param includeRetired boolean flag which indicate search needs to look at retired order types
+	 *            or not
+	 * @should get all order types if includeRetired is set to true
+	 * @should get all non retired order types if includeRetired is set to false
+	 * @return list of order types
+	 * @since 1.10
+	 */
+	@Authorized(PrivilegeConstants.VIEW_ORDER_TYPES)
+	public List<OrderType> getOrderTypes(boolean includeRetired);
+	
+	/**
+	 * Creates or updates the given order type in the database
+	 * 
+	 * @param orderType the order type to save
+	 * @return the order type created/saved
+	 * @since 1.10
+	 * @should add a new order type to the database
+	 * @should edit an existing order type
+	 */
+	@Authorized(PrivilegeConstants.MANAGE_ORDER_TYPES)
+	public OrderType saveOrderType(OrderType orderType);
+	
+	/**
+	 * Completely removes an order type from the database
+	 * 
+	 * @param orderType the order type to purge
+	 * @since 1.10
+	 * @should delete order type if not in use
+	 * @should not allow deleting an order type that is in use
+	 */
+	@Authorized(PrivilegeConstants.PURGE_ORDER_TYPES)
+	public void purgeOrderType(OrderType orderType) throws APIException;
+	
+	/**
+	 * Retires the given order type in the database
+	 * 
+	 * @param orderType the order type to retire
+	 * @param reason the retire reason
+	 * @return the retired order type
+	 * @since 1.10
+	 * @should retire order type
+	 */
+	@Authorized(PrivilegeConstants.MANAGE_ORDER_TYPES)
+	public OrderType retireOrderType(OrderType orderType, String reason);
+	
+	/**
+	 * Restores an order type that was previously retired in the database
+	 * 
+	 * @param orderType the order type to unretire
+	 * @return the unretired order type
+	 * @since 1.10
+	 * @should unretire order type
+	 */
+	@Authorized(PrivilegeConstants.MANAGE_ORDER_TYPES)
+	public OrderType unretireOrderType(OrderType orderType);
+	
+	/**
+	 * Returns all descendants of a given order type for example Given TEST will get back LAB TEST
+	 * and RADIOLOGY TEST; and Given LAB TEST, will might get back SEROLOGY, MICROBIOLOGY, and
+	 * CHEMISTRY
+	 * 
+	 * @param orderType the order type which needs to search for its' dependencies
+	 * @param includeRetired boolean flag for include retired order types or not
+	 * @return list of order type which matches the given order type
+	 */
+	@Authorized(PrivilegeConstants.MANAGE_ORDER_TYPES)
+	public List<OrderType> getSubtypes(OrderType orderType, boolean includeRetired);
+	
+	/**
+	 * Gets the order type mapped to a given concept class
+	 * 
+	 * @param conceptClass the concept class
+	 * @return the matching order type
+	 * @since 1.10
+	 * @should get order type mapped to the given concept class
+	 */
+	@Authorized(PrivilegeConstants.VIEW_ORDER_TYPES)
+	public OrderType getOrderTypeByConceptClass(ConceptClass conceptClass);
+	
+	/**
+	 * Gets the order type mapped to a given concept
+	 * 
+	 * @param concept the concept
+	 * @return the matching order type
+	 * @since 1.10
+	 * @should get order type mapped to the given concept
+	 */
+	@Authorized(PrivilegeConstants.VIEW_ORDER_TYPES)
+	public OrderType getOrderTypeByConcept(Concept concept);
+	
+	/**
+	 * Gets the possible drug routes, i.e the set members for the concept that matches the uuid
+	 * specified as the value for the global property
+	 * {@link OpenmrsConstants#GP_DRUG_ROUTES_CONCEPT_UUID}
+	 * 
+	 * @return concept list of drug routes
+	 * @since 1.10
+	 * @Should return an empty list if nothing is configured
+	 */
+	@Authorized(PrivilegeConstants.VIEW_CONCEPTS)
+	public List<Concept> getDrugRoutes();
+	
+	/**
+	 * Gets the possible drug dosing units, i.e the set members for the concept that matches the
+	 * uuid specified as the value for the global property
+	 * {@link OpenmrsConstants#GP_DRUG_DOSING_UNITS_CONCEPT_UUID}
+	 * 
+	 * @return concept list of drug dosing units
+	 * @since 1.10
+	 * @should return an empty list if nothing is configured
+	 * @should return a list if GP is set
+	 */
+	@Authorized(PrivilegeConstants.VIEW_CONCEPTS)
+	public List<Concept> getDrugDosingUnits();
+	
+	/**
+	 * Gets the possible units of dispensing, i.e the set members for the concept that matches the
+	 * uuid specified as the value for the global property
+	 * {@link OpenmrsConstants#GP_DRUG_DISPENSING_UNITS_CONCEPT_UUID}
+	 * 
+	 * @return concept list of units of dispensing
+	 * @since 1.10
+	 * @should return an empty list if nothing is configured
+	 * @should return a list if GP is set
+	 */
+	@Authorized(PrivilegeConstants.VIEW_CONCEPTS)
+	public List<Concept> getDrugDispensingUnits();
+	
+	/**
+	 * Gets the possible units of duration, i.e the set members for the concept that matches the
+	 * uuid specified as the value for the global property
+	 * {@link OpenmrsConstants#GP_DURATION_UNITS_CONCEPT_UUID}
+	 * 
+	 * @return concept list of units of duration
+	 * @since 1.10
+	 * @should return an empty list if nothing is configured
+	 * @should return a list if GP is set
+	 */
+	@Authorized(PrivilegeConstants.VIEW_CONCEPTS)
+	public List<Concept> getDurationUnits();
+	
+	/**
+	 * Gets the possible test specimen sources, i.e the set members for the concept that matches the
+	 * uuid specified as the value for the global property
+	 * {@link OpenmrsConstants#GP_TEST_SPECIMEN_SOURCES_CONCEPT_UUID}
+	 * 
+	 * @return concept list of specimen sources
+	 * @since 1.10
+	 * @should return an empty list if nothing is configured
+	 * @should return a list if GP is set
+	 */
+	@Authorized(PrivilegeConstants.VIEW_CONCEPTS)
+	public List<Concept> getTestSpecimenSources();
+}