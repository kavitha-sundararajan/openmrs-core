--- conflicted
+++ resolved
@@ -1,2061 +1,2031 @@
-/**
- * The contents of this file are subject to the OpenMRS Public License
- * Version 1.0 (the "License"); you may not use this file except in
- * compliance with the License. You may obtain a copy of the License at
- * http://license.openmrs.org
- *
- * Software distributed under the License is distributed on an "AS IS"
- * basis, WITHOUT WARRANTY OF ANY KIND, either express or implied. See the
- * License for the specific language governing rights and limitations
- * under the License.
- *
- * Copyright (C) OpenMRS, LLC.  All Rights Reserved.
- */
-package org.openmrs.api;
-
-import java.util.Collection;
-import java.util.Iterator;
-import java.util.List;
-import java.util.Locale;
-import java.util.Set;
-
-import org.apache.commons.lang.NotImplementedException;
-import org.openmrs.Concept;
-import org.openmrs.ConceptAnswer;
-import org.openmrs.ConceptClass;
-import org.openmrs.ConceptComplex;
-import org.openmrs.ConceptDatatype;
-import org.openmrs.ConceptDescription;
-import org.openmrs.ConceptMap;
-import org.openmrs.ConceptMapType;
-import org.openmrs.ConceptName;
-import org.openmrs.ConceptNameTag;
-import org.openmrs.ConceptNumeric;
-import org.openmrs.ConceptProposal;
-import org.openmrs.ConceptReferenceTerm;
-import org.openmrs.ConceptReferenceTermMap;
-import org.openmrs.ConceptSearchResult;
-import org.openmrs.ConceptSet;
-import org.openmrs.ConceptSource;
-import org.openmrs.ConceptStopWord;
-import org.openmrs.ConceptWord;
-import org.openmrs.Drug;
-import org.openmrs.annotation.Authorized;
-import org.openmrs.api.db.ConceptDAO;
-import org.openmrs.util.PrivilegeConstants;
-
-/**
- * Contains methods pertaining to creating/updating/deleting/retiring Concepts, Drugs, Concept
- * Proposals, and all other things 'Concept'.
- * <p>
- * To get a list of concepts:
- * 
- * <pre>
- * 
-<<<<<<< HEAD
- * 
- * 
- * 
-=======
->>>>>>> 0dc65364
- * List&lt;Concept&gt; concepts = Context.getConceptService().getAllConcepts();
- * </pre>
- * 
- * To get a single concept:
- * 
- * <pre>
- * 
-<<<<<<< HEAD
- * 
- * 
- * 
-=======
->>>>>>> 0dc65364
- * // if there is a concept row in the database with concept_id = 3845
- * Concept concept = Context.getConceptService().getConcept(3845);
- * 
- * String name = concept.getPreferredName(Context.getLocale()).getName();
- * </pre>
- * 
- * To save a concept to the database
- * 
- * <pre>
- *   Concept concept = new Concept();
- *   concept.setConceptClass(Context.getConceptService().getConceptClass(3));
- *   concept.setDatatype(Context.getConceptService().getConceptDatatype(17));
- *   concept.setName...
- *   ... // and other required values on the concept
- *   Context.getConceptService().saveConcept(concept);
- * </pre>
- * 
- * @see org.openmrs.api.context.Context
- */
-public interface ConceptService extends OpenmrsService {
-	
-	/**
-	 * Sets the data access object for Concepts. The dao is used for saving and getting concepts
-	 * to/from the database
-	 * 
-	 * @param dao The data access object to use
-	 */
-	public void setConceptDAO(ConceptDAO dao);
-	
-	/**
-	 * @deprecated use #saveConcept(Concept)
-	 */
-	@Deprecated
-	@Authorized( { PrivilegeConstants.MANAGE_CONCEPTS })
-	public void createConcept(Concept concept) throws APIException;
-	
-	/**
-	 * @deprecated use #saveConcept(Concept)
-	 */
-	@Deprecated
-	@Authorized( { PrivilegeConstants.MANAGE_CONCEPTS })
-	public void createConcept(ConceptNumeric concept) throws APIException;
-	
-	/**
-	 * @deprecated use #saveConcept(Concept)
-	 */
-	@Deprecated
-	@Authorized( { PrivilegeConstants.MANAGE_CONCEPTS })
-	public void updateConcept(Concept concept) throws APIException;
-	
-	/**
-	 * Get Concept by its UUID
-	 * 
-	 * @param uuid
-	 * @return
-	 * @should find object given valid uuid
-	 * @should return null if no object found with given uuid
-	 */
-	@Authorized(PrivilegeConstants.GET_CONCEPTS)
-	public Concept getConceptByUuid(String uuid);
-	
-	/**
-	 * @deprecated use #saveConcept(Concept)
-	 */
-	@Deprecated
-	@Authorized( { PrivilegeConstants.MANAGE_CONCEPTS })
-	public void updateConcept(ConceptNumeric concept) throws APIException;
-	
-	/**
-	 * @deprecated use #saveDrug(Drug)
-	 */
-	@Deprecated
-	@Authorized( { PrivilegeConstants.MANAGE_CONCEPTS })
-	public void createDrug(Drug drug) throws APIException;
-	
-	/**
-	 * @deprecated use #saveDrug(Drug)
-	 */
-	@Deprecated
-	@Authorized( { PrivilegeConstants.MANAGE_CONCEPTS })
-	public void updateDrug(Drug drug) throws APIException;
-	
-	/**
-	 * @deprecated use #purgeConcept(Concept concept)
-	 */
-	@Deprecated
-	@Authorized( { PrivilegeConstants.PURGE_CONCEPTS })
-	public void deleteConcept(Concept concept) throws APIException;
-	
-	/**
-	 * @deprecated use {@link #retireConcept(Concept, String)}
-	 */
-	@Deprecated
-	@Authorized( { PrivilegeConstants.MANAGE_CONCEPTS })
-	public void voidConcept(Concept concept, String reason) throws APIException;
-	
-	/**
-	 * Save or update the given <code>Concept</code> or <code>ConceptNumeric</code> in the database
-	 * <p>
-	 * If this is a new concept, the returned concept will have a new {@link Concept#getConceptId()}
-	 * inserted into it that was generated by the database
-	 * 
-	 * @param concept The <code>Concept</code> or <code>ConceptNumeric</code> to save or update
-	 * @return the <code>Concept</code> or <code>ConceptNumeric</code> that was saved or updated
-	 * @throws APIException
-	 * @throws ConceptsLockedException
-	 * @throws ConceptInUseException
-	 * @should put generated concept id onto returned concept
-	 * @should create new concept in database
-	 * @should update concept already existing in database
-	 * @should generate id for new concept if none is specified
-	 * @should keep id for new concept if one is specified
-	 * @should save non ConceptNumeric object as conceptNumeric
-	 * @should save a ConceptNumeric as a concept
-	 * @should save a new ConceptNumeric
-	 * @should void the conceptName if the text of the name has changed
-	 * @should create a new conceptName when the old name is changed
-	 * @should set a preferred name for each locale if none is marked
-	 * @should not fail when a duplicate name is edited to a unique value
-	 * @should create a reference term for a concept mapping on the fly when editing a concept
-	 * @should create a reference term for a concept mapping on the fly when creating a concept
-<<<<<<< HEAD
-	 * @should add new concept name
-	 * @should not set audit info if the concept is not edited
-	 * @should set audit info if an item is removed from any of its child collections
-	 * @should set audit info if any item in the child collections is edited
-	 * @should set audit info if an item is added to any of its child collections
-	 * @should pass when saving a concept after removing a name
-	 * @should save a conceptNumeric with allowDecimal value
-=======
->>>>>>> 0dc65364
-	 */
-	@Authorized( { PrivilegeConstants.MANAGE_CONCEPTS })
-	public Concept saveConcept(Concept concept) throws APIException;
-	
-	/**
-	 * Save or update the given <code>Drug</code> in the database. If this is a new drug, the
-	 * returned drug object will have a new {@link Drug#getDrugId()} inserted into it that was
-	 * generated by the database
-	 * 
-	 * @param drug The Drug to save or update
-	 * @return the Drug that was saved or updated
-	 * @throws APIException
-	 * @should put generated drug id onto returned drug
-	 * @should create new drug in database
-	 * @should update drug already existing in database
-	 */
-	@Authorized( { PrivilegeConstants.MANAGE_CONCEPTS })
-	public Drug saveDrug(Drug drug) throws APIException;
-	
-	/**
-	 * Completely purge a <code>Concept</code> or <code>ConceptNumeric</code> from the database.
-	 * This should not typically be used unless desperately needed. Most should just be retired. See
-	 * {@link #retireConcept(Concept, String)}
-	 * 
-	 * @param conceptOrConceptNumeric The <code>Concept</code> or <code>ConceptNumeric</code> to
-	 *            remove from the system
-	 * @throws APIException
-	 * @should fail if any of the conceptNames of the concept is being used by an obs
-	 */
-	@Authorized(PrivilegeConstants.PURGE_CONCEPTS)
-	public void purgeConcept(Concept conceptOrConceptNumeric) throws APIException;
-	
-	/**
-	 * Retiring a concept essentially removes it from circulation
-	 * 
-	 * @param conceptOrConceptNumeric The <code>Concept</code> or <code>ConceptNumeric</code> to
-	 *            retire
-	 * @param reason The retire reason
-	 * @return the retired <code>Concept</code> or <code>ConceptNumeric</code>
-	 * @throws APIException
-	 */
-	@Authorized(PrivilegeConstants.MANAGE_CONCEPTS)
-	public Concept retireConcept(Concept conceptOrConceptNumeric, String reason) throws APIException;
-	
-	/**
-	 * Retiring a Drug essentially removes it from circulation
-	 * 
-	 * @param drug The Drug to retire
-	 * @param reason The retire reason
-	 * @throws APIException
-	 * @return the retired Drug
-	 */
-	@Authorized(PrivilegeConstants.MANAGE_CONCEPTS)
-	public Drug retireDrug(Drug drug, String reason) throws APIException;
-	
-	/**
-	 * Marks a drug that is currently retired as not retired.
-	 * 
-	 * @param drug that is current set as retired
-	 * @return the given drug, marked as not retired now, and saved to the db
-	 * @throws APIException
-	 * @should mark drug as retired
-	 * @should not change attributes of drug that is already retired
-	 */
-	@Authorized(PrivilegeConstants.MANAGE_CONCEPTS)
-	public Drug unretireDrug(Drug drug) throws APIException;
-	
-	/**
-	 * Completely purge a Drug from the database. This should not typically be used unless
-	 * desperately needed. Most Drugs should just be retired.
-	 * 
-	 * @param drug The Drug to remove from the system
-	 * @throws APIException
-	 */
-	@Authorized(PrivilegeConstants.PURGE_CONCEPTS)
-	public void purgeDrug(Drug drug) throws APIException;
-	
-	/**
-	 * Gets the concept with the given id
-	 * 
-	 * @param conceptId
-	 * @return the matching Concept object
-	 * @throws APIException
-	 */
-	@Authorized(PrivilegeConstants.GET_CONCEPTS)
-	public Concept getConcept(Integer conceptId) throws APIException;
-	
-	/**
-	 * Gets the concept-name with the given id
-	 * 
-	 * @param conceptNameId
-	 * @return the matching Concept object
-	 * @throws APIException
-	 */
-	@Authorized(PrivilegeConstants.GET_CONCEPTS)
-	public ConceptName getConceptName(Integer conceptNameId) throws APIException;
-	
-	/**
-	 * Gets the ConceptAnswer with the given id
-	 * 
-	 * @param conceptAnswerId
-	 * @return the matching ConceptAnswer object
-	 * @throws APIException
-	 */
-	@Authorized(PrivilegeConstants.GET_CONCEPTS)
-	public ConceptAnswer getConceptAnswer(Integer conceptAnswerId) throws APIException;
-	
-	/**
-	 * Get the Drug with the given id
-	 * 
-	 * @param drugId
-	 * @return the matching Drug object
-	 * @throws APIException
-	 */
-	@Authorized(PrivilegeConstants.GET_CONCEPTS)
-	public Drug getDrug(Integer drugId) throws APIException;
-	
-	/**
-	 * Get the ConceptNumeric with the given id
-	 * 
-	 * @param conceptId The ConceptNumeric id
-	 * @return the matching ConceptNumeric object
-	 * @throws APIException
-	 */
-	@Authorized(PrivilegeConstants.GET_CONCEPTS)
-	public ConceptNumeric getConceptNumeric(Integer conceptId) throws APIException;
-	
-	/**
-	 * Return a Concept class matching the given identifier
-	 * 
-	 * @throws APIException
-	 * @param conceptClassId the concept class identifier
-	 * @return the matching ConceptClass
-	 */
-	@Authorized(PrivilegeConstants.GET_CONCEPTS)
-	public ConceptClass getConceptClass(Integer conceptClassId) throws APIException;
-	
-	/**
-	 * Return a list of unretired concepts sorted by concept id ascending and
-	 * 
-	 * @return a List<Concept> object containing all of the sorted concepts
-	 * @throws APIException
-	 */
-	@Authorized(PrivilegeConstants.GET_CONCEPTS)
-	public List<Concept> getAllConcepts() throws APIException;
-	
-	/**
-	 * Return a list of concepts sorted on sortBy in dir direction (asc/desc)
-	 * 
-	 * @param sortBy The property name to sort by; if null or invalid, concept_id is used.
-	 * @param asc true = sort ascending; false = sort descending
-	 * @param includeRetired If <code>true</code>, retired concepts will also be returned
-	 * @return a List<Concept> object containing all of the sorted concepts
-	 * @throws APIException
-	 * @should order by concept id and include retired when given no parameters
-	 * @should order by concept id descending when set asc parameter to false
-	 * @should exclude retired concepts when set includeRetired to false
-	 * @should order by a concept name field
-	 * @should order by a concept field
-	 */
-	@Authorized(PrivilegeConstants.GET_CONCEPTS)
-	public List<Concept> getAllConcepts(String sortBy, boolean asc, boolean includeRetired) throws APIException;
-	
-	/**
-	 * @deprecated use {@link #getAllConcepts(String, boolean, boolean)}
-	 */
-	@Deprecated
-	@Authorized(PrivilegeConstants.GET_CONCEPTS)
-	public List<Concept> getConcepts(String sortBy, String dir) throws APIException;
-	
-	/**
-	 * Returns a list of concepts matching any part of a concept name, this method is case
-	 * insensitive to the concept name string
-	 * 
-	 * @param name The search string
-	 * @throws APIException
-	 * @return a List<Concept> object containing all of the matching concepts
-	 * @should pass irrespective of the case of the passed parameter
-	 */
-	@Authorized(PrivilegeConstants.GET_CONCEPTS)
-	public List<Concept> getConceptsByName(String name) throws APIException;
-	
-	/**
-	 * Return a Concept that matches the name exactly
-	 * 
-	 * @param name The search string
-	 * @throws APIException
-	 * @return the found Concept
-	 * @should get concept by name
-	 * @should get concept by partial name
-	 * @should return null given null parameter
-	 * @should find concepts with names in more specific locales
-	 * @should find concepts with names in more generic locales
-	 * @should find concepts with names in same specific locale
-	 * @should return null given blank string
-	 */
-	@Authorized(PrivilegeConstants.GET_CONCEPTS)
-	public Concept getConceptByName(String name) throws APIException;
-	
-	/**
-	 * Get Concepts by id or name
-	 * <p>
-	 * Note: this just calls other impl methods; no DAO of its own
-	 * 
-	 * @param idOrName
-	 * @return the found Concept
-	 * @deprecated use {@link #getConcept(String)}
-	 * @throws APIException
-	 */
-	@Deprecated
-	@Authorized(PrivilegeConstants.GET_CONCEPTS)
-	public Concept getConceptByIdOrName(String idOrName) throws APIException;
-	
-	/**
-	 * Get Concept by id or name convenience method
-	 * 
-	 * @param conceptIdOrName
-	 * @return the found Concept
-	 * @throws APIException
-	 * @should return null given null parameter
-	 */
-	@Authorized(PrivilegeConstants.GET_CONCEPTS)
-	public Concept getConcept(String conceptIdOrName) throws APIException;
-	
-	/**
-	 * @deprecated use
-	 *             {@link #getConcepts(String, List, boolean, List, List, List, List, Concept, Integer, Integer)}
-	 */
-	@Deprecated
-	@Authorized(PrivilegeConstants.GET_CONCEPTS)
-	public List<ConceptWord> getConceptWords(String phrase, List<Locale> locales, boolean includeRetired,
-	        List<ConceptClass> requireClasses, List<ConceptClass> excludeClasses, List<ConceptDatatype> requireDatatypes,
-	        List<ConceptDatatype> excludeDatatypes, Concept answersToConcept, Integer start, Integer size)
-	        throws APIException;
-	
-	/**
-	 * @deprecated use {@link #getConcepts(String, Locale)} that returns a list of
-	 *             ConceptSearchResults
-	 */
-	@Deprecated
-	@Authorized(PrivilegeConstants.GET_CONCEPTS)
-	public List<ConceptWord> getConceptWords(String phrase, Locale locale) throws APIException;
-	
-	/**
-	 * @deprecated use
-	 *             {@link #getConcepts(String, List, boolean, List, List, List, List, Concept, Integer, Integer)}
-	 */
-	@Deprecated
-	@Authorized(PrivilegeConstants.GET_CONCEPTS)
-	public List<ConceptWord> findConcepts(String phrase, Locale locale, boolean includeRetired) throws APIException;
-	
-	/**
-	 * @deprecated use
-	 *             {@link #getConcepts(String, List, boolean, List, List, List, List, Concept, Integer, Integer)}
-	 */
-	@Deprecated
-	@Authorized(PrivilegeConstants.GET_CONCEPTS)
-	public List<ConceptWord> findConcepts(String phrase, Locale locale, boolean includeRetired,
-	        List<ConceptClass> requireClasses, List<ConceptClass> excludeClasses, List<ConceptDatatype> requireDatatypes,
-	        List<ConceptDatatype> excludeDatatypes) throws APIException;
-	
-	/**
-	 * Get Drug by its UUID
-	 * 
-	 * @param uuid
-	 * @return
-	 * @should find object given valid uuid
-	 * @should return null if no object found with given uuid
-	 */
-	@Authorized(PrivilegeConstants.GET_CONCEPTS)
-	public Drug getDrugByUuid(String uuid);
-	
-	/**
-	 * @deprecated Use
-	 *             {@link #getConceptWords(String, List, boolean, List, List, List, List, Concept, Integer, Integer)}
-	 */
-	@Deprecated
-	@Authorized(PrivilegeConstants.GET_CONCEPTS)
-	public List<ConceptWord> findConcepts(String phrase, Locale locale, boolean includeRetired, int start, int size)
-	        throws APIException;
-	
-	/**
-	 * Return the drug object corresponding to the given name or drugId
-	 * 
-	 * @param drugNameOrId String name or drugId to match exactly on
-	 * @return matching Drug object
-	 * @throws APIException
-	 */
-	@Authorized(PrivilegeConstants.GET_CONCEPTS)
-	public Drug getDrug(String drugNameOrId) throws APIException;
-	
-	/**
-	 * Return the drug object corresponding to the given name or drugId
-	 * 
-	 * @param drugId String
-	 * @throws APIException
-	 * @return matching Drug object
-	 */
-	@Authorized(PrivilegeConstants.GET_CONCEPTS)
-	public Drug getDrugByNameOrId(String drugId) throws APIException;
-	
-	/**
-	 * @deprecated use {@link ConceptService#getAllDrugs()}
-	 */
-	@Deprecated
-	@Authorized(PrivilegeConstants.GET_CONCEPTS)
-	public List<Drug> getDrugs() throws APIException;
-	
-	/**
-	 * Return a list of drugs currently in the database that are not retired
-	 * 
-	 * @throws APIException
-	 * @return a List<Drug> object containing all drugs
-	 */
-	@Authorized(PrivilegeConstants.GET_CONCEPTS)
-	public List<Drug> getAllDrugs() throws APIException;
-	
-	/**
-	 * @deprecated Use {@link #getDrugsByConcept(Concept)}
-	 */
-	@Deprecated
-	@Authorized(PrivilegeConstants.GET_CONCEPTS)
-	public List<Drug> getDrugs(Concept concept) throws APIException;
-	
-	/**
-	 * Return a list of drugs associated with the given concept
-	 * 
-	 * @throws APIException
-	 * @param concept
-	 * @return a List<Drug> object containing all matching drugs
-	 */
-	@Authorized(PrivilegeConstants.GET_CONCEPTS)
-	public List<Drug> getDrugsByConcept(Concept concept) throws APIException;
-	
-	/**
-	 * Get drugs by concept. This method is the utility method that should be used to generically
-	 * retrieve all Drugs in the system.
-	 * 
-	 * @param includeRetired If <code>true</code> then the search will include voided Drugs
-	 * @return A List<Drug> object containing all matching Drugs
-	 */
-	@Authorized(PrivilegeConstants.GET_CONCEPTS)
-	public List<Drug> getAllDrugs(boolean includeRetired);
-	
-	/**
-	 * @deprecated Use {@link #getDrugs(String)}
-	 */
-	@Deprecated
-	@Authorized(PrivilegeConstants.GET_CONCEPTS)
-	public List<Drug> findDrugs(String phrase, boolean includeVoided) throws APIException;
-	
-	/**
-	 * Find drugs in the system. The string search can match either drug.name or drug.concept.name,
-	 * drug.drugId or drug.concept.conceptId
-	 * 
-	 * @param phrase Search phrase
-	 * @throws APIException
-	 * @return A List<Drug> object containing all Drug matches
-<<<<<<< HEAD
-	 * @should not return drugs that are retired
-=======
-	 * @should return drugs that are retired
->>>>>>> 0dc65364
-	 * @should return drugs by drug id
-	 * @should return drugs by drug concept id
-	 * @should not fail if there is no drug by given id
-	 */
-	@Authorized(PrivilegeConstants.GET_CONCEPTS)
-	public List<Drug> getDrugs(String phrase) throws APIException;
-	
-	/**
-	 * @param cc ConceptClass
-	 * @return Returns all concepts in a given class
-	 * @throws APIException
-	 * @should not fail due to no name in search
-	 */
-	@Authorized(PrivilegeConstants.GET_CONCEPTS)
-	public List<Concept> getConceptsByClass(ConceptClass cc) throws APIException;
-	
-	/**
-	 * Return a list of concept classes currently in the database
-	 * 
-	 * @throws APIException
-	 * @return List<ConceptClass> object with all ConceptClass objects
-	 * @deprecated use {@link #getAllConceptClasses(boolean)}
-	 */
-	@Deprecated
-	@Authorized(PrivilegeConstants.VIEW_CONCEPT_CLASSES)
-	public List<ConceptClass> getConceptClasses() throws APIException;
-	
-	/**
-	 * Return a Concept class matching the given name
-	 * 
-	 * @param name
-	 * @return ConceptClass matching the given name
-	 * @throws APIException
-	 */
-	@Authorized(PrivilegeConstants.VIEW_CONCEPT_CLASSES)
-	public ConceptClass getConceptClassByName(String name) throws APIException;
-	
-	/**
-	 * Return a list of concept classes currently in the database
-	 * 
-	 * @throws APIException
-	 * @return List<ConceptClass> object with all ConceptClass objects
-	 */
-	@Authorized(PrivilegeConstants.VIEW_CONCEPT_CLASSES)
-	public List<ConceptClass> getAllConceptClasses() throws APIException;
-	
-	/**
-	 * Return a list of concept classes currently in the database
-	 * 
-	 * @param includeRetired include retired concept classes in the search results?
-	 * @throws APIException
-	 * @return List<ConceptClass> object with all ConceptClass objects
-	 */
-	@Authorized(PrivilegeConstants.VIEW_CONCEPT_CLASSES)
-	public List<ConceptClass> getAllConceptClasses(boolean includeRetired) throws APIException;
-	
-	/**
-	 * Get ConceptClass by its UUID
-	 * 
-	 * @param uuid
-	 * @return
-	 * @should find object given valid uuid
-	 * @should return null if no object found with given uuid
-	 */
-	@Authorized(PrivilegeConstants.VIEW_CONCEPT_CLASSES)
-	public ConceptClass getConceptClassByUuid(String uuid);
-	
-	/**
-	 * Get ConceptAnswer by its UUID
-	 * 
-	 * @param uuid
-	 * @return
-	 * @should find object given valid uuid
-	 * @should return null if no object found with given uuid
-	 */
-	@Authorized(PrivilegeConstants.GET_CONCEPTS)
-	public ConceptAnswer getConceptAnswerByUuid(String uuid);
-	
-	/**
-	 * Get ConceptName by its UUID
-	 * 
-	 * @param uuid
-	 * @return
-	 * @should find object given valid uuid
-	 * @should return null if no object found with given uuid
-	 */
-	@Authorized(PrivilegeConstants.GET_CONCEPTS)
-	public ConceptName getConceptNameByUuid(String uuid);
-	
-	/**
-	 * Get ConceptSet by its UUID
-	 * 
-	 * @param uuid
-	 * @return
-	 * @should find object given valid uuid
-	 * @should return null if no object found with given uuid
-	 */
-	@Authorized(PrivilegeConstants.GET_CONCEPTS)
-	public ConceptSet getConceptSetByUuid(String uuid);
-	
-	/**
-	 * Get ConceptSource by its UUID
-	 * 
-	 * @param uuid
-	 * @return
-	 * @should find object given valid uuid
-	 * @should return null if no object found with given uuid
-	 */
-	@Authorized(PrivilegeConstants.VIEW_CONCEPT_SOURCES)
-	public ConceptSource getConceptSourceByUuid(String uuid);
-	
-	/**
-	 * Creates or updates a concept class
-	 * 
-	 * @param cc ConceptClass to create or update
-	 * @throws APIException
-	 */
-	@Authorized(PrivilegeConstants.MANAGE_CONCEPT_CLASSES)
-	public ConceptClass saveConceptClass(ConceptClass cc) throws APIException;
-	
-	/**
-	 * Purge a ConceptClass
-	 * 
-	 * @param cc ConceptClass to delete
-	 * @throws APIException
-	 */
-	@Authorized(PrivilegeConstants.PURGE_CONCEPT_CLASSES)
-	public void purgeConceptClass(ConceptClass cc) throws APIException;
-	
-	/**
-	 * Purge a ConceptNameTag
-	 * 
-	 * @param cnt ConceptNameTag to delete
-	 * @throws APIException
-	 * @since 1.10
-	 * @should delete the specified conceptNameTag from the database
-	 */
-	@Authorized(PrivilegeConstants.MANAGE_CONCEPT_NAME_TAGS)
-	public void purgeConceptNameTag(ConceptNameTag cnt) throws APIException;
-	
-	/**
-	 * Create or update a ConceptDatatype
-	 * 
-	 * @param cd ConceptDatatype to create or update
-	 * @throws NotImplementedException
-	 * @deprecated as of 1.9 because users should never change datatypes, it could harm data and
-	 *             other code expecting them to be here
-	 */
-	@Authorized( { PrivilegeConstants.MANAGE_CONCEPT_DATATYPES })
-	@Deprecated
-	public ConceptDatatype saveConceptDatatype(ConceptDatatype cd) throws NotImplementedException;
-	
-	/**
-	 * Purge a ConceptDatatype. This removes the concept datatype from the database completely.
-	 * 
-	 * @param cd ConceptDatatype to purge
-	 * @throws NotImplementedException
-	 * @deprecated as of 1.9 because users should never delete datatypes, it could harm data and
-	 *             other code expecting them to be here
-	 */
-	@Authorized(PrivilegeConstants.PURGE_CONCEPT_DATATYPES)
-	@Deprecated
-	public void purgeConceptDatatype(ConceptDatatype cd) throws NotImplementedException;
-	
-	/**
-	 * Return a list of all concept datatypes currently in the database
-	 * 
-	 * @throws APIException
-	 * @return List of ConceptDatatypes
-	 */
-	@Authorized(PrivilegeConstants.VIEW_CONCEPT_DATATYPES)
-	public List<ConceptDatatype> getAllConceptDatatypes() throws APIException;
-	
-	/**
-	 * Return a list of concept datatypes currently in the database
-	 * 
-	 * @param includeRetired boolean - include the retired datatypes?
-	 * @throws APIException
-	 * @return List of ConceptDatatypes
-	 */
-	@Authorized(PrivilegeConstants.VIEW_CONCEPT_DATATYPES)
-	public List<ConceptDatatype> getAllConceptDatatypes(boolean includeRetired) throws APIException;
-	
-	/**
-	 * Find concept datatypes that contain the given name string
-	 * 
-	 * @deprecated you *probably* want to use
-	 *             {@link ConceptService#getConceptDatatypeByName(String)}
-	 * @param name
-	 * @return List<ConceptDatatype> object of ConceptDatatypes matching the string
-	 * @throws APIException
-	 */
-	@Authorized(PrivilegeConstants.VIEW_CONCEPT_DATATYPES)
-	@Deprecated
-	public List<ConceptDatatype> getConceptDatatypes(String name) throws APIException;
-	
-	/**
-	 * Return a ConceptDatatype matching the given identifier
-	 * 
-	 * @param i Integer for the requested ConceptDatatype
-	 * @return ConceptDatatype matching the given identifier
-	 * @throws APIException
-	 */
-	@Authorized(PrivilegeConstants.VIEW_CONCEPT_DATATYPES)
-	public ConceptDatatype getConceptDatatype(Integer i) throws APIException;
-	
-	/**
-	 * Get ConceptDatatype by its UUID
-	 * 
-	 * @param uuid
-	 * @return
-	 * @should find object given valid uuid
-	 * @should return null if no object found with given uuid
-	 */
-	@Authorized(PrivilegeConstants.VIEW_CONCEPT_DATATYPES)
-	public ConceptDatatype getConceptDatatypeByUuid(String uuid);
-	
-	/**
-	 * Return a Concept datatype matching the given name
-	 * 
-	 * @param name
-	 * @return ConceptDatatype matching the given name
-	 * @throws APIException
-	 * @should return an exact match on name
-	 * @should not return a fuzzy match on name
-	 */
-	@Authorized(PrivilegeConstants.VIEW_CONCEPT_DATATYPES)
-	public ConceptDatatype getConceptDatatypeByName(String name) throws APIException;
-	
-	/**
-	 * @deprecated use {@link #getConceptSetsByConcept(Concept)}
-	 */
-	@Deprecated
-	@Authorized(PrivilegeConstants.GET_CONCEPTS)
-	public List<ConceptSet> getConceptSets(Concept concept) throws APIException;
-	
-	/**
-	 * Return a list of the concept sets with concept_set matching concept
-	 * <p>
-	 * For example to find all concepts for ARVs, you would do
-	 * getConceptSets(getConcept("ANTIRETROVIRAL MEDICATIONS")) and then take the conceptIds from
-	 * the resulting list.
-	 * 
-	 * @param concept The concept representing the concept set
-	 * @return A List<ConceptSet> object containing all matching ConceptSets
-	 * @throws APIException
-	 */
-	@Authorized(PrivilegeConstants.GET_CONCEPTS)
-	public List<ConceptSet> getConceptSetsByConcept(Concept concept) throws APIException;
-	
-	/**
-	 * @deprecated use {@link #getConceptsByConceptSet(Concept)}
-	 */
-	@Deprecated
-	@Authorized(PrivilegeConstants.GET_CONCEPTS)
-	public List<Concept> getConceptsInSet(Concept concept) throws APIException;
-	
-	/**
-	 * Return a List of all concepts within a concept set
-	 * 
-	 * @param concept The concept representing the concept set
-	 * @return A List<Concept> object containing all objects within the ConceptSet
-	 * @throws APIException
-	 */
-	@Authorized(PrivilegeConstants.GET_CONCEPTS)
-	public List<Concept> getConceptsByConceptSet(Concept concept) throws APIException;
-	
-	/**
-	 * Find all sets that the given concept is a member of
-	 * 
-	 * @param concept
-	 * @throws APIException
-	 * @return A List<ConceptSet> object with all parent concept sets
-	 */
-	@Authorized(PrivilegeConstants.GET_CONCEPTS)
-	public List<ConceptSet> getSetsContainingConcept(Concept concept) throws APIException;
-	
-	/**
-	 * @deprecated use {@link #getAllConceptProposals(boolean)}
-	 */
-	@Deprecated
-	@Authorized(PrivilegeConstants.VIEW_CONCEPT_PROPOSALS)
-	public List<ConceptProposal> getConceptProposals(boolean includeCompleted) throws APIException;
-	
-	/**
-	 * Get a List of all concept proposals
-	 * 
-	 * @param includeCompleted boolean - include completed proposals as well?
-	 * @return a List<ConceptProposal> object of all found ConceptProposals
-	 * @throws APIException
-	 */
-	@Authorized(PrivilegeConstants.VIEW_CONCEPT_PROPOSALS)
-	public List<ConceptProposal> getAllConceptProposals(boolean includeCompleted) throws APIException;
-	
-	/**
-	 * Get ConceptNumeric by its UUID
-	 * 
-	 * @param uuid
-	 * @return
-	 * @should find object given valid uuid
-	 * @should return null if no object found with given uuid
-	 */
-	@Authorized(PrivilegeConstants.GET_CONCEPTS)
-	public ConceptNumeric getConceptNumericByUuid(String uuid);
-	
-	/**
-	 * Get a ConceptProposal by conceptProposalId
-	 * 
-	 * @param conceptProposalId the Integer concept proposal Id
-	 * @return the found ConceptProposal
-	 * @throws APIException
-	 */
-	@Authorized(PrivilegeConstants.VIEW_CONCEPT_PROPOSALS)
-	public ConceptProposal getConceptProposal(Integer conceptProposalId) throws APIException;
-	
-	/**
-	 * Find matching concept proposals
-	 * 
-	 * @param text
-	 * @return a List<ConceptProposal> object containing matching concept proposals
-	 * @throws APIException
-	 */
-	@Authorized(PrivilegeConstants.VIEW_CONCEPT_PROPOSALS)
-	public List<ConceptProposal> getConceptProposals(String text) throws APIException;
-	
-	/**
-	 * @deprecated Use {@link #getProposedConcepts(String)}
-	 */
-	@Deprecated
-	@Authorized(PrivilegeConstants.VIEW_CONCEPT_PROPOSALS)
-	public List<Concept> findProposedConcepts(String text) throws APIException;
-	
-	/**
-	 * Find matching proposed concepts
-	 * 
-	 * @param text
-	 * @return a List<Concept> object containing matching proposed concepts
-	 * @throws APIException
-	 */
-	@Authorized(PrivilegeConstants.VIEW_CONCEPT_PROPOSALS)
-	public List<Concept> getProposedConcepts(String text) throws APIException;
-	
-	/**
-	 * @deprecated use
-	 *             {@link #getConcepts(String, List, boolean, List, List, List, List, Concept, Integer, Integer)}
-	 */
-	@Deprecated
-	@Authorized(PrivilegeConstants.GET_CONCEPTS)
-	public List<ConceptWord> findConcepts(String phrase, List<Locale> searchLocales, boolean includeRetired,
-	        List<ConceptClass> requireClasses, List<ConceptClass> excludeClasses, List<ConceptDatatype> requireDatatypes,
-	        List<ConceptDatatype> excludeDatatypes);
-	
-	/**
-	 * @deprecated use {@link #saveConceptProposal(ConceptProposal)}
-	 */
-	@Deprecated
-	@Authorized(PrivilegeConstants.ADD_CONCEPT_PROPOSALS)
-	public void proposeConcept(ConceptProposal conceptProposal) throws APIException;
-	
-	/**
-	 * Saves/updates/proposes a concept proposal
-	 * 
-	 * @param conceptProposal The ConceptProposal to save
-	 * @throws APIException
-	 * @return the saved/updated ConceptProposal object
-	 */
-	@Authorized( { PrivilegeConstants.ADD_CONCEPT_PROPOSALS, PrivilegeConstants.EDIT_CONCEPT_PROPOSALS })
-	public ConceptProposal saveConceptProposal(ConceptProposal conceptProposal) throws APIException;
-	
-	/**
-	 * Removes a concept proposal from the database entirely.
-	 * 
-	 * @param cp
-	 * @throws APIException
-	 */
-	@Authorized(PrivilegeConstants.PURGE_CONCEPT_PROPOSALS)
-	public void purgeConceptProposal(ConceptProposal cp) throws APIException;
-	
-	/**
-	 * Maps a concept proposal to a concept
-	 * 
-	 * @param cp
-	 * @param mappedConcept
-	 * @return the mappedConcept
-	 * @throws APIException
-	 * @should not require mapped concept on reject action
-	 * @should allow rejecting proposals
-	 * @should throw APIException when mapping to null concept
-	 */
-	@Authorized(PrivilegeConstants.MANAGE_CONCEPTS)
-	public Concept mapConceptProposalToConcept(ConceptProposal cp, Concept mappedConcept) throws APIException;
-	
-	/**
-	 * Maps a concept proposal to a concept
-	 * 
-	 * @param cp
-	 * @param mappedConcept
-	 * @param locale of concept proposal
-	 * @return the mappedConcept
-	 * @throws APIException
-	 * @should not require mapped concept on reject action
-	 * @should allow rejecting proposals
-	 * @should throw APIException when mapping to null concept
-	 * @should set value coded name when add synonym is selected
-	 * @should not set value coded name when add concept is selected
-	 * @should fail when adding a duplicate syonymn
-	 */
-	@Authorized(PrivilegeConstants.MANAGE_CONCEPTS)
-	public Concept mapConceptProposalToConcept(ConceptProposal cp, Concept mappedConcept, Locale locale) throws APIException;
-	
-	/**
-	 * @deprecated use {@link ConceptProposal#rejectConceptProposal()}
-	 */
-	@Deprecated
-	@Authorized(PrivilegeConstants.EDIT_CONCEPT_PROPOSALS)
-	public void rejectConceptProposal(ConceptProposal cp) throws APIException;
-	
-	/**
-	 * @deprecated use {@link ConceptService#getConceptProposals(String)}
-	 */
-	@Deprecated
-	@Authorized(PrivilegeConstants.ADD_CONCEPT_PROPOSALS)
-	public List<ConceptProposal> findMatchingConceptProposals(String text);
-	
-	/**
-	 * @deprecated use {@link #findConceptAnswers(String, Locale, Concept)}
-	 */
-	@Deprecated
-	@Authorized(PrivilegeConstants.GET_CONCEPTS)
-	public List<ConceptWord> findConceptAnswers(String phrase, Locale locale, Concept concept, boolean includeRetired)
-	        throws APIException;
-	
-	/**
-	 * @deprecated use {@link #findConceptAnswers(String, Locale, Concept)}
-	 */
-	@Authorized(PrivilegeConstants.GET_CONCEPTS)
-	@Deprecated
-	public List<ConceptWord> getConceptAnswers(String phrase, Locale locale, Concept concept) throws APIException;
-	
-	/**
-	 * @deprecated use #getConceptsByAnswer(Concept)
-	 */
-	@Deprecated
-	@Authorized(PrivilegeConstants.GET_CONCEPTS)
-	public List<Concept> getQuestionsForAnswer(Concept concept) throws APIException;
-	
-	/**
-	 * Returns all possible Concepts to which this concept is a value-coded answer. To navigate in
-	 * the other direction, i.e., from Concept to its answers use Concept.getAnswers()
-	 * 
-	 * @param concept
-	 * @return A List<Concept> containing all possible questions to which this concept is a
-	 *         valued_Coded answer
-	 * @throws APIException
-	 */
-	@Authorized(PrivilegeConstants.GET_CONCEPTS)
-	public List<Concept> getConceptsByAnswer(Concept concept) throws APIException;
-	
-	/**
-	 * Finds the previous concept in the dictionary that has the next lowest concept id
-	 * 
-	 * @param concept the offset Concept
-	 * @return the foundConcept
-	 * @throws APIException
-	 */
-	@Authorized(PrivilegeConstants.GET_CONCEPTS)
-	public Concept getPrevConcept(Concept concept) throws APIException;
-	
-	/**
-	 * Finds the next concept in the dictionary that has the next largest concept id
-	 * 
-	 * @param concept the offset Concept
-	 * @return the foundConcept
-	 * @throws APIException
-	 */
-	@Authorized(PrivilegeConstants.GET_CONCEPTS)
-	public Concept getNextConcept(Concept concept) throws APIException;
-	
-	/**
-	 * Check if the concepts are locked and if so, throw exception during manipulation of concept
-	 * 
-	 * @throws ConceptsLockedException
-	 */
-	public void checkIfLocked() throws ConceptsLockedException;
-	
-	/**
-	 * Get ConceptProposal by its UUID
-	 * 
-	 * @param uuid
-	 * @return
-	 * @should find object given valid uuid
-	 * @should return null if no object found with given uuid
-	 */
-	@Authorized(PrivilegeConstants.VIEW_CONCEPT_PROPOSALS)
-	public ConceptProposal getConceptProposalByUuid(String uuid);
-	
-	/**
-	 * Convenience method for finding concepts associated with drugs in formulary.
-	 * 
-	 * @return A List<Concept> object of all concepts that occur as a Drug.concept.
-	 * @throws APIException
-	 */
-	@Authorized(PrivilegeConstants.GET_CONCEPTS)
-	public List<Concept> getConceptsWithDrugsInFormulary() throws APIException;
-	
-	/**
-	 * @deprecated use {@link #updateConceptIndex(org.openmrs.Concept)}
-	 */
-	@Deprecated
-	@Authorized( { PrivilegeConstants.MANAGE_CONCEPTS })
-	public void updateConceptWord(Concept concept) throws APIException;
-	
-	/**
-	 * @deprecated use {@link #updateConceptIndexes()}
-	 */
-	@Deprecated
-	@Authorized( { PrivilegeConstants.MANAGE_CONCEPTS })
-	public void updateConceptWords() throws APIException;
-	
-	/**
-	 * Get ConceptNameTag by its UUID
-	 * 
-	 * @param uuid
-	 * @return the conceptNameTag with a matching uuid
-	 * @see Concept#setPreferredName(ConceptName)
-	 * @see Concept#setFullySpecifiedName(ConceptName)
-	 * @see Concept#setShortName(ConceptName)
-	 * @should find object given valid uuid
-	 * @should return null if no object found with given uuid
-	 */
-	@Authorized(PrivilegeConstants.GET_CONCEPTS)
-	public ConceptNameTag getConceptNameTagByUuid(String uuid);
-	
-	/**
-	 * @deprecated use {@link #updateConceptIndexes(Integer, Integer)}
-	 */
-	@Deprecated
-	@Authorized( { PrivilegeConstants.MANAGE_CONCEPTS })
-	public void updateConceptWords(Integer conceptIdStart, Integer conceptIdEnd) throws APIException;
-	
-	/**
-	 * Get a ComplexConcept with the given conceptId
-	 * 
-	 * @param conceptId of the ComplexConcept
-	 * @return a ConceptComplex object
-	 * @since 1.5
-	 * @should return a concept complex object
-	 */
-	@Authorized(PrivilegeConstants.GET_CONCEPTS)
-	public ConceptComplex getConceptComplex(Integer conceptId);
-	
-	/**
-	 * Search for a ConceptNameTag by name
-	 * 
-	 * @param tag String name of ConceptNameTag
-	 * @return ConceptNameTag matching the given String tag
-	 * @see Concept#getPreferredName(Locale)
-	 * @see Concept#getFullySpecifiedName(Locale)
-	 * @see Concept#getShortNameInLocale(Locale)
-	 * @see Concept#getShortestName(Locale, Boolean)
-	 */
-	@Authorized( { PrivilegeConstants.GET_CONCEPTS })
-	public ConceptNameTag getConceptNameTagByName(String tag);
-	
-	/**
-	 * Gets the set of unique Locales used by existing concept names.
-	 * 
-	 * @return set of used Locales
-	 */
-	public Set<Locale> getLocalesOfConceptNames();
-	
-	/**
-	 * Returns all concept sources, including retired
-	 * 
-	 * @deprecated use {@link #getAllConceptSources(boolean)}
-	 */
-	@Deprecated
-	@Authorized(PrivilegeConstants.VIEW_CONCEPT_SOURCES)
-	public List<ConceptSource> getAllConceptSources() throws APIException;
-	
-	/**
-	 * Return a list of concept sources currenly in the database Whether or not to return retired
-	 * concept sources is decided by the boolean includeRetired param
-	 * 
-	 * @param includeRetired whether or not to include retired sources
-	 * @return List of Concept source objects
-	 */
-	@Authorized(PrivilegeConstants.VIEW_CONCEPT_SOURCES)
-	public List<ConceptSource> getAllConceptSources(boolean includeRetired) throws APIException;
-	
-	/**
-	 * Return a Concept source matching the given concept source id
-	 * 
-	 * @param i Integer conceptSourceId
-	 * @return ConceptSource
-	 */
-	@Authorized(PrivilegeConstants.VIEW_CONCEPT_SOURCES)
-	public ConceptSource getConceptSource(Integer i) throws APIException;
-	
-	/**
-	 * Create a new ConceptSource
-	 * 
-	 * @param conceptSource ConceptSource to create
-	 * @throws APIException
-	 * @should not set creator if one is supplied already
-	 * @should not set date created if one is supplied already
-	 * @should save a ConceptSource with a null hl7Code
-	 * @should not save a ConceptSource if voided is null
-	 */
-	@Authorized(PrivilegeConstants.MANAGE_CONCEPT_SOURCES)
-	public ConceptSource saveConceptSource(ConceptSource conceptSource) throws APIException;
-	
-	/**
-	 * Delete ConceptSource
-	 * 
-	 * @param cs ConceptSource object delete
-	 * @throws APIException
-	 */
-	@Authorized(PrivilegeConstants.PURGE_CONCEPT_SOURCES)
-	public ConceptSource purgeConceptSource(ConceptSource cs) throws APIException;
-	
-	/**
-	 * This effectively removes a concept source from the database. The source can still be
-	 * referenced by old data, but no new data should use this source.
-	 * 
-	 * @param cs the concept source to retire
-	 * @param reason why the concept source is to be retired, must not be empty of null
-	 * @return the retired concept source
-	 * @throws APIException
-	 * @should retire concept source
-	 */
-	@Authorized(PrivilegeConstants.PURGE_CONCEPT_SOURCES)
-	public ConceptSource retireConceptSource(ConceptSource cs, String reason) throws APIException;
-	
-	/**
-	 * Creates a new Concept name tag if none exists. If a tag exists with the same name then that
-	 * existing tag is returned.
-	 * 
-	 * @param nameTag the concept name tag to be saved
-	 * @return the newly created or existing concept name tag
-	 * @should save a concept name tag if tag does not exist
-	 * @should not save a concept name tag if tag exists
-	 * @should not save a concept name tag if tag is null, empty or whitespace
-	 * @should save a concept name tag if tag is supplied
-	 * @should save an edited concept name tag
-	 */
-	@Authorized(PrivilegeConstants.MANAGE_CONCEPT_NAME_TAGS)
-	public ConceptNameTag saveConceptNameTag(ConceptNameTag nameTag);
-	
-	/**
-	 * Gets the highest concept-id used by a concept.
-	 * 
-	 * @return highest concept-id
-	 */
-	public Integer getMaxConceptId();
-	
-	/**
-	 * Returns an iterator for all concepts, including retired and expired.
-	 * 
-	 * @return the Iterator
-	 * @should start with the smallest concept id
-	 * @should iterate over all concepts
-	 */
-	@Authorized(PrivilegeConstants.GET_CONCEPTS)
-	public Iterator<Concept> conceptIterator();
-	
-	/**
-	 * Looks up a concept via {@link ConceptMap} This will return the {@link Concept} which contains
-	 * a {@link ConceptMap} entry whose <code>sourceCode</code> is equal to the passed
-	 * <code>conceptCode</code> and whose {@link ConceptSource} has either a <code>name</code> or
-	 * <code>hl7Code</code> that is equal to the passed <code>mappingCode</code>. Delegates to
-	 * getConceptByMapping(code,sourceName,includeRetired) with includeRetired=true
-	 * 
-	 * @param code the code associated with a concept within a given {@link ConceptSource}
-	 * @param sourceName the name or hl7Code of the {@link ConceptSource} to check
-	 * @return the {@link Concept} that has the given mapping, or null if no {@link Concept} found
-	 * @throws APIException
-	 * @should get concept with given code and and source hl7 code
-	 * @should get concept with given code and source name
-	 * @should return null if source code does not exist
-	 * @should return null if mapping does not exist
-	 */
-	@Authorized(PrivilegeConstants.GET_CONCEPTS)
-	public Concept getConceptByMapping(String code, String sourceName) throws APIException;
-	
-	/**
-	 * Looks up a concept via {@link ConceptMap} This will return the {@link Concept} which contains
-	 * a {@link ConceptMap} entry whose <code>sourceCode</code> is equal to the passed
-	 * <code>conceptCode</code> and whose {@link ConceptSource} has either a <code>name</code> or
-	 * <code>hl7Code</code> that is equal to the passed <code>mappingCode</code> . Operates under
-	 * the assumption that each mappingCode in a {@link ConceptSource} references one and only one
-	 * non-retired {@link Concept): if the underlying dao method returns more than one non-retired concept, this
-	 * method will throw an exception; if the underlying dao method returns more than one concept, but
-	 * only one non-retired concept, this method will return the non-retired concept; if the dao only
-	 * returns retired concepts, this method will simply return the first concept in the list returns by
-	 * the dao method; retired concepts can be excluded by setting the includeRetired parameter to false,
-	 * but the above logic still applies
-	 *
-	 * @param code the code associated with a concept within a given {@link ConceptSource}
-	 * @param sourceName the name or hl7Code of the {@link ConceptSource} to check
-	 * @param includeRetired whether or not to include retired concepts
-	 * @return the {@link Concept} that has the given mapping, or null if no {@link Concept} found
-	 * @throws APIException
-	 * @should get concept with given code and and source hl7 code
-	 * @should get concept with given code and source name
-	 * @should return null if source code does not exist
-	 * @should return null if mapping does not exist
-	 */
-	@Authorized(PrivilegeConstants.GET_CONCEPTS)
-	public Concept getConceptByMapping(String code, String sourceName, Boolean includeRetired) throws APIException;
-	
-	/**
-	 * Looks up a concept via {@link ConceptMap} This will return the list of concepts
-	 * {@link Concept}s which contain a {@link ConceptMap} entry whose <code>sourceCode</code> is
-	 * equal to the passed <code>conceptCode</code> and whose {@link ConceptSource} has either a
-	 * <code>name</code> or <code>hl7Code</code> that is equal to the passed
-	 * <code>mappingCode</code>
-	 * 
-	 * @param code the code associated with a concept within a given {@link ConceptSource}
-	 * @param sourceName the name or hl7Code of the {@link ConceptSource} to check
-	 * @return the list of non-voided {@link Concept}s that has the given mapping, or null if no
-	 *         {@link Concept} found
-	 * @throws APIException if the specified source+code maps to more than one concept
-	 * @should get concepts with given code and and source hl7 code
-	 * @should get concepts with given code and source name
-	 * @should return empty list if source code does not exist
-	 * @should return empty list if mapping does not exist
-	 * @should include retired concepts
-	 * @since 1.8
-	 */
-	@Authorized(PrivilegeConstants.GET_CONCEPTS)
-	public List<Concept> getConceptsByMapping(String code, String sourceName) throws APIException;
-	
-	/**
-	 * Looks up a concept via {@link ConceptMap} This will return the list of {@link Concept}s which
-	 * contain a {@link ConceptMap} entry whose <code>sourceCode</code> is equal to the passed
-	 * <code>conceptCode</code> and whose {@link ConceptSource} has either a <code>name</code> or
-	 * <code>hl7Code</code> that is equal to the passed <code>mappingCode</code>. Delegates to
-	 * getConceptsByMapping(code,sourceName,includeRetired) with includeRetired=true
-	 * 
-	 * @param code the code associated with a concept within a given {@link ConceptSource}
-	 * @param sourceName the name or hl7Code of the {@link ConceptSource} to check
-	 * @param includeRetired whether or not to include retired concepts
-	 * @return the list of non-voided {@link Concept}s that has the given mapping, or null if no
-	 *         {@link Concept} found
-	 * @throws APIException if the specified source+code maps to more than one concept
-	 * @should get concepts with given code and and source hl7 code
-	 * @should get concepts with given code and source name
-	 * @should return empty list if source code does not exist
-	 * @should return empty list if mapping does not exist
-	 * @since 1.8
-	 */
-	@Authorized(PrivilegeConstants.GET_CONCEPTS)
-	public List<Concept> getConceptsByMapping(String code, String sourceName, boolean includeRetired) throws APIException;
-	
-	/**
-	 * Get all the concept name tags defined in the database, included voided ones
-	 * 
-	 * @since 1.5
-	 * @return a list of the concept name tags stored in the
-	 */
-	public List<ConceptNameTag> getAllConceptNameTags();
-	
-	/**
-	 * Gets the {@link ConceptNameTag} with the given database primary key
-	 * 
-	 * @param id the concept name tag id to find
-	 * @return the matching {@link ConceptNameTag} or null if none found
-	 * @since 1.5
-	 */
-	@Authorized(PrivilegeConstants.GET_CONCEPTS)
-	public ConceptNameTag getConceptNameTag(Integer id);
-	
-	/**
-	 * Get ConceptDescription by its UUID
-	 * 
-	 * @param uuid
-	 * @return
-	 * @should find object given valid uuid
-	 * @should return null if no object found with given uuid
-	 */
-	@Authorized( { PrivilegeConstants.GET_CONCEPTS })
-	public ConceptDescription getConceptDescriptionByUuid(String uuid);
-	
-	/**
-	 * Lookup a ConceptSource by its name property
-	 * 
-	 * @param conceptSourceName
-	 * @return ConceptSource
-	 * @throws APIException
-	 * @should get ConceptSource with the given name
-	 * @should return null if no ConceptSource with that name is found
-	 */
-	@Authorized(PrivilegeConstants.GET_CONCEPTS)
-	public ConceptSource getConceptSourceByName(String conceptSourceName) throws APIException;
-	
-	/**
-	 * Looks up a list of ConceptMaps for a given ConceptSource
-	 * 
-	 * @deprecated as of version 1.9, use {@link #getConceptMapsBySource(ConceptSource))}
-	 * @param conceptSource
-	 * @return a List<ConceptMap> objects
-	 * @throws APIException
-	 * @should return a List of ConceptMaps if concept mappings found
-	 * @should return empty List of ConceptMaps if none found
-	 */
-	@Authorized(PrivilegeConstants.GET_CONCEPTS)
-	public List<ConceptMap> getConceptsByConceptSource(ConceptSource conceptSource) throws APIException;
-	
-	/**
-	 * Checks if there are any observations (including voided observations) for a concept.
-	 * 
-	 * @param concept which used or not used by an observation
-	 * @return boolean true if the concept is used by an observation
-	 * @throws APIException
-	 */
-	@Authorized(PrivilegeConstants.GET_CONCEPTS)
-	public boolean hasAnyObservation(Concept concept);
-	
-	/**
-	 * Returns the TRUE concept
-	 * 
-	 * @return true concept
-	 * @should return the true concept
-	 */
-	public Concept getTrueConcept();
-	
-	/**
-	 * Returns the FALSE concept
-	 * 
-	 * @return false concept
-	 * @should return the false concept
-	 */
-	public Concept getFalseConcept();
-	
-	/**
-	 * Changes the datatype of a concept from boolean to coded when it has observations it is
-	 * associated to.
-	 * 
-	 * @param conceptToChange the concept which to change
-	 * @throws APIException
-	 * @should convert the datatype of a boolean concept to coded
-	 * @should fail if the datatype of the concept is not boolean
-	 * @should explicitly add true concept as a value_Coded answer
-	 * @should explicitly add false concept as a value_Coded answer
-	 */
-	@Authorized( { PrivilegeConstants.MANAGE_CONCEPTS })
-	public void convertBooleanConceptToCoded(Concept conceptToChange) throws APIException;
-	
-	/**
-	 * Checks if there are any observations (including voided observations) using a conceptName.
-	 * 
-	 * @param conceptName which is used or not used by an observation
-	 * @return boolean true if the conceptName is used by an observation otherwise false
-	 * @throws APIException
-	 * @since Version 1.7
-	 */
-	@Authorized(PrivilegeConstants.GET_CONCEPTS)
-	public boolean hasAnyObservation(ConceptName conceptName) throws APIException;
-	
-	/**
-	 * Searches for concepts by the given parameters.
-	 * 
-	 * @param phrase matched to the start of any word in any of the names of a concept (if
-	 *            blank/null, matches all concepts)
-	 * @param locales List<Locale> to restrict to
-	 * @param includeRetired boolean if false, will exclude retired concepts
-	 * @param requireClasses List<ConceptClass> to restrict to
-	 * @param excludeClasses List<ConceptClass> to leave out of results
-	 * @param requireDatatypes List<ConceptDatatype> to restrict to
-	 * @param excludeDatatypes List<ConceptDatatype> to leave out of results
-	 * @param answersToConcept all results will be a possible answer to this concept
-	 * @param start all results less than this number will be removed
-	 * @param size if non zero, all results after <code>start</code> + <code>size</code> will be
-	 *            removed
-	 * @return a list of conceptSearchResults
-	 * @throws APIException
-	 * @should return concept search results that match unique concepts
-<<<<<<< HEAD
-=======
-	 * @should return a search result whose concept name contains a word with more weight
->>>>>>> 0dc65364
-	 * @should return a search result whose concept name contains all word tokens
-	 * @should not return concepts with matching names that are voided
-	 * @since 1.8
-	 */
-	@Authorized(PrivilegeConstants.GET_CONCEPTS)
-	public List<ConceptSearchResult> getConcepts(String phrase, List<Locale> locales, boolean includeRetired,
-	        List<ConceptClass> requireClasses, List<ConceptClass> excludeClasses, List<ConceptDatatype> requireDatatypes,
-	        List<ConceptDatatype> excludeDatatypes, Concept answersToConcept, Integer start, Integer size)
-	        throws APIException;
-	
-	/**
-	 * Finds concepts that are possible value coded answers to concept parameter
-	 * 
-	 * @param phrase
-	 * @param locale
-	 * @param concept the answers to match on
-	 * @return a list of conceptSearchResults
-	 * @throws APIException
-	 * @since 1.8
-	 */
-	@Authorized(PrivilegeConstants.GET_CONCEPTS)
-	public List<ConceptSearchResult> findConceptAnswers(String phrase, Locale locale, Concept concept) throws APIException;
-	
-	/**
-	 * Iterates over the words in names and synonyms (for each locale) and updates the concept
-	 * index, note that this only updates the index of the specified concept. Use
-	 * {@link ConceptService#updateConceptIndexes()} if you wish to update the entire concept index.
-	 * 
-	 * @param concept the concept whose index is to be updated
-	 * @throws APIException
-	 * @since 1.8
-	 */
-	@Authorized( { PrivilegeConstants.MANAGE_CONCEPTS })
-	public void updateConceptIndex(Concept concept) throws APIException;
-	
-	/**
-	 * Iterates over all concepts and calls upddateConceptIndexes(Concept concept)
-	 * 
-	 * @throws APIException
-	 * @since 1.8
-	 */
-	@Authorized( { PrivilegeConstants.MANAGE_CONCEPTS })
-	public void updateConceptIndexes() throws APIException;
-	
-	/**
-	 * Iterates over all concepts with conceptIds between <code>conceptIdStart</code> and
-	 * <code>conceptIdEnd</code> (inclusive) and calls updateConceptIndexes(concept)
-	 * 
-	 * @param conceptIdStart starts update with this concept_id
-	 * @param conceptIdEnd ends update with this concept_id
-	 * @throws APIException
-	 * @since 1.8
-	 */
-	@Authorized( { PrivilegeConstants.MANAGE_CONCEPTS })
-	public void updateConceptIndexes(Integer conceptIdStart, Integer conceptIdEnd) throws APIException;
-	
-	/**
-	 * Searches for concepts with the given parameters
-	 * 
-	 * @param phrase the string to search against (if blank/null, matches all concepts)
-	 * @param locale the locale in which to search for the concepts
-	 * @param includeRetired Specifies whether to include retired concepts
-	 * @return a list ConceptSearchResults
-	 * @throws APIException
-	 * @since 1.8
-	 */
-	@Authorized(PrivilegeConstants.GET_CONCEPTS)
-	public List<ConceptSearchResult> getConcepts(String phrase, Locale locale, boolean includeRetired) throws APIException;
-	
-	/**
-	 * Return the number of concepts matching a search phrase and the specified arguments
-	 * 
-	 * @param phrase matched to the start of any word in any of the names of a concept
-	 * @param locales List<Locale> to restrict to
-	 * @param includeRetired Specifies whether to include retired concepts
-	 * @param requireClasses List<ConceptClass> to restrict to
-	 * @param excludeClasses List<ConceptClass> to leave out of results
-	 * @param requireDatatypes List<ConceptDatatype> to restrict to
-	 * @param excludeDatatypes List<ConceptDatatype> to leave out of results
-	 * @param answersToConcept all results will be a possible answer to this concept
-	 * @return the number of concepts matching the given search phrase
-	 * @throws APIException
-	 * @since 1.8
-	 * @should return a count of unique concepts
-	 */
-	@Authorized(PrivilegeConstants.GET_CONCEPTS)
-	public Integer getCountOfConcepts(String phrase, List<Locale> locales, boolean includeRetired,
-	        List<ConceptClass> requireClasses, List<ConceptClass> excludeClasses, List<ConceptDatatype> requireDatatypes,
-	        List<ConceptDatatype> excludeDatatypes, Concept answersToConcept);
-	
-	/**
-	 * Return the number of drugs with matching names or concept drug names
-	 * 
-	 * @param drugName the name of the drug
-	 * @param concept the drug concept
-	 * @param searchOnPhrase Specifies if the search should match names starting with or contain the
-	 *            text
-	 * @param searchDrugConceptNames Specifies whether a search on concept names for the drug's
-	 *            concept should be done or not
-	 * @param includeRetired specifies whether to include retired drugs
-	 * @return the number of matching drugs
-	 * @throws APIException
-	 * @since 1.8
-	 */
-	@Authorized(PrivilegeConstants.GET_CONCEPTS)
-	public Integer getCountOfDrugs(String drugName, Concept concept, boolean searchOnPhrase, boolean searchDrugConceptNames,
-	        boolean includeRetired) throws APIException;
-	
-	/**
-	 * Returns a list of drugs with matching names or concept drug names and returns a specific
-	 * number of them from the specified starting position. If start and length are not specified,
-	 * then all matches are returned
-	 * 
-	 * @param drugName the name of the drug
-	 * @param concept the drug concept
-	 * @param searchOnPhrase Specifies if the search should match names starting with or contain the
-	 *            text
-	 * @param searchDrugConceptNames Specifies whether a search on concept names for the drug's
-	 *            concept should be done or not
-	 * @param includeRetired specifies whether to include retired drugs
-	 * @param start beginning index for the batch
-	 * @param length number of drugs to return in the batch
-	 * @return a list of matching drugs
-	 * @throws APIException
-	 * @since 1.8
-	 */
-	@Authorized(PrivilegeConstants.GET_CONCEPTS)
-	public List<Drug> getDrugs(String drugName, Concept concept, boolean searchOnPhrase, boolean searchDrugConceptNames,
-	        boolean includeRetired, Integer start, Integer length) throws APIException;
-	
-	/**
-	 * Gets the list of <code>ConceptStopWord</code> for given locale
-	 * 
-	 * @param locale The locale in which to search for the <code>ConceptStopWord</code>
-	 * @return list of concept stop words for given locale
-	 * @should return list of concept stop words for given locale
-	 * @should return empty list if no stop words are found for the given locale
-	 * @should return default Locale <code>ConceptStopWord</code> if Locale is null
-	 * @since 1.8
-	 */
-	public List<String> getConceptStopWords(Locale locale);
-	
-	/**
-	 * Save the given <code>ConceptStopWord</code> in the database
-	 * <p>
-	 * If this is a new concept stop word, the returned concept stop word will have a new
-	 * {@link org.openmrs.ConceptStopWord#getConceptStopWordId()} inserted into it that was
-	 * generated by the database
-	 * </p>
-	 * 
-	 * @param conceptStopWord The <code>ConceptStopWord</code> to save or update
-	 * @return the <code>ConceptStopWord</code> that was saved or updated
-	 * @throws APIException
-	 * @should generated concept stop word id onto returned concept stop word
-	 * @should save concept stop word into database
-	 * @should assign default Locale
-	 * @should save concept stop word in uppercase
-	 * @should fail if a duplicate conceptStopWord in a locale is added
-	 * @since 1.8
-	 */
-	@Authorized(PrivilegeConstants.MANAGE_CONCEPT_STOP_WORDS)
-	public ConceptStopWord saveConceptStopWord(ConceptStopWord conceptStopWord) throws APIException;
-	
-	/**
-	 * Delete the given <code>ConceptStopWord</code> in the database
-	 * 
-	 * @param conceptStopWordId The <code>ConceptStopWord</code> to delete
-	 * @throws APIException
-	 * @should delete the given concept stop word from the database
-	 * @since 1.8
-	 */
-	@Authorized(PrivilegeConstants.MANAGE_CONCEPT_STOP_WORDS)
-	public void deleteConceptStopWord(Integer conceptStopWordId) throws APIException;
-	
-	/**
-	 * Get all the concept stop words
-	 * 
-	 * @return List of <code>ConceptStopWord</code>
-	 * @should return all the concept stop words
-	 * @should return empty list if nothing found
-	 * @since 1.8
-	 */
-	public List<ConceptStopWord> getAllConceptStopWords();
-	
-	/**
-	 * Gets drugs by the given ingredient, which can be either the drug itself or any ingredient.
-	 * 
-	 * @return the list of drugs
-	 * @should return drugs matched by intermediate concept
-	 * @should return drugs matched by drug concept
-	 * @should return empty list if nothing found
-	 * @since 1.10
-	 */
-	public List<Drug> getDrugsByIngredient(Concept ingredient);
-	
-	/**
-	 * Returns a list of concept map types currently in the database excluding hidden ones
-	 * 
-	 * @return List of concept map type objects
-	 * @since 1.9
-	 * @throws APIException
-	 * @should return all the concept map types excluding hidden ones
-	 */
-	@Authorized(PrivilegeConstants.VIEW_CONCEPT_MAP_TYPES)
-	public List<ConceptMapType> getActiveConceptMapTypes() throws APIException;
-	
-	/**
-	 * Returns a list of concept map types currently in the database including or excluding retired
-	 * and hidden ones as specified by the includeRetired and includeHidden arguments
-	 * 
-	 * @param includeRetired specifies if retired concept map types should be included
-	 * @return List of concept map type objects
-	 * @since 1.9
-	 * @throws APIException
-	 * @should return all the concept map types if includeRetired and hidden are set to true
-	 * @should return only un retired concept map types if includeRetired is set to false
-	 * @should not include hidden concept map types if includeHidden is set to false
-	 */
-	@Authorized(PrivilegeConstants.VIEW_CONCEPT_MAP_TYPES)
-	public List<ConceptMapType> getConceptMapTypes(boolean includeRetired, boolean includeHidden) throws APIException;
-	
-	/**
-	 * Return a concept map type matching the given concept map type id
-	 * 
-	 * @param conceptMapTypeId Integer concept map type id
-	 * @return ConceptMapType
-	 * @since 1.9
-	 * @throws APIException
-	 */
-	@Authorized(PrivilegeConstants.VIEW_CONCEPT_MAP_TYPES)
-	public ConceptMapType getConceptMapType(Integer conceptMapTypeId) throws APIException;
-	
-	/**
-	 * Return a concept map type matching the given uuid
-	 * 
-	 * @param uuid the uuid to search against
-	 * @return ConceptMapType
-	 * @since 1.9
-	 * @throws APIException
-	 * @should return a conceptMapType matching the specified uuid
-	 */
-	@Authorized(PrivilegeConstants.VIEW_CONCEPT_MAP_TYPES)
-	public ConceptMapType getConceptMapTypeByUuid(String uuid) throws APIException;
-	
-	/**
-	 * Return a concept map type matching the given name
-	 * 
-	 * @param name the name to search against
-	 * @return ConceptMapType
-	 * @since 1.9
-	 * @throws APIException
-	 * @should return a conceptMapType matching the specified name
-	 * @should be case insensitive
-	 */
-	@Authorized(PrivilegeConstants.VIEW_CONCEPT_MAP_TYPES)
-	public ConceptMapType getConceptMapTypeByName(String name) throws APIException;
-	
-	/**
-	 * Saves or updates the specified concept map type in the database
-	 * 
-	 * @param conceptMapType the concept map type to save
-	 * @return the saved conceptMapType
-	 * @since 1.9
-	 * @throws APIException
-	 * @should add the specified concept map type to the database and assign to it an id
-	 * @should update an existing concept map type
-	 */
-	@Authorized(PrivilegeConstants.MANAGE_CONCEPT_MAP_TYPES)
-	public ConceptMapType saveConceptMapType(ConceptMapType conceptMapType) throws APIException;
-	
-	/**
-	 * Retiring a concept map type essentially removes it from circulation
-	 * 
-	 * @param conceptMapType the concept map type to retire
-	 * @param retireReason the reason why the concept map type is being retired
-	 * @return the retired concept map type
-	 * @since 1.9
-	 * @throws APIException
-	 * @should retire the specified conceptMapType with the given retire reason
-	 * @should should set the default retire reason if none is given
-	 */
-	@Authorized(PrivilegeConstants.MANAGE_CONCEPT_MAP_TYPES)
-	public ConceptMapType retireConceptMapType(ConceptMapType conceptMapType, String retireReason) throws APIException;
-	
-	/**
-	 * Marks a concept map type that is currently retired as not retired.
-	 * 
-	 * @param conceptMapType the concept map type to unretire
-	 * @return the unretired concept map type
-	 * @since 1.9
-	 * @throws APIException
-	 * @should unretire the specified concept map type and drop all retire related fields
-	 */
-	@Authorized(PrivilegeConstants.MANAGE_CONCEPT_MAP_TYPES)
-	public ConceptMapType unretireConceptMapType(ConceptMapType conceptMapType) throws APIException;
-	
-	/**
-	 * Completely purges a concept map type from the database
-	 * 
-	 * @param conceptMapType the concept map type to purge from the database
-	 * @since 1.9
-	 * @throws APIException
-	 * @should delete the specified conceptMapType from the database
-	 */
-	@Authorized(PrivilegeConstants.PURGE_CONCEPT_MAP_TYPES)
-	public void purgeConceptMapType(ConceptMapType conceptMapType) throws APIException;
-	
-	/**
-	 * Returns a list of mappings from concepts to terms in the given reference terminology
-	 * 
-	 * @param conceptSource
-	 * @return a List<ConceptMap> object
-	 * @since 1.9
-	 * @throws APIException
-	 * @should return a List of ConceptMaps from the given source
-	 */
-	@Authorized(PrivilegeConstants.GET_CONCEPTS)
-	public List<ConceptMap> getConceptMappingsToSource(ConceptSource conceptSource) throws APIException;
-	
-	/**
-	 * Gets a list of all concept reference terms saved in the database
-	 * 
-	 * @return a list of concept reference terms
-	 * @since 1.9
-	 * @throws APIException
-	 * @should return all concept reference terms in the database
-	 */
-	@Authorized(PrivilegeConstants.VIEW_CONCEPT_REFERENCE_TERMS)
-	public List<ConceptReferenceTerm> getAllConceptReferenceTerms() throws APIException;
-	
-	/**
-	 * Gets a list of concept reference terms saved in the database
-	 * 
-	 * @param includeRetired specifies if retired concept reference terms should be included
-	 * @return a list of concept reference terms
-	 * @since 1.9
-	 * @throws APIException
-	 * @should return all the concept reference terms if includeRetired is set to true
-	 * @should return only un retired concept reference terms if includeRetired is set to false
-	 */
-	@Authorized(PrivilegeConstants.VIEW_CONCEPT_REFERENCE_TERMS)
-	public List<ConceptReferenceTerm> getConceptReferenceTerms(boolean includeRetired) throws APIException;
-	
-	/**
-	 * Gets the concept reference term with the specified concept reference term id
-	 * 
-	 * @param conceptReferenceTermId the concept reference term id to search against
-	 * @return the concept reference term object with the given concept reference term id
-	 * @since 1.9
-	 * @throws APIException
-	 */
-	@Authorized(PrivilegeConstants.VIEW_CONCEPT_REFERENCE_TERMS)
-	public ConceptReferenceTerm getConceptReferenceTerm(Integer conceptReferenceTermId) throws APIException;
-	
-	/**
-	 * Gets the concept reference term with the specified uuid
-	 * 
-	 * @param uuid the uuid to search against
-	 * @return the concept reference term object with the given uuid
-	 * @since 1.9
-	 * @throws APIException
-	 * @should return the concept reference term that matches the given uuid
-	 */
-	@Authorized(PrivilegeConstants.VIEW_CONCEPT_REFERENCE_TERMS)
-	public ConceptReferenceTerm getConceptReferenceTermByUuid(String uuid) throws APIException;
-	
-	/**
-	 * Gets a concept reference term with the specified name from the specified concept source
-	 * ignoring all retired ones
-	 * 
-	 * @param name the name to match against
-	 * @param conceptSource the concept source to match against
-	 * @return concept reference term object
-	 * @since 1.9
-	 * @throws APIException
-	 * @should return a concept reference term that matches the given name from the given source
-	 * @should be case insensitive
-	 */
-	@Authorized(PrivilegeConstants.VIEW_CONCEPT_REFERENCE_TERMS)
-	public ConceptReferenceTerm getConceptReferenceTermByName(String name, ConceptSource conceptSource) throws APIException;
-	
-	/**
-	 * Gets a concept reference term with the specified code from the specified concept source
-	 * 
-	 * @param code the code to match against
-	 * @param conceptSource the concept source to match against
-	 * @return concept reference term object
-	 * @since 1.9
-	 * @throws APIException
-	 * @should return a concept reference term that matches the given code from the given source
-	 */
-	@Authorized(PrivilegeConstants.VIEW_CONCEPT_REFERENCE_TERMS)
-	public ConceptReferenceTerm getConceptReferenceTermByCode(String code, ConceptSource conceptSource) throws APIException;
-	
-	/**
-	 * Stores the specified concept reference term to the database
-	 * 
-	 * @param conceptReferenceTerm the concept reference term object to save
-	 * @return the saved concept reference term object
-	 * @since 1.9
-	 * @throws APIException
-	 * @should add a concept reference term to the database and assign an id to it
-	 * @should update changes to the concept reference term in the database
-	 */
-	@Authorized(PrivilegeConstants.MANAGE_CONCEPT_REFERENCE_TERMS)
-	public ConceptReferenceTerm saveConceptReferenceTerm(ConceptReferenceTerm conceptReferenceTerm) throws APIException;
-	
-	/**
-	 * Retiring a concept reference term essentially removes it from circulation
-	 * 
-	 * @param conceptReferenceTerm the concept reference term object to retire
-	 * @param retireReason the reason why the concept reference term is being retired
-	 * @return the retired concept reference term object
-	 * @since 1.9
-	 * @throws APIException
-	 * @should retire the specified concept reference term with the given retire reason
-	 * @should should set the default retire reason if none is given
-	 */
-	@Authorized(PrivilegeConstants.MANAGE_CONCEPT_REFERENCE_TERMS)
-	public ConceptReferenceTerm retireConceptReferenceTerm(ConceptReferenceTerm conceptReferenceTerm, String retireReason)
-	        throws APIException;
-	
-	/**
-	 * Marks a concept reference term that is currently retired as not retired.
-	 * 
-	 * @param conceptReferenceTerm the concept reference term to unretire
-	 * @return the unretired concept reference term
-	 * @since 1.9
-	 * @throws APIException
-	 * @should unretire the specified concept reference term and drop all retire related fields
-	 */
-	@Authorized(PrivilegeConstants.MANAGE_CONCEPT_REFERENCE_TERMS)
-	public ConceptReferenceTerm unretireConceptReferenceTerm(ConceptReferenceTerm conceptReferenceTerm) throws APIException;
-	
-	/**
-	 * Purges the specified concept reference term from the database
-	 * 
-	 * @param conceptReferenceTerm the concept reference term object to purge
-	 * @since 1.9
-	 * @throws APIException
-	 */
-	@Authorized(PrivilegeConstants.PURGE_CONCEPT_REFERENCE_TERMS)
-	public void purgeConceptReferenceTerm(ConceptReferenceTerm conceptReferenceTerm) throws APIException;
-	
-	/**
-	 * Finds the concept reference term in the database that have a code or name that contains the
-	 * specified search phrase.
-	 * 
-	 * @param query the string to match against the reference term names or codes
-	 * @param conceptSource the concept source from which the terms should be looked up
-	 * @param start beginning index for the batch
-	 * @param length number of terms to return in the batch
-	 * @param includeRetired specifies if the retired terms should be included
-	 * @return a list if {@link ConceptReferenceTerm}s
-	 * @since 1.9
-	 * @throws APIException
-	 * @should return unique terms with a code or name containing the search phrase
-	 * @should return only the concept reference terms from the given concept source
-	 */
-	@Authorized( { PrivilegeConstants.VIEW_CONCEPT_REFERENCE_TERMS })
-	public List<ConceptReferenceTerm> getConceptReferenceTerms(String query, ConceptSource conceptSource, Integer start,
-	        Integer length, boolean includeRetired) throws APIException;
-	
-	/**
-	 * Returns the count of concept reference terms that match the specified arguments
-	 * 
-	 * @param query the string to match against the reference term names
-	 * @param conceptSource the concept source from which the terms should be looked up
-	 * @param includeRetired specifies if retired concept reference terms should be included
-	 * @return the count of matching concept reference terms
-	 * @since 1.9
-	 * @throws APIException
-	 * @should include retired terms if includeRetired is set to true
-	 * @should not include retired terms if includeRetired is set to false
-	 */
-	@Authorized(PrivilegeConstants.VIEW_CONCEPT_REFERENCE_TERMS)
-	public Integer getCountOfConceptReferenceTerms(String query, ConceptSource conceptSource, boolean includeRetired)
-	        throws APIException;
-	
-	/**
-	 * Fetches all the {@link ConceptReferenceTermMap} where the specified reference term is the
-	 * termB i.e mappings added to other terms pointing to it
-	 * 
-	 * @param term the term to match against
-	 * @return a list of {@link ConceptReferenceTermMap}s
-	 * @since 1.9
-	 * @throws APIException
-	 * @should return all concept reference term maps where the specified term is the termB
-	 */
-	@Authorized(PrivilegeConstants.VIEW_CONCEPT_REFERENCE_TERMS)
-	public List<ConceptReferenceTermMap> getReferenceTermMappingsTo(ConceptReferenceTerm term) throws APIException;
-	
-	/**
-	 * Returns a list of concepts with the same name in the given locale.
-	 * <p>
-	 * This method is case insensitive. It searches for exactly matching names and close matching
-	 * locales (if exactLocale = false). It considers only non-voided names and all concepts.
-	 * 
-	 * @param name
-	 * @param locale <code>null</code> = all locales
-	 * @param exactLocale <code>false</code> if search for both global and country specific,
-	 *            <code>true</code> if <code>null</code>
-	 * @return the list of concepts
-	 * @throws APIException
-	 * @since 1.9, 1.8.4
-	 * @should return concepts for all countries and global language given language only locale
-	 * @should return concepts for specific country and global language given language and country
-	 *         locale
-	 */
-<<<<<<< HEAD
-	@Authorized(PrivilegeConstants.GET_CONCEPTS)
-=======
-	@Transactional(readOnly = true)
-	@Authorized(PrivilegeConstants.VIEW_CONCEPTS)
->>>>>>> 0dc65364
-	public List<Concept> getConceptsByName(String name, Locale locale, Boolean exactLocale) throws APIException;
-	
-	/**
-	 * Gets the concept map type to be used as the default. It is specified by the
-	 * <code>concept.defaultConceptMapType</code> global property.
-	 * 
-	 * @since 1.9
-	 * @return the {@link ConceptMapType}
-	 * @throws APIException
-	 * @should return same as by default
-	 * @should return type as set in gp
-	 */
-<<<<<<< HEAD
-	@Authorized(PrivilegeConstants.VIEW_CONCEPT_MAP_TYPES)
-	public ConceptMapType getDefaultConceptMapType() throws APIException;
-=======
-	@Transactional(readOnly = true)
-	@Authorized(PrivilegeConstants.VIEW_CONCEPT_MAP_TYPES)
-	public ConceptMapType getDefaultConceptMapType() throws APIException;
-	
-	/**
-	 * Fetches un retired drugs that match the specified search phrase. The logic matches on drug
-	 * names, concept names of the associated concepts or the concept reference term codes of the
-	 * drug reference term mappings
-	 * 
-	 * @param searchPhrase The string to match against
-	 * @param locale The locale to match against when searching in drug concept names
-	 * @param exactLocale If false then concepts with names in a broader locale will be matched e.g
-	 *            in case en_GB is passed in then en will be matched
-	 * @param includeRetired Specifies if retired drugs that match should be included or not
-	 * @return A list of matching drugs
-	 * @since 1.10
-	 * @should get drugs with names matching the search phrase
-	 * @should include retired drugs if includeRetired is set to true
-	 * @should get drugs linked to concepts with names that match the phrase
-	 * @should get drugs linked to concepts with names that match the phrase and locale
-	 * @should get drugs linked to concepts with names that match the phrase and related locales
-	 * @should get drugs that have mappings with reference term codes that match the phrase
-	 * @should return unique drugs
-	 * @should return all drugs with a matching term code or drug name or concept name
-	 * @should reject a null search phrase
-	 */
-	@Authorized(PrivilegeConstants.VIEW_CONCEPTS)
-	public List<Drug> getDrugs(String searchPhrase, Locale locale, boolean exactLocale, boolean includeRetired);
-	
-	/**
-	 * Fetches all drugs with reference mappings to the specified concept source that match the
-	 * specified code and concept map types
-	 * 
-	 * @param code the code the reference term code to match on
-	 * @param conceptSource the concept source on which to match on
-	 * @param withAnyOfTheseTypes the ConceptMapTypes to match on
-	 * @param includeRetired specifies if retired drugs should be included or not
-	 * @since 1.10
-	 * @return the list of {@link Drug}
-	 * @throws APIException
-	 * @should get a list of all drugs that match on all the parameter values
-	 * @should return retired and non-retired drugs if includeRetired is set to true
-	 * @should return empty list if no matches are found
-	 * @should match on the code
-	 * @should match on the concept source
-	 * @should match on the map types
-	 * @should fail if no code and concept source and withAnyOfTheseTypes are provided
-	 * @should exclude duplicate matches
-	 * @should fail if source is null
-	 */
-	@Transactional(readOnly = true)
-	@Authorized(PrivilegeConstants.VIEW_CONCEPTS)
-	public List<Drug> getDrugsByMapping(String code, ConceptSource conceptSource,
-	        Collection<ConceptMapType> withAnyOfTheseTypes, boolean includeRetired) throws APIException;
-	
-	/**
-	 * Gets the "best" matching drug, i.e. matching the earliest ConceptMapType passed in e.g.
-	 * getDrugByMapping("12345", rxNorm, Arrays.asList(sameAs, narrowerThan)) If there are multiple
-	 * matches for the highest-priority ConceptMapType, throw an exception
-	 * 
-	 *
-	 * @param code the code the reference term code to match on
-	 * @param conceptSource the concept source to match on
-	 * @param withAnyOfTheseTypesOrOrderOfPreference the ConceptMapTypes to match on
-	 * @since 1.10
-	 * @return the {@link Drug}
-	 * @throws APIException
-	 * @should return a drug that matches the code and source
-	 * @should return a drug that matches the code and source and the best map type
-	 * @should fail if multiple drugs are found matching the best map type
-	 * @should return null if no match found
-	 * @should fail if no code and concept source and withAnyOfTheseTypes are provided
-	 * @should fail if source is null
-	 */
-	@Transactional(readOnly = true)
-	@Authorized(PrivilegeConstants.VIEW_CONCEPTS)
-	public Drug getDrugByMapping(String code, ConceptSource conceptSource,
-	        Collection<ConceptMapType> withAnyOfTheseTypesOrOrderOfPreference) throws APIException;
-	
->>>>>>> 0dc65364
-}
+/**
+ * The contents of this file are subject to the OpenMRS Public License
+ * Version 1.0 (the "License"); you may not use this file except in
+ * compliance with the License. You may obtain a copy of the License at
+ * http://license.openmrs.org
+ *
+ * Software distributed under the License is distributed on an "AS IS"
+ * basis, WITHOUT WARRANTY OF ANY KIND, either express or implied. See the
+ * License for the specific language governing rights and limitations
+ * under the License.
+ *
+ * Copyright (C) OpenMRS, LLC.  All Rights Reserved.
+ */
+package org.openmrs.api;
+
+import java.util.Collection;
+import java.util.Iterator;
+import java.util.List;
+import java.util.Locale;
+import java.util.Set;
+
+import org.apache.commons.lang.NotImplementedException;
+import org.openmrs.Concept;
+import org.openmrs.ConceptAnswer;
+import org.openmrs.ConceptClass;
+import org.openmrs.ConceptComplex;
+import org.openmrs.ConceptDatatype;
+import org.openmrs.ConceptDescription;
+import org.openmrs.ConceptMap;
+import org.openmrs.ConceptMapType;
+import org.openmrs.ConceptName;
+import org.openmrs.ConceptNameTag;
+import org.openmrs.ConceptNumeric;
+import org.openmrs.ConceptProposal;
+import org.openmrs.ConceptReferenceTerm;
+import org.openmrs.ConceptReferenceTermMap;
+import org.openmrs.ConceptSearchResult;
+import org.openmrs.ConceptSet;
+import org.openmrs.ConceptSource;
+import org.openmrs.ConceptStopWord;
+import org.openmrs.ConceptWord;
+import org.openmrs.Drug;
+import org.openmrs.annotation.Authorized;
+import org.openmrs.api.db.ConceptDAO;
+import org.openmrs.util.PrivilegeConstants;
+
+/**
+ * Contains methods pertaining to creating/updating/deleting/retiring Concepts, Drugs, Concept
+ * Proposals, and all other things 'Concept'.
+ * <p>
+ * To get a list of concepts:
+ * 
+ * <pre>
+ * 
+ *
+ *
+ *
+ * List&lt;Concept&gt; concepts = Context.getConceptService().getAllConcepts();
+ * </pre>
+ * 
+ * To get a single concept:
+ * 
+ * <pre>
+ * 
+ *
+ * 
+ * 
+ * // if there is a concept row in the database with concept_id = 3845
+ * Concept concept = Context.getConceptService().getConcept(3845);
+ * 
+ * String name = concept.getPreferredName(Context.getLocale()).getName();
+ * </pre>
+ * 
+ * To save a concept to the database
+ * 
+ * <pre>
+ *   Concept concept = new Concept();
+ *   concept.setConceptClass(Context.getConceptService().getConceptClass(3));
+ *   concept.setDatatype(Context.getConceptService().getConceptDatatype(17));
+ *   concept.setName...
+ *   ... // and other required values on the concept
+ *   Context.getConceptService().saveConcept(concept);
+ * </pre>
+ * 
+ * @see org.openmrs.api.context.Context
+ */
+public interface ConceptService extends OpenmrsService {
+	
+	/**
+	 * Sets the data access object for Concepts. The dao is used for saving and getting concepts
+	 * to/from the database
+	 * 
+	 * @param dao The data access object to use
+	 */
+	public void setConceptDAO(ConceptDAO dao);
+	
+	/**
+	 * @deprecated use #saveConcept(Concept)
+	 */
+	@Deprecated
+	@Authorized( { PrivilegeConstants.MANAGE_CONCEPTS })
+	public void createConcept(Concept concept) throws APIException;
+	
+	/**
+	 * @deprecated use #saveConcept(Concept)
+	 */
+	@Deprecated
+	@Authorized( { PrivilegeConstants.MANAGE_CONCEPTS })
+	public void createConcept(ConceptNumeric concept) throws APIException;
+	
+	/**
+	 * @deprecated use #saveConcept(Concept)
+	 */
+	@Deprecated
+	@Authorized( { PrivilegeConstants.MANAGE_CONCEPTS })
+	public void updateConcept(Concept concept) throws APIException;
+	
+	/**
+	 * Get Concept by its UUID
+	 * 
+	 * @param uuid
+	 * @return
+	 * @should find object given valid uuid
+	 * @should return null if no object found with given uuid
+	 */
+	@Authorized(PrivilegeConstants.GET_CONCEPTS)
+	public Concept getConceptByUuid(String uuid);
+	
+	/**
+	 * @deprecated use #saveConcept(Concept)
+	 */
+	@Deprecated
+	@Authorized( { PrivilegeConstants.MANAGE_CONCEPTS })
+	public void updateConcept(ConceptNumeric concept) throws APIException;
+	
+	/**
+	 * @deprecated use #saveDrug(Drug)
+	 */
+	@Deprecated
+	@Authorized( { PrivilegeConstants.MANAGE_CONCEPTS })
+	public void createDrug(Drug drug) throws APIException;
+	
+	/**
+	 * @deprecated use #saveDrug(Drug)
+	 */
+	@Deprecated
+	@Authorized( { PrivilegeConstants.MANAGE_CONCEPTS })
+	public void updateDrug(Drug drug) throws APIException;
+	
+	/**
+	 * @deprecated use #purgeConcept(Concept concept)
+	 */
+	@Deprecated
+	@Authorized( { PrivilegeConstants.PURGE_CONCEPTS })
+	public void deleteConcept(Concept concept) throws APIException;
+	
+	/**
+	 * @deprecated use {@link #retireConcept(Concept, String)}
+	 */
+	@Deprecated
+	@Authorized( { PrivilegeConstants.MANAGE_CONCEPTS })
+	public void voidConcept(Concept concept, String reason) throws APIException;
+	
+	/**
+	 * Save or update the given <code>Concept</code> or <code>ConceptNumeric</code> in the database
+	 * <p>
+	 * If this is a new concept, the returned concept will have a new {@link Concept#getConceptId()}
+	 * inserted into it that was generated by the database
+	 * 
+	 * @param concept The <code>Concept</code> or <code>ConceptNumeric</code> to save or update
+	 * @return the <code>Concept</code> or <code>ConceptNumeric</code> that was saved or updated
+	 * @throws APIException
+	 * @throws ConceptsLockedException
+	 * @throws ConceptInUseException
+	 * @should put generated concept id onto returned concept
+	 * @should create new concept in database
+	 * @should update concept already existing in database
+	 * @should generate id for new concept if none is specified
+	 * @should keep id for new concept if one is specified
+	 * @should save non ConceptNumeric object as conceptNumeric
+	 * @should save a ConceptNumeric as a concept
+	 * @should save a new ConceptNumeric
+	 * @should void the conceptName if the text of the name has changed
+	 * @should create a new conceptName when the old name is changed
+	 * @should set a preferred name for each locale if none is marked
+	 * @should not fail when a duplicate name is edited to a unique value
+	 * @should create a reference term for a concept mapping on the fly when editing a concept
+	 * @should create a reference term for a concept mapping on the fly when creating a concept
+	 * @should add new concept name
+	 * @should not set audit info if the concept is not edited
+	 * @should set audit info if an item is removed from any of its child collections
+	 * @should set audit info if any item in the child collections is edited
+	 * @should set audit info if an item is added to any of its child collections
+	 * @should pass when saving a concept after removing a name
+	 * @should save a conceptNumeric with allowDecimal value
+	 */
+	@Authorized( { PrivilegeConstants.MANAGE_CONCEPTS })
+	public Concept saveConcept(Concept concept) throws APIException;
+	
+	/**
+	 * Save or update the given <code>Drug</code> in the database. If this is a new drug, the
+	 * returned drug object will have a new {@link Drug#getDrugId()} inserted into it that was
+	 * generated by the database
+	 * 
+	 * @param drug The Drug to save or update
+	 * @return the Drug that was saved or updated
+	 * @throws APIException
+	 * @should put generated drug id onto returned drug
+	 * @should create new drug in database
+	 * @should update drug already existing in database
+	 */
+	@Authorized( { PrivilegeConstants.MANAGE_CONCEPTS })
+	public Drug saveDrug(Drug drug) throws APIException;
+	
+	/**
+	 * Completely purge a <code>Concept</code> or <code>ConceptNumeric</code> from the database.
+	 * This should not typically be used unless desperately needed. Most should just be retired. See
+	 * {@link #retireConcept(Concept, String)}
+	 * 
+	 * @param conceptOrConceptNumeric The <code>Concept</code> or <code>ConceptNumeric</code> to
+	 *            remove from the system
+	 * @throws APIException
+	 * @should fail if any of the conceptNames of the concept is being used by an obs
+	 */
+	@Authorized(PrivilegeConstants.PURGE_CONCEPTS)
+	public void purgeConcept(Concept conceptOrConceptNumeric) throws APIException;
+	
+	/**
+	 * Retiring a concept essentially removes it from circulation
+	 * 
+	 * @param conceptOrConceptNumeric The <code>Concept</code> or <code>ConceptNumeric</code> to
+	 *            retire
+	 * @param reason The retire reason
+	 * @return the retired <code>Concept</code> or <code>ConceptNumeric</code>
+	 * @throws APIException
+	 */
+	@Authorized(PrivilegeConstants.MANAGE_CONCEPTS)
+	public Concept retireConcept(Concept conceptOrConceptNumeric, String reason) throws APIException;
+	
+	/**
+	 * Retiring a Drug essentially removes it from circulation
+	 * 
+	 * @param drug The Drug to retire
+	 * @param reason The retire reason
+	 * @throws APIException
+	 * @return the retired Drug
+	 */
+	@Authorized(PrivilegeConstants.MANAGE_CONCEPTS)
+	public Drug retireDrug(Drug drug, String reason) throws APIException;
+	
+	/**
+	 * Marks a drug that is currently retired as not retired.
+	 * 
+	 * @param drug that is current set as retired
+	 * @return the given drug, marked as not retired now, and saved to the db
+	 * @throws APIException
+	 * @should mark drug as retired
+	 * @should not change attributes of drug that is already retired
+	 */
+	@Authorized(PrivilegeConstants.MANAGE_CONCEPTS)
+	public Drug unretireDrug(Drug drug) throws APIException;
+	
+	/**
+	 * Completely purge a Drug from the database. This should not typically be used unless
+	 * desperately needed. Most Drugs should just be retired.
+	 * 
+	 * @param drug The Drug to remove from the system
+	 * @throws APIException
+	 */
+	@Authorized(PrivilegeConstants.PURGE_CONCEPTS)
+	public void purgeDrug(Drug drug) throws APIException;
+	
+	/**
+	 * Gets the concept with the given id
+	 * 
+	 * @param conceptId
+	 * @return the matching Concept object
+	 * @throws APIException
+	 */
+	@Authorized(PrivilegeConstants.GET_CONCEPTS)
+	public Concept getConcept(Integer conceptId) throws APIException;
+	
+	/**
+	 * Gets the concept-name with the given id
+	 * 
+	 * @param conceptNameId
+	 * @return the matching Concept object
+	 * @throws APIException
+	 */
+	@Authorized(PrivilegeConstants.GET_CONCEPTS)
+	public ConceptName getConceptName(Integer conceptNameId) throws APIException;
+	
+	/**
+	 * Gets the ConceptAnswer with the given id
+	 * 
+	 * @param conceptAnswerId
+	 * @return the matching ConceptAnswer object
+	 * @throws APIException
+	 */
+	@Authorized(PrivilegeConstants.GET_CONCEPTS)
+	public ConceptAnswer getConceptAnswer(Integer conceptAnswerId) throws APIException;
+	
+	/**
+	 * Get the Drug with the given id
+	 * 
+	 * @param drugId
+	 * @return the matching Drug object
+	 * @throws APIException
+	 */
+	@Authorized(PrivilegeConstants.GET_CONCEPTS)
+	public Drug getDrug(Integer drugId) throws APIException;
+	
+	/**
+	 * Get the ConceptNumeric with the given id
+	 * 
+	 * @param conceptId The ConceptNumeric id
+	 * @return the matching ConceptNumeric object
+	 * @throws APIException
+	 */
+	@Authorized(PrivilegeConstants.GET_CONCEPTS)
+	public ConceptNumeric getConceptNumeric(Integer conceptId) throws APIException;
+	
+	/**
+	 * Return a Concept class matching the given identifier
+	 * 
+	 * @throws APIException
+	 * @param conceptClassId the concept class identifier
+	 * @return the matching ConceptClass
+	 */
+	@Authorized(PrivilegeConstants.GET_CONCEPTS)
+	public ConceptClass getConceptClass(Integer conceptClassId) throws APIException;
+	
+	/**
+	 * Return a list of unretired concepts sorted by concept id ascending and
+	 * 
+	 * @return a List<Concept> object containing all of the sorted concepts
+	 * @throws APIException
+	 */
+	@Authorized(PrivilegeConstants.GET_CONCEPTS)
+	public List<Concept> getAllConcepts() throws APIException;
+	
+	/**
+	 * Return a list of concepts sorted on sortBy in dir direction (asc/desc)
+	 * 
+	 * @param sortBy The property name to sort by; if null or invalid, concept_id is used.
+	 * @param asc true = sort ascending; false = sort descending
+	 * @param includeRetired If <code>true</code>, retired concepts will also be returned
+	 * @return a List<Concept> object containing all of the sorted concepts
+	 * @throws APIException
+	 * @should order by concept id and include retired when given no parameters
+	 * @should order by concept id descending when set asc parameter to false
+	 * @should exclude retired concepts when set includeRetired to false
+	 * @should order by a concept name field
+	 * @should order by a concept field
+	 */
+	@Authorized(PrivilegeConstants.GET_CONCEPTS)
+	public List<Concept> getAllConcepts(String sortBy, boolean asc, boolean includeRetired) throws APIException;
+	
+	/**
+	 * @deprecated use {@link #getAllConcepts(String, boolean, boolean)}
+	 */
+	@Deprecated
+	@Authorized(PrivilegeConstants.GET_CONCEPTS)
+	public List<Concept> getConcepts(String sortBy, String dir) throws APIException;
+	
+	/**
+	 * Returns a list of concepts matching any part of a concept name, this method is case
+	 * insensitive to the concept name string
+	 * 
+	 * @param name The search string
+	 * @throws APIException
+	 * @return a List<Concept> object containing all of the matching concepts
+	 * @should pass irrespective of the case of the passed parameter
+	 */
+	@Authorized(PrivilegeConstants.GET_CONCEPTS)
+	public List<Concept> getConceptsByName(String name) throws APIException;
+	
+	/**
+	 * Return a Concept that matches the name exactly
+	 * 
+	 * @param name The search string
+	 * @throws APIException
+	 * @return the found Concept
+	 * @should get concept by name
+	 * @should get concept by partial name
+	 * @should return null given null parameter
+	 * @should find concepts with names in more specific locales
+	 * @should find concepts with names in more generic locales
+	 * @should find concepts with names in same specific locale
+	 * @should return null given blank string
+	 */
+	@Authorized(PrivilegeConstants.GET_CONCEPTS)
+	public Concept getConceptByName(String name) throws APIException;
+	
+	/**
+	 * Get Concepts by id or name
+	 * <p>
+	 * Note: this just calls other impl methods; no DAO of its own
+	 * 
+	 * @param idOrName
+	 * @return the found Concept
+	 * @deprecated use {@link #getConcept(String)}
+	 * @throws APIException
+	 */
+	@Deprecated
+	@Authorized(PrivilegeConstants.GET_CONCEPTS)
+	public Concept getConceptByIdOrName(String idOrName) throws APIException;
+	
+	/**
+	 * Get Concept by id or name convenience method
+	 * 
+	 * @param conceptIdOrName
+	 * @return the found Concept
+	 * @throws APIException
+	 * @should return null given null parameter
+	 */
+	@Authorized(PrivilegeConstants.GET_CONCEPTS)
+	public Concept getConcept(String conceptIdOrName) throws APIException;
+	
+	/**
+	 * @deprecated use
+	 *             {@link #getConcepts(String, List, boolean, List, List, List, List, Concept, Integer, Integer)}
+	 */
+	@Deprecated
+	@Authorized(PrivilegeConstants.GET_CONCEPTS)
+	public List<ConceptWord> getConceptWords(String phrase, List<Locale> locales, boolean includeRetired,
+	        List<ConceptClass> requireClasses, List<ConceptClass> excludeClasses, List<ConceptDatatype> requireDatatypes,
+	        List<ConceptDatatype> excludeDatatypes, Concept answersToConcept, Integer start, Integer size)
+	        throws APIException;
+	
+	/**
+	 * @deprecated use {@link #getConcepts(String, Locale)} that returns a list of
+	 *             ConceptSearchResults
+	 */
+	@Deprecated
+	@Authorized(PrivilegeConstants.GET_CONCEPTS)
+	public List<ConceptWord> getConceptWords(String phrase, Locale locale) throws APIException;
+	
+	/**
+	 * @deprecated use
+	 *             {@link #getConcepts(String, List, boolean, List, List, List, List, Concept, Integer, Integer)}
+	 */
+	@Deprecated
+	@Authorized(PrivilegeConstants.GET_CONCEPTS)
+	public List<ConceptWord> findConcepts(String phrase, Locale locale, boolean includeRetired) throws APIException;
+	
+	/**
+	 * @deprecated use
+	 *             {@link #getConcepts(String, List, boolean, List, List, List, List, Concept, Integer, Integer)}
+	 */
+	@Deprecated
+	@Authorized(PrivilegeConstants.GET_CONCEPTS)
+	public List<ConceptWord> findConcepts(String phrase, Locale locale, boolean includeRetired,
+	        List<ConceptClass> requireClasses, List<ConceptClass> excludeClasses, List<ConceptDatatype> requireDatatypes,
+	        List<ConceptDatatype> excludeDatatypes) throws APIException;
+	
+	/**
+	 * Get Drug by its UUID
+	 * 
+	 * @param uuid
+	 * @return
+	 * @should find object given valid uuid
+	 * @should return null if no object found with given uuid
+	 */
+	@Authorized(PrivilegeConstants.GET_CONCEPTS)
+	public Drug getDrugByUuid(String uuid);
+	
+	/**
+	 * @deprecated Use
+	 *             {@link #getConceptWords(String, List, boolean, List, List, List, List, Concept, Integer, Integer)}
+	 */
+	@Deprecated
+	@Authorized(PrivilegeConstants.GET_CONCEPTS)
+	public List<ConceptWord> findConcepts(String phrase, Locale locale, boolean includeRetired, int start, int size)
+	        throws APIException;
+	
+	/**
+	 * Return the drug object corresponding to the given name or drugId
+	 * 
+	 * @param drugNameOrId String name or drugId to match exactly on
+	 * @return matching Drug object
+	 * @throws APIException
+	 */
+	@Authorized(PrivilegeConstants.GET_CONCEPTS)
+	public Drug getDrug(String drugNameOrId) throws APIException;
+	
+	/**
+	 * Return the drug object corresponding to the given name or drugId
+	 * 
+	 * @param drugId String
+	 * @throws APIException
+	 * @return matching Drug object
+	 */
+	@Authorized(PrivilegeConstants.GET_CONCEPTS)
+	public Drug getDrugByNameOrId(String drugId) throws APIException;
+	
+	/**
+	 * @deprecated use {@link ConceptService#getAllDrugs()}
+	 */
+	@Deprecated
+	@Authorized(PrivilegeConstants.GET_CONCEPTS)
+	public List<Drug> getDrugs() throws APIException;
+	
+	/**
+	 * Return a list of drugs currently in the database that are not retired
+	 * 
+	 * @throws APIException
+	 * @return a List<Drug> object containing all drugs
+	 */
+	@Authorized(PrivilegeConstants.GET_CONCEPTS)
+	public List<Drug> getAllDrugs() throws APIException;
+	
+	/**
+	 * @deprecated Use {@link #getDrugsByConcept(Concept)}
+	 */
+	@Deprecated
+	@Authorized(PrivilegeConstants.GET_CONCEPTS)
+	public List<Drug> getDrugs(Concept concept) throws APIException;
+	
+	/**
+	 * Return a list of drugs associated with the given concept
+	 * 
+	 * @throws APIException
+	 * @param concept
+	 * @return a List<Drug> object containing all matching drugs
+	 */
+	@Authorized(PrivilegeConstants.GET_CONCEPTS)
+	public List<Drug> getDrugsByConcept(Concept concept) throws APIException;
+	
+	/**
+	 * Get drugs by concept. This method is the utility method that should be used to generically
+	 * retrieve all Drugs in the system.
+	 * 
+	 * @param includeRetired If <code>true</code> then the search will include voided Drugs
+	 * @return A List<Drug> object containing all matching Drugs
+	 */
+	@Authorized(PrivilegeConstants.GET_CONCEPTS)
+	public List<Drug> getAllDrugs(boolean includeRetired);
+	
+	/**
+	 * @deprecated Use {@link #getDrugs(String)}
+	 */
+	@Deprecated
+	@Authorized(PrivilegeConstants.GET_CONCEPTS)
+	public List<Drug> findDrugs(String phrase, boolean includeVoided) throws APIException;
+	
+	/**
+	 * Find drugs in the system. The string search can match either drug.name or drug.concept.name,
+	 * drug.drugId or drug.concept.conceptId
+	 * 
+	 * @param phrase Search phrase
+	 * @throws APIException
+	 * @return A List<Drug> object containing all Drug matches
+	 * @should not return drugs that are retired
+	 * @should return drugs by drug id
+	 * @should return drugs by drug concept id
+	 * @should not fail if there is no drug by given id
+	 */
+	@Authorized(PrivilegeConstants.GET_CONCEPTS)
+	public List<Drug> getDrugs(String phrase) throws APIException;
+	
+	/**
+	 * @param cc ConceptClass
+	 * @return Returns all concepts in a given class
+	 * @throws APIException
+	 * @should not fail due to no name in search
+	 */
+	@Authorized(PrivilegeConstants.GET_CONCEPTS)
+	public List<Concept> getConceptsByClass(ConceptClass cc) throws APIException;
+	
+	/**
+	 * Return a list of concept classes currently in the database
+	 * 
+	 * @throws APIException
+	 * @return List<ConceptClass> object with all ConceptClass objects
+	 * @deprecated use {@link #getAllConceptClasses(boolean)}
+	 */
+	@Deprecated
+	@Authorized(PrivilegeConstants.VIEW_CONCEPT_CLASSES)
+	public List<ConceptClass> getConceptClasses() throws APIException;
+	
+	/**
+	 * Return a Concept class matching the given name
+	 * 
+	 * @param name
+	 * @return ConceptClass matching the given name
+	 * @throws APIException
+	 */
+	@Authorized(PrivilegeConstants.VIEW_CONCEPT_CLASSES)
+	public ConceptClass getConceptClassByName(String name) throws APIException;
+	
+	/**
+	 * Return a list of concept classes currently in the database
+	 * 
+	 * @throws APIException
+	 * @return List<ConceptClass> object with all ConceptClass objects
+	 */
+	@Authorized(PrivilegeConstants.VIEW_CONCEPT_CLASSES)
+	public List<ConceptClass> getAllConceptClasses() throws APIException;
+	
+	/**
+	 * Return a list of concept classes currently in the database
+	 * 
+	 * @param includeRetired include retired concept classes in the search results?
+	 * @throws APIException
+	 * @return List<ConceptClass> object with all ConceptClass objects
+	 */
+	@Authorized(PrivilegeConstants.VIEW_CONCEPT_CLASSES)
+	public List<ConceptClass> getAllConceptClasses(boolean includeRetired) throws APIException;
+	
+	/**
+	 * Get ConceptClass by its UUID
+	 * 
+	 * @param uuid
+	 * @return
+	 * @should find object given valid uuid
+	 * @should return null if no object found with given uuid
+	 */
+	@Authorized(PrivilegeConstants.VIEW_CONCEPT_CLASSES)
+	public ConceptClass getConceptClassByUuid(String uuid);
+	
+	/**
+	 * Get ConceptAnswer by its UUID
+	 * 
+	 * @param uuid
+	 * @return
+	 * @should find object given valid uuid
+	 * @should return null if no object found with given uuid
+	 */
+	@Authorized(PrivilegeConstants.GET_CONCEPTS)
+	public ConceptAnswer getConceptAnswerByUuid(String uuid);
+	
+	/**
+	 * Get ConceptName by its UUID
+	 * 
+	 * @param uuid
+	 * @return
+	 * @should find object given valid uuid
+	 * @should return null if no object found with given uuid
+	 */
+	@Authorized(PrivilegeConstants.GET_CONCEPTS)
+	public ConceptName getConceptNameByUuid(String uuid);
+	
+	/**
+	 * Get ConceptSet by its UUID
+	 * 
+	 * @param uuid
+	 * @return
+	 * @should find object given valid uuid
+	 * @should return null if no object found with given uuid
+	 */
+	@Authorized(PrivilegeConstants.GET_CONCEPTS)
+	public ConceptSet getConceptSetByUuid(String uuid);
+	
+	/**
+	 * Get ConceptSource by its UUID
+	 * 
+	 * @param uuid
+	 * @return
+	 * @should find object given valid uuid
+	 * @should return null if no object found with given uuid
+	 */
+	@Authorized(PrivilegeConstants.VIEW_CONCEPT_SOURCES)
+	public ConceptSource getConceptSourceByUuid(String uuid);
+	
+	/**
+	 * Creates or updates a concept class
+	 * 
+	 * @param cc ConceptClass to create or update
+	 * @throws APIException
+	 */
+	@Authorized(PrivilegeConstants.MANAGE_CONCEPT_CLASSES)
+	public ConceptClass saveConceptClass(ConceptClass cc) throws APIException;
+	
+	/**
+	 * Purge a ConceptClass
+	 * 
+	 * @param cc ConceptClass to delete
+	 * @throws APIException
+	 */
+	@Authorized(PrivilegeConstants.PURGE_CONCEPT_CLASSES)
+	public void purgeConceptClass(ConceptClass cc) throws APIException;
+	
+	/**
+	 * Purge a ConceptNameTag
+	 * 
+	 * @param cnt ConceptNameTag to delete
+	 * @throws APIException
+	 * @since 1.10
+	 * @should delete the specified conceptNameTag from the database
+	 */
+	@Authorized(PrivilegeConstants.MANAGE_CONCEPT_NAME_TAGS)
+	public void purgeConceptNameTag(ConceptNameTag cnt) throws APIException;
+	
+	/**
+	 * Create or update a ConceptDatatype
+	 * 
+	 * @param cd ConceptDatatype to create or update
+	 * @throws NotImplementedException
+	 * @deprecated as of 1.9 because users should never change datatypes, it could harm data and
+	 *             other code expecting them to be here
+	 */
+	@Authorized( { PrivilegeConstants.MANAGE_CONCEPT_DATATYPES })
+	@Deprecated
+	public ConceptDatatype saveConceptDatatype(ConceptDatatype cd) throws NotImplementedException;
+	
+	/**
+	 * Purge a ConceptDatatype. This removes the concept datatype from the database completely.
+	 * 
+	 * @param cd ConceptDatatype to purge
+	 * @throws NotImplementedException
+	 * @deprecated as of 1.9 because users should never delete datatypes, it could harm data and
+	 *             other code expecting them to be here
+	 */
+	@Authorized(PrivilegeConstants.PURGE_CONCEPT_DATATYPES)
+	@Deprecated
+	public void purgeConceptDatatype(ConceptDatatype cd) throws NotImplementedException;
+	
+	/**
+	 * Return a list of all concept datatypes currently in the database
+	 * 
+	 * @throws APIException
+	 * @return List of ConceptDatatypes
+	 */
+	@Authorized(PrivilegeConstants.VIEW_CONCEPT_DATATYPES)
+	public List<ConceptDatatype> getAllConceptDatatypes() throws APIException;
+	
+	/**
+	 * Return a list of concept datatypes currently in the database
+	 * 
+	 * @param includeRetired boolean - include the retired datatypes?
+	 * @throws APIException
+	 * @return List of ConceptDatatypes
+	 */
+	@Authorized(PrivilegeConstants.VIEW_CONCEPT_DATATYPES)
+	public List<ConceptDatatype> getAllConceptDatatypes(boolean includeRetired) throws APIException;
+	
+	/**
+	 * Find concept datatypes that contain the given name string
+	 * 
+	 * @deprecated you *probably* want to use
+	 *             {@link ConceptService#getConceptDatatypeByName(String)}
+	 * @param name
+	 * @return List<ConceptDatatype> object of ConceptDatatypes matching the string
+	 * @throws APIException
+	 */
+	@Authorized(PrivilegeConstants.VIEW_CONCEPT_DATATYPES)
+	@Deprecated
+	public List<ConceptDatatype> getConceptDatatypes(String name) throws APIException;
+	
+	/**
+	 * Return a ConceptDatatype matching the given identifier
+	 * 
+	 * @param i Integer for the requested ConceptDatatype
+	 * @return ConceptDatatype matching the given identifier
+	 * @throws APIException
+	 */
+	@Authorized(PrivilegeConstants.VIEW_CONCEPT_DATATYPES)
+	public ConceptDatatype getConceptDatatype(Integer i) throws APIException;
+	
+	/**
+	 * Get ConceptDatatype by its UUID
+	 * 
+	 * @param uuid
+	 * @return
+	 * @should find object given valid uuid
+	 * @should return null if no object found with given uuid
+	 */
+	@Authorized(PrivilegeConstants.VIEW_CONCEPT_DATATYPES)
+	public ConceptDatatype getConceptDatatypeByUuid(String uuid);
+	
+	/**
+	 * Return a Concept datatype matching the given name
+	 * 
+	 * @param name
+	 * @return ConceptDatatype matching the given name
+	 * @throws APIException
+	 * @should return an exact match on name
+	 * @should not return a fuzzy match on name
+	 */
+	@Authorized(PrivilegeConstants.VIEW_CONCEPT_DATATYPES)
+	public ConceptDatatype getConceptDatatypeByName(String name) throws APIException;
+	
+	/**
+	 * @deprecated use {@link #getConceptSetsByConcept(Concept)}
+	 */
+	@Deprecated
+	@Authorized(PrivilegeConstants.GET_CONCEPTS)
+	public List<ConceptSet> getConceptSets(Concept concept) throws APIException;
+	
+	/**
+	 * Return a list of the concept sets with concept_set matching concept
+	 * <p>
+	 * For example to find all concepts for ARVs, you would do
+	 * getConceptSets(getConcept("ANTIRETROVIRAL MEDICATIONS")) and then take the conceptIds from
+	 * the resulting list.
+	 * 
+	 * @param concept The concept representing the concept set
+	 * @return A List<ConceptSet> object containing all matching ConceptSets
+	 * @throws APIException
+	 */
+	@Authorized(PrivilegeConstants.GET_CONCEPTS)
+	public List<ConceptSet> getConceptSetsByConcept(Concept concept) throws APIException;
+	
+	/**
+	 * @deprecated use {@link #getConceptsByConceptSet(Concept)}
+	 */
+	@Deprecated
+	@Authorized(PrivilegeConstants.GET_CONCEPTS)
+	public List<Concept> getConceptsInSet(Concept concept) throws APIException;
+	
+	/**
+	 * Return a List of all concepts within a concept set
+	 * 
+	 * @param concept The concept representing the concept set
+	 * @return A List<Concept> object containing all objects within the ConceptSet
+	 * @throws APIException
+	 */
+	@Authorized(PrivilegeConstants.GET_CONCEPTS)
+	public List<Concept> getConceptsByConceptSet(Concept concept) throws APIException;
+	
+	/**
+	 * Find all sets that the given concept is a member of
+	 * 
+	 * @param concept
+	 * @throws APIException
+	 * @return A List<ConceptSet> object with all parent concept sets
+	 */
+	@Authorized(PrivilegeConstants.GET_CONCEPTS)
+	public List<ConceptSet> getSetsContainingConcept(Concept concept) throws APIException;
+	
+	/**
+	 * @deprecated use {@link #getAllConceptProposals(boolean)}
+	 */
+	@Deprecated
+	@Authorized(PrivilegeConstants.VIEW_CONCEPT_PROPOSALS)
+	public List<ConceptProposal> getConceptProposals(boolean includeCompleted) throws APIException;
+	
+	/**
+	 * Get a List of all concept proposals
+	 * 
+	 * @param includeCompleted boolean - include completed proposals as well?
+	 * @return a List<ConceptProposal> object of all found ConceptProposals
+	 * @throws APIException
+	 */
+	@Authorized(PrivilegeConstants.VIEW_CONCEPT_PROPOSALS)
+	public List<ConceptProposal> getAllConceptProposals(boolean includeCompleted) throws APIException;
+	
+	/**
+	 * Get ConceptNumeric by its UUID
+	 * 
+	 * @param uuid
+	 * @return
+	 * @should find object given valid uuid
+	 * @should return null if no object found with given uuid
+	 */
+	@Authorized(PrivilegeConstants.GET_CONCEPTS)
+	public ConceptNumeric getConceptNumericByUuid(String uuid);
+	
+	/**
+	 * Get a ConceptProposal by conceptProposalId
+	 * 
+	 * @param conceptProposalId the Integer concept proposal Id
+	 * @return the found ConceptProposal
+	 * @throws APIException
+	 */
+	@Authorized(PrivilegeConstants.VIEW_CONCEPT_PROPOSALS)
+	public ConceptProposal getConceptProposal(Integer conceptProposalId) throws APIException;
+	
+	/**
+	 * Find matching concept proposals
+	 * 
+	 * @param text
+	 * @return a List<ConceptProposal> object containing matching concept proposals
+	 * @throws APIException
+	 */
+	@Authorized(PrivilegeConstants.VIEW_CONCEPT_PROPOSALS)
+	public List<ConceptProposal> getConceptProposals(String text) throws APIException;
+	
+	/**
+	 * @deprecated Use {@link #getProposedConcepts(String)}
+	 */
+	@Deprecated
+	@Authorized(PrivilegeConstants.VIEW_CONCEPT_PROPOSALS)
+	public List<Concept> findProposedConcepts(String text) throws APIException;
+	
+	/**
+	 * Find matching proposed concepts
+	 * 
+	 * @param text
+	 * @return a List<Concept> object containing matching proposed concepts
+	 * @throws APIException
+	 */
+	@Authorized(PrivilegeConstants.VIEW_CONCEPT_PROPOSALS)
+	public List<Concept> getProposedConcepts(String text) throws APIException;
+	
+	/**
+	 * @deprecated use
+	 *             {@link #getConcepts(String, List, boolean, List, List, List, List, Concept, Integer, Integer)}
+	 */
+	@Deprecated
+	@Authorized(PrivilegeConstants.GET_CONCEPTS)
+	public List<ConceptWord> findConcepts(String phrase, List<Locale> searchLocales, boolean includeRetired,
+	        List<ConceptClass> requireClasses, List<ConceptClass> excludeClasses, List<ConceptDatatype> requireDatatypes,
+	        List<ConceptDatatype> excludeDatatypes);
+	
+	/**
+	 * @deprecated use {@link #saveConceptProposal(ConceptProposal)}
+	 */
+	@Deprecated
+	@Authorized(PrivilegeConstants.ADD_CONCEPT_PROPOSALS)
+	public void proposeConcept(ConceptProposal conceptProposal) throws APIException;
+	
+	/**
+	 * Saves/updates/proposes a concept proposal
+	 * 
+	 * @param conceptProposal The ConceptProposal to save
+	 * @throws APIException
+	 * @return the saved/updated ConceptProposal object
+	 */
+	@Authorized( { PrivilegeConstants.ADD_CONCEPT_PROPOSALS, PrivilegeConstants.EDIT_CONCEPT_PROPOSALS })
+	public ConceptProposal saveConceptProposal(ConceptProposal conceptProposal) throws APIException;
+	
+	/**
+	 * Removes a concept proposal from the database entirely.
+	 * 
+	 * @param cp
+	 * @throws APIException
+	 */
+	@Authorized(PrivilegeConstants.PURGE_CONCEPT_PROPOSALS)
+	public void purgeConceptProposal(ConceptProposal cp) throws APIException;
+	
+	/**
+	 * Maps a concept proposal to a concept
+	 * 
+	 * @param cp
+	 * @param mappedConcept
+	 * @return the mappedConcept
+	 * @throws APIException
+	 * @should not require mapped concept on reject action
+	 * @should allow rejecting proposals
+	 * @should throw APIException when mapping to null concept
+	 */
+	@Authorized(PrivilegeConstants.MANAGE_CONCEPTS)
+	public Concept mapConceptProposalToConcept(ConceptProposal cp, Concept mappedConcept) throws APIException;
+	
+	/**
+	 * Maps a concept proposal to a concept
+	 * 
+	 * @param cp
+	 * @param mappedConcept
+	 * @param locale of concept proposal
+	 * @return the mappedConcept
+	 * @throws APIException
+	 * @should not require mapped concept on reject action
+	 * @should allow rejecting proposals
+	 * @should throw APIException when mapping to null concept
+	 * @should set value coded name when add synonym is selected
+	 * @should not set value coded name when add concept is selected
+	 * @should fail when adding a duplicate syonymn
+	 */
+	@Authorized(PrivilegeConstants.MANAGE_CONCEPTS)
+	public Concept mapConceptProposalToConcept(ConceptProposal cp, Concept mappedConcept, Locale locale) throws APIException;
+	
+	/**
+	 * @deprecated use {@link ConceptProposal#rejectConceptProposal()}
+	 */
+	@Deprecated
+	@Authorized(PrivilegeConstants.EDIT_CONCEPT_PROPOSALS)
+	public void rejectConceptProposal(ConceptProposal cp) throws APIException;
+	
+	/**
+	 * @deprecated use {@link ConceptService#getConceptProposals(String)}
+	 */
+	@Deprecated
+	@Authorized(PrivilegeConstants.ADD_CONCEPT_PROPOSALS)
+	public List<ConceptProposal> findMatchingConceptProposals(String text);
+	
+	/**
+	 * @deprecated use {@link #findConceptAnswers(String, Locale, Concept)}
+	 */
+	@Deprecated
+	@Authorized(PrivilegeConstants.GET_CONCEPTS)
+	public List<ConceptWord> findConceptAnswers(String phrase, Locale locale, Concept concept, boolean includeRetired)
+	        throws APIException;
+	
+	/**
+	 * @deprecated use {@link #findConceptAnswers(String, Locale, Concept)}
+	 */
+	@Authorized(PrivilegeConstants.GET_CONCEPTS)
+	@Deprecated
+	public List<ConceptWord> getConceptAnswers(String phrase, Locale locale, Concept concept) throws APIException;
+	
+	/**
+	 * @deprecated use #getConceptsByAnswer(Concept)
+	 */
+	@Deprecated
+	@Authorized(PrivilegeConstants.GET_CONCEPTS)
+	public List<Concept> getQuestionsForAnswer(Concept concept) throws APIException;
+	
+	/**
+	 * Returns all possible Concepts to which this concept is a value-coded answer. To navigate in
+	 * the other direction, i.e., from Concept to its answers use Concept.getAnswers()
+	 * 
+	 * @param concept
+	 * @return A List<Concept> containing all possible questions to which this concept is a
+	 *         valued_Coded answer
+	 * @throws APIException
+	 */
+	@Authorized(PrivilegeConstants.GET_CONCEPTS)
+	public List<Concept> getConceptsByAnswer(Concept concept) throws APIException;
+	
+	/**
+	 * Finds the previous concept in the dictionary that has the next lowest concept id
+	 * 
+	 * @param concept the offset Concept
+	 * @return the foundConcept
+	 * @throws APIException
+	 */
+	@Authorized(PrivilegeConstants.GET_CONCEPTS)
+	public Concept getPrevConcept(Concept concept) throws APIException;
+	
+	/**
+	 * Finds the next concept in the dictionary that has the next largest concept id
+	 * 
+	 * @param concept the offset Concept
+	 * @return the foundConcept
+	 * @throws APIException
+	 */
+	@Authorized(PrivilegeConstants.GET_CONCEPTS)
+	public Concept getNextConcept(Concept concept) throws APIException;
+	
+	/**
+	 * Check if the concepts are locked and if so, throw exception during manipulation of concept
+	 * 
+	 * @throws ConceptsLockedException
+	 */
+	public void checkIfLocked() throws ConceptsLockedException;
+	
+	/**
+	 * Get ConceptProposal by its UUID
+	 * 
+	 * @param uuid
+	 * @return
+	 * @should find object given valid uuid
+	 * @should return null if no object found with given uuid
+	 */
+	@Authorized(PrivilegeConstants.VIEW_CONCEPT_PROPOSALS)
+	public ConceptProposal getConceptProposalByUuid(String uuid);
+	
+	/**
+	 * Convenience method for finding concepts associated with drugs in formulary.
+	 * 
+	 * @return A List<Concept> object of all concepts that occur as a Drug.concept.
+	 * @throws APIException
+	 */
+	@Authorized(PrivilegeConstants.GET_CONCEPTS)
+	public List<Concept> getConceptsWithDrugsInFormulary() throws APIException;
+	
+	/**
+	 * @deprecated use {@link #updateConceptIndex(org.openmrs.Concept)}
+	 */
+	@Deprecated
+	@Authorized( { PrivilegeConstants.MANAGE_CONCEPTS })
+	public void updateConceptWord(Concept concept) throws APIException;
+	
+	/**
+	 * @deprecated use {@link #updateConceptIndexes()}
+	 */
+	@Deprecated
+	@Authorized( { PrivilegeConstants.MANAGE_CONCEPTS })
+	public void updateConceptWords() throws APIException;
+	
+	/**
+	 * Get ConceptNameTag by its UUID
+	 * 
+	 * @param uuid
+	 * @return the conceptNameTag with a matching uuid
+	 * @see Concept#setPreferredName(ConceptName)
+	 * @see Concept#setFullySpecifiedName(ConceptName)
+	 * @see Concept#setShortName(ConceptName)
+	 * @should find object given valid uuid
+	 * @should return null if no object found with given uuid
+	 */
+	@Authorized(PrivilegeConstants.GET_CONCEPTS)
+	public ConceptNameTag getConceptNameTagByUuid(String uuid);
+	
+	/**
+	 * @deprecated use {@link #updateConceptIndexes(Integer, Integer)}
+	 */
+	@Deprecated
+	@Authorized( { PrivilegeConstants.MANAGE_CONCEPTS })
+	public void updateConceptWords(Integer conceptIdStart, Integer conceptIdEnd) throws APIException;
+	
+	/**
+	 * Get a ComplexConcept with the given conceptId
+	 * 
+	 * @param conceptId of the ComplexConcept
+	 * @return a ConceptComplex object
+	 * @since 1.5
+	 * @should return a concept complex object
+	 */
+	@Authorized(PrivilegeConstants.GET_CONCEPTS)
+	public ConceptComplex getConceptComplex(Integer conceptId);
+	
+	/**
+	 * Search for a ConceptNameTag by name
+	 * 
+	 * @param tag String name of ConceptNameTag
+	 * @return ConceptNameTag matching the given String tag
+	 * @see Concept#getPreferredName(Locale)
+	 * @see Concept#getFullySpecifiedName(Locale)
+	 * @see Concept#getShortNameInLocale(Locale)
+	 * @see Concept#getShortestName(Locale, Boolean)
+	 */
+	@Authorized( { PrivilegeConstants.GET_CONCEPTS })
+	public ConceptNameTag getConceptNameTagByName(String tag);
+	
+	/**
+	 * Gets the set of unique Locales used by existing concept names.
+	 * 
+	 * @return set of used Locales
+	 */
+	public Set<Locale> getLocalesOfConceptNames();
+	
+	/**
+	 * Returns all concept sources, including retired
+	 * 
+	 * @deprecated use {@link #getAllConceptSources(boolean)}
+	 */
+	@Deprecated
+	@Authorized(PrivilegeConstants.VIEW_CONCEPT_SOURCES)
+	public List<ConceptSource> getAllConceptSources() throws APIException;
+	
+	/**
+	 * Return a list of concept sources currenly in the database Whether or not to return retired
+	 * concept sources is decided by the boolean includeRetired param
+	 * 
+	 * @param includeRetired whether or not to include retired sources
+	 * @return List of Concept source objects
+	 */
+	@Authorized(PrivilegeConstants.VIEW_CONCEPT_SOURCES)
+	public List<ConceptSource> getAllConceptSources(boolean includeRetired) throws APIException;
+	
+	/**
+	 * Return a Concept source matching the given concept source id
+	 * 
+	 * @param i Integer conceptSourceId
+	 * @return ConceptSource
+	 */
+	@Authorized(PrivilegeConstants.VIEW_CONCEPT_SOURCES)
+	public ConceptSource getConceptSource(Integer i) throws APIException;
+	
+	/**
+	 * Create a new ConceptSource
+	 * 
+	 * @param conceptSource ConceptSource to create
+	 * @throws APIException
+	 * @should not set creator if one is supplied already
+	 * @should not set date created if one is supplied already
+	 * @should save a ConceptSource with a null hl7Code
+	 * @should not save a ConceptSource if voided is null
+	 */
+	@Authorized(PrivilegeConstants.MANAGE_CONCEPT_SOURCES)
+	public ConceptSource saveConceptSource(ConceptSource conceptSource) throws APIException;
+	
+	/**
+	 * Delete ConceptSource
+	 * 
+	 * @param cs ConceptSource object delete
+	 * @throws APIException
+	 */
+	@Authorized(PrivilegeConstants.PURGE_CONCEPT_SOURCES)
+	public ConceptSource purgeConceptSource(ConceptSource cs) throws APIException;
+	
+	/**
+	 * This effectively removes a concept source from the database. The source can still be
+	 * referenced by old data, but no new data should use this source.
+	 * 
+	 * @param cs the concept source to retire
+	 * @param reason why the concept source is to be retired, must not be empty of null
+	 * @return the retired concept source
+	 * @throws APIException
+	 * @should retire concept source
+	 */
+	@Authorized(PrivilegeConstants.PURGE_CONCEPT_SOURCES)
+	public ConceptSource retireConceptSource(ConceptSource cs, String reason) throws APIException;
+	
+	/**
+	 * Creates a new Concept name tag if none exists. If a tag exists with the same name then that
+	 * existing tag is returned.
+	 * 
+	 * @param nameTag the concept name tag to be saved
+	 * @return the newly created or existing concept name tag
+	 * @should save a concept name tag if tag does not exist
+	 * @should not save a concept name tag if tag exists
+	 * @should not save a concept name tag if tag is null, empty or whitespace
+	 * @should save a concept name tag if tag is supplied
+	 * @should save an edited concept name tag
+	 */
+	@Authorized(PrivilegeConstants.MANAGE_CONCEPT_NAME_TAGS)
+	public ConceptNameTag saveConceptNameTag(ConceptNameTag nameTag);
+	
+	/**
+	 * Gets the highest concept-id used by a concept.
+	 * 
+	 * @return highest concept-id
+	 */
+	public Integer getMaxConceptId();
+	
+	/**
+	 * Returns an iterator for all concepts, including retired and expired.
+	 * 
+	 * @return the Iterator
+	 * @should start with the smallest concept id
+	 * @should iterate over all concepts
+	 */
+	@Authorized(PrivilegeConstants.GET_CONCEPTS)
+	public Iterator<Concept> conceptIterator();
+	
+	/**
+	 * Looks up a concept via {@link ConceptMap} This will return the {@link Concept} which contains
+	 * a {@link ConceptMap} entry whose <code>sourceCode</code> is equal to the passed
+	 * <code>conceptCode</code> and whose {@link ConceptSource} has either a <code>name</code> or
+	 * <code>hl7Code</code> that is equal to the passed <code>mappingCode</code>. Delegates to
+	 * getConceptByMapping(code,sourceName,includeRetired) with includeRetired=true
+	 * 
+	 * @param code the code associated with a concept within a given {@link ConceptSource}
+	 * @param sourceName the name or hl7Code of the {@link ConceptSource} to check
+	 * @return the {@link Concept} that has the given mapping, or null if no {@link Concept} found
+	 * @throws APIException
+	 * @should get concept with given code and and source hl7 code
+	 * @should get concept with given code and source name
+	 * @should return null if source code does not exist
+	 * @should return null if mapping does not exist
+	 */
+	@Authorized(PrivilegeConstants.GET_CONCEPTS)
+	public Concept getConceptByMapping(String code, String sourceName) throws APIException;
+	
+	/**
+	 * Looks up a concept via {@link ConceptMap} This will return the {@link Concept} which contains
+	 * a {@link ConceptMap} entry whose <code>sourceCode</code> is equal to the passed
+	 * <code>conceptCode</code> and whose {@link ConceptSource} has either a <code>name</code> or
+	 * <code>hl7Code</code> that is equal to the passed <code>mappingCode</code> . Operates under
+	 * the assumption that each mappingCode in a {@link ConceptSource} references one and only one
+	 * non-retired {@link Concept): if the underlying dao method returns more than one non-retired concept, this
+	 * method will throw an exception; if the underlying dao method returns more than one concept, but
+	 * only one non-retired concept, this method will return the non-retired concept; if the dao only
+	 * returns retired concepts, this method will simply return the first concept in the list returns by
+	 * the dao method; retired concepts can be excluded by setting the includeRetired parameter to false,
+	 * but the above logic still applies
+	 *
+	 * @param code the code associated with a concept within a given {@link ConceptSource}
+	 * @param sourceName the name or hl7Code of the {@link ConceptSource} to check
+	 * @param includeRetired whether or not to include retired concepts
+	 * @return the {@link Concept} that has the given mapping, or null if no {@link Concept} found
+	 * @throws APIException
+	 * @should get concept with given code and and source hl7 code
+	 * @should get concept with given code and source name
+	 * @should return null if source code does not exist
+	 * @should return null if mapping does not exist
+	 */
+	@Authorized(PrivilegeConstants.GET_CONCEPTS)
+	public Concept getConceptByMapping(String code, String sourceName, Boolean includeRetired) throws APIException;
+	
+	/**
+	 * Looks up a concept via {@link ConceptMap} This will return the list of concepts
+	 * {@link Concept}s which contain a {@link ConceptMap} entry whose <code>sourceCode</code> is
+	 * equal to the passed <code>conceptCode</code> and whose {@link ConceptSource} has either a
+	 * <code>name</code> or <code>hl7Code</code> that is equal to the passed
+	 * <code>mappingCode</code>
+	 * 
+	 * @param code the code associated with a concept within a given {@link ConceptSource}
+	 * @param sourceName the name or hl7Code of the {@link ConceptSource} to check
+	 * @return the list of non-voided {@link Concept}s that has the given mapping, or null if no
+	 *         {@link Concept} found
+	 * @throws APIException if the specified source+code maps to more than one concept
+	 * @should get concepts with given code and and source hl7 code
+	 * @should get concepts with given code and source name
+	 * @should return empty list if source code does not exist
+	 * @should return empty list if mapping does not exist
+	 * @should include retired concepts
+	 * @since 1.8
+	 */
+	@Authorized(PrivilegeConstants.GET_CONCEPTS)
+	public List<Concept> getConceptsByMapping(String code, String sourceName) throws APIException;
+	
+	/**
+	 * Looks up a concept via {@link ConceptMap} This will return the list of {@link Concept}s which
+	 * contain a {@link ConceptMap} entry whose <code>sourceCode</code> is equal to the passed
+	 * <code>conceptCode</code> and whose {@link ConceptSource} has either a <code>name</code> or
+	 * <code>hl7Code</code> that is equal to the passed <code>mappingCode</code>. Delegates to
+	 * getConceptsByMapping(code,sourceName,includeRetired) with includeRetired=true
+	 * 
+	 * @param code the code associated with a concept within a given {@link ConceptSource}
+	 * @param sourceName the name or hl7Code of the {@link ConceptSource} to check
+	 * @param includeRetired whether or not to include retired concepts
+	 * @return the list of non-voided {@link Concept}s that has the given mapping, or null if no
+	 *         {@link Concept} found
+	 * @throws APIException if the specified source+code maps to more than one concept
+	 * @should get concepts with given code and and source hl7 code
+	 * @should get concepts with given code and source name
+	 * @should return empty list if source code does not exist
+	 * @should return empty list if mapping does not exist
+	 * @since 1.8
+	 */
+	@Authorized(PrivilegeConstants.GET_CONCEPTS)
+	public List<Concept> getConceptsByMapping(String code, String sourceName, boolean includeRetired) throws APIException;
+	
+	/**
+	 * Get all the concept name tags defined in the database, included voided ones
+	 * 
+	 * @since 1.5
+	 * @return a list of the concept name tags stored in the
+	 */
+	public List<ConceptNameTag> getAllConceptNameTags();
+	
+	/**
+	 * Gets the {@link ConceptNameTag} with the given database primary key
+	 * 
+	 * @param id the concept name tag id to find
+	 * @return the matching {@link ConceptNameTag} or null if none found
+	 * @since 1.5
+	 */
+	@Authorized(PrivilegeConstants.GET_CONCEPTS)
+	public ConceptNameTag getConceptNameTag(Integer id);
+	
+	/**
+	 * Get ConceptDescription by its UUID
+	 * 
+	 * @param uuid
+	 * @return
+	 * @should find object given valid uuid
+	 * @should return null if no object found with given uuid
+	 */
+	@Authorized( { PrivilegeConstants.GET_CONCEPTS })
+	public ConceptDescription getConceptDescriptionByUuid(String uuid);
+	
+	/**
+	 * Lookup a ConceptSource by its name property
+	 * 
+	 * @param conceptSourceName
+	 * @return ConceptSource
+	 * @throws APIException
+	 * @should get ConceptSource with the given name
+	 * @should return null if no ConceptSource with that name is found
+	 */
+	@Authorized(PrivilegeConstants.GET_CONCEPTS)
+	public ConceptSource getConceptSourceByName(String conceptSourceName) throws APIException;
+	
+	/**
+	 * Looks up a list of ConceptMaps for a given ConceptSource
+	 * 
+	 * @deprecated as of version 1.9, use {@link #getConceptMapsBySource(ConceptSource))}
+	 * @param conceptSource
+	 * @return a List<ConceptMap> objects
+	 * @throws APIException
+	 * @should return a List of ConceptMaps if concept mappings found
+	 * @should return empty List of ConceptMaps if none found
+	 */
+	@Authorized(PrivilegeConstants.GET_CONCEPTS)
+	public List<ConceptMap> getConceptsByConceptSource(ConceptSource conceptSource) throws APIException;
+	
+	/**
+	 * Checks if there are any observations (including voided observations) for a concept.
+	 * 
+	 * @param concept which used or not used by an observation
+	 * @return boolean true if the concept is used by an observation
+	 * @throws APIException
+	 */
+	@Authorized(PrivilegeConstants.GET_CONCEPTS)
+	public boolean hasAnyObservation(Concept concept);
+	
+	/**
+	 * Returns the TRUE concept
+	 * 
+	 * @return true concept
+	 * @should return the true concept
+	 */
+	public Concept getTrueConcept();
+	
+	/**
+	 * Returns the FALSE concept
+	 * 
+	 * @return false concept
+	 * @should return the false concept
+	 */
+	public Concept getFalseConcept();
+	
+	/**
+	 * Changes the datatype of a concept from boolean to coded when it has observations it is
+	 * associated to.
+	 * 
+	 * @param conceptToChange the concept which to change
+	 * @throws APIException
+	 * @should convert the datatype of a boolean concept to coded
+	 * @should fail if the datatype of the concept is not boolean
+	 * @should explicitly add true concept as a value_Coded answer
+	 * @should explicitly add false concept as a value_Coded answer
+	 */
+	@Authorized( { PrivilegeConstants.MANAGE_CONCEPTS })
+	public void convertBooleanConceptToCoded(Concept conceptToChange) throws APIException;
+	
+	/**
+	 * Checks if there are any observations (including voided observations) using a conceptName.
+	 * 
+	 * @param conceptName which is used or not used by an observation
+	 * @return boolean true if the conceptName is used by an observation otherwise false
+	 * @throws APIException
+	 * @since Version 1.7
+	 */
+	@Authorized(PrivilegeConstants.GET_CONCEPTS)
+	public boolean hasAnyObservation(ConceptName conceptName) throws APIException;
+	
+	/**
+	 * Searches for concepts by the given parameters.
+	 * 
+	 * @param phrase matched to the start of any word in any of the names of a concept (if
+	 *            blank/null, matches all concepts)
+	 * @param locales List<Locale> to restrict to
+	 * @param includeRetired boolean if false, will exclude retired concepts
+	 * @param requireClasses List<ConceptClass> to restrict to
+	 * @param excludeClasses List<ConceptClass> to leave out of results
+	 * @param requireDatatypes List<ConceptDatatype> to restrict to
+	 * @param excludeDatatypes List<ConceptDatatype> to leave out of results
+	 * @param answersToConcept all results will be a possible answer to this concept
+	 * @param start all results less than this number will be removed
+	 * @param size if non zero, all results after <code>start</code> + <code>size</code> will be
+	 *            removed
+	 * @return a list of conceptSearchResults
+	 * @throws APIException
+	 * @should return concept search results that match unique concepts
+	 * @should return a search result whose concept name contains all word tokens
+	 * @should not return concepts with matching names that are voided
+	 * @since 1.8
+	 */
+	@Authorized(PrivilegeConstants.GET_CONCEPTS)
+	public List<ConceptSearchResult> getConcepts(String phrase, List<Locale> locales, boolean includeRetired,
+	        List<ConceptClass> requireClasses, List<ConceptClass> excludeClasses, List<ConceptDatatype> requireDatatypes,
+	        List<ConceptDatatype> excludeDatatypes, Concept answersToConcept, Integer start, Integer size)
+	        throws APIException;
+	
+	/**
+	 * Finds concepts that are possible value coded answers to concept parameter
+	 * 
+	 * @param phrase
+	 * @param locale
+	 * @param concept the answers to match on
+	 * @return a list of conceptSearchResults
+	 * @throws APIException
+	 * @since 1.8
+	 */
+	@Authorized(PrivilegeConstants.GET_CONCEPTS)
+	public List<ConceptSearchResult> findConceptAnswers(String phrase, Locale locale, Concept concept) throws APIException;
+	
+	/**
+	 * Iterates over the words in names and synonyms (for each locale) and updates the concept
+	 * index, note that this only updates the index of the specified concept. Use
+	 * {@link ConceptService#updateConceptIndexes()} if you wish to update the entire concept index.
+	 * 
+	 * @param concept the concept whose index is to be updated
+	 * @throws APIException
+	 * @since 1.8
+	 */
+	@Authorized( { PrivilegeConstants.MANAGE_CONCEPTS })
+	public void updateConceptIndex(Concept concept) throws APIException;
+	
+	/**
+	 * Iterates over all concepts and calls upddateConceptIndexes(Concept concept)
+	 * 
+	 * @throws APIException
+	 * @since 1.8
+	 */
+	@Authorized( { PrivilegeConstants.MANAGE_CONCEPTS })
+	public void updateConceptIndexes() throws APIException;
+	
+	/**
+	 * Iterates over all concepts with conceptIds between <code>conceptIdStart</code> and
+	 * <code>conceptIdEnd</code> (inclusive) and calls updateConceptIndexes(concept)
+	 * 
+	 * @param conceptIdStart starts update with this concept_id
+	 * @param conceptIdEnd ends update with this concept_id
+	 * @throws APIException
+	 * @since 1.8
+	 */
+	@Authorized( { PrivilegeConstants.MANAGE_CONCEPTS })
+	public void updateConceptIndexes(Integer conceptIdStart, Integer conceptIdEnd) throws APIException;
+	
+	/**
+	 * Searches for concepts with the given parameters
+	 * 
+	 * @param phrase the string to search against (if blank/null, matches all concepts)
+	 * @param locale the locale in which to search for the concepts
+	 * @param includeRetired Specifies whether to include retired concepts
+	 * @return a list ConceptSearchResults
+	 * @throws APIException
+	 * @since 1.8
+	 */
+	@Authorized(PrivilegeConstants.GET_CONCEPTS)
+	public List<ConceptSearchResult> getConcepts(String phrase, Locale locale, boolean includeRetired) throws APIException;
+	
+	/**
+	 * Return the number of concepts matching a search phrase and the specified arguments
+	 * 
+	 * @param phrase matched to the start of any word in any of the names of a concept
+	 * @param locales List<Locale> to restrict to
+	 * @param includeRetired Specifies whether to include retired concepts
+	 * @param requireClasses List<ConceptClass> to restrict to
+	 * @param excludeClasses List<ConceptClass> to leave out of results
+	 * @param requireDatatypes List<ConceptDatatype> to restrict to
+	 * @param excludeDatatypes List<ConceptDatatype> to leave out of results
+	 * @param answersToConcept all results will be a possible answer to this concept
+	 * @return the number of concepts matching the given search phrase
+	 * @throws APIException
+	 * @since 1.8
+	 * @should return a count of unique concepts
+	 */
+	@Authorized(PrivilegeConstants.GET_CONCEPTS)
+	public Integer getCountOfConcepts(String phrase, List<Locale> locales, boolean includeRetired,
+	        List<ConceptClass> requireClasses, List<ConceptClass> excludeClasses, List<ConceptDatatype> requireDatatypes,
+	        List<ConceptDatatype> excludeDatatypes, Concept answersToConcept);
+	
+	/**
+	 * Return the number of drugs with matching names or concept drug names
+	 * 
+	 * @param drugName the name of the drug
+	 * @param concept the drug concept
+	 * @param searchOnPhrase Specifies if the search should match names starting with or contain the
+	 *            text
+	 * @param searchDrugConceptNames Specifies whether a search on concept names for the drug's
+	 *            concept should be done or not
+	 * @param includeRetired specifies whether to include retired drugs
+	 * @return the number of matching drugs
+	 * @throws APIException
+	 * @since 1.8
+	 */
+	@Authorized(PrivilegeConstants.GET_CONCEPTS)
+	public Integer getCountOfDrugs(String drugName, Concept concept, boolean searchOnPhrase, boolean searchDrugConceptNames,
+	        boolean includeRetired) throws APIException;
+	
+	/**
+	 * Returns a list of drugs with matching names or concept drug names and returns a specific
+	 * number of them from the specified starting position. If start and length are not specified,
+	 * then all matches are returned
+	 * 
+	 * @param drugName the name of the drug
+	 * @param concept the drug concept
+	 * @param searchOnPhrase Specifies if the search should match names starting with or contain the
+	 *            text
+	 * @param searchDrugConceptNames Specifies whether a search on concept names for the drug's
+	 *            concept should be done or not
+	 * @param includeRetired specifies whether to include retired drugs
+	 * @param start beginning index for the batch
+	 * @param length number of drugs to return in the batch
+	 * @return a list of matching drugs
+	 * @throws APIException
+	 * @since 1.8
+	 */
+	@Authorized(PrivilegeConstants.GET_CONCEPTS)
+	public List<Drug> getDrugs(String drugName, Concept concept, boolean searchOnPhrase, boolean searchDrugConceptNames,
+	        boolean includeRetired, Integer start, Integer length) throws APIException;
+	
+	/**
+	 * Gets the list of <code>ConceptStopWord</code> for given locale
+	 * 
+	 * @param locale The locale in which to search for the <code>ConceptStopWord</code>
+	 * @return list of concept stop words for given locale
+	 * @should return list of concept stop words for given locale
+	 * @should return empty list if no stop words are found for the given locale
+	 * @should return default Locale <code>ConceptStopWord</code> if Locale is null
+	 * @since 1.8
+	 */
+	public List<String> getConceptStopWords(Locale locale);
+	
+	/**
+	 * Save the given <code>ConceptStopWord</code> in the database
+	 * <p>
+	 * If this is a new concept stop word, the returned concept stop word will have a new
+	 * {@link org.openmrs.ConceptStopWord#getConceptStopWordId()} inserted into it that was
+	 * generated by the database
+	 * </p>
+	 * 
+	 * @param conceptStopWord The <code>ConceptStopWord</code> to save or update
+	 * @return the <code>ConceptStopWord</code> that was saved or updated
+	 * @throws APIException
+	 * @should generated concept stop word id onto returned concept stop word
+	 * @should save concept stop word into database
+	 * @should assign default Locale
+	 * @should save concept stop word in uppercase
+	 * @should fail if a duplicate conceptStopWord in a locale is added
+	 * @since 1.8
+	 */
+	@Authorized(PrivilegeConstants.MANAGE_CONCEPT_STOP_WORDS)
+	public ConceptStopWord saveConceptStopWord(ConceptStopWord conceptStopWord) throws APIException;
+	
+	/**
+	 * Delete the given <code>ConceptStopWord</code> in the database
+	 * 
+	 * @param conceptStopWordId The <code>ConceptStopWord</code> to delete
+	 * @throws APIException
+	 * @should delete the given concept stop word from the database
+	 * @since 1.8
+	 */
+	@Authorized(PrivilegeConstants.MANAGE_CONCEPT_STOP_WORDS)
+	public void deleteConceptStopWord(Integer conceptStopWordId) throws APIException;
+	
+	/**
+	 * Get all the concept stop words
+	 * 
+	 * @return List of <code>ConceptStopWord</code>
+	 * @should return all the concept stop words
+	 * @should return empty list if nothing found
+	 * @since 1.8
+	 */
+	public List<ConceptStopWord> getAllConceptStopWords();
+	
+	/**
+	 * Gets drugs by the given ingredient, which can be either the drug itself or any ingredient.
+	 * 
+	 * @return the list of drugs
+	 * @should return drugs matched by intermediate concept
+	 * @should return drugs matched by drug concept
+	 * @should return empty list if nothing found
+	 * @since 1.10
+	 */
+	public List<Drug> getDrugsByIngredient(Concept ingredient);
+	
+	/**
+	 * Returns a list of concept map types currently in the database excluding hidden ones
+	 * 
+	 * @return List of concept map type objects
+	 * @since 1.9
+	 * @throws APIException
+	 * @should return all the concept map types excluding hidden ones
+	 */
+	@Authorized(PrivilegeConstants.VIEW_CONCEPT_MAP_TYPES)
+	public List<ConceptMapType> getActiveConceptMapTypes() throws APIException;
+	
+	/**
+	 * Returns a list of concept map types currently in the database including or excluding retired
+	 * and hidden ones as specified by the includeRetired and includeHidden arguments
+	 * 
+	 * @param includeRetired specifies if retired concept map types should be included
+	 * @return List of concept map type objects
+	 * @since 1.9
+	 * @throws APIException
+	 * @should return all the concept map types if includeRetired and hidden are set to true
+	 * @should return only un retired concept map types if includeRetired is set to false
+	 * @should not include hidden concept map types if includeHidden is set to false
+	 */
+	@Authorized(PrivilegeConstants.VIEW_CONCEPT_MAP_TYPES)
+	public List<ConceptMapType> getConceptMapTypes(boolean includeRetired, boolean includeHidden) throws APIException;
+	
+	/**
+	 * Return a concept map type matching the given concept map type id
+	 * 
+	 * @param conceptMapTypeId Integer concept map type id
+	 * @return ConceptMapType
+	 * @since 1.9
+	 * @throws APIException
+	 */
+	@Authorized(PrivilegeConstants.VIEW_CONCEPT_MAP_TYPES)
+	public ConceptMapType getConceptMapType(Integer conceptMapTypeId) throws APIException;
+	
+	/**
+	 * Return a concept map type matching the given uuid
+	 * 
+	 * @param uuid the uuid to search against
+	 * @return ConceptMapType
+	 * @since 1.9
+	 * @throws APIException
+	 * @should return a conceptMapType matching the specified uuid
+	 */
+	@Authorized(PrivilegeConstants.VIEW_CONCEPT_MAP_TYPES)
+	public ConceptMapType getConceptMapTypeByUuid(String uuid) throws APIException;
+	
+	/**
+	 * Return a concept map type matching the given name
+	 * 
+	 * @param name the name to search against
+	 * @return ConceptMapType
+	 * @since 1.9
+	 * @throws APIException
+	 * @should return a conceptMapType matching the specified name
+	 * @should be case insensitive
+	 */
+	@Authorized(PrivilegeConstants.VIEW_CONCEPT_MAP_TYPES)
+	public ConceptMapType getConceptMapTypeByName(String name) throws APIException;
+	
+	/**
+	 * Saves or updates the specified concept map type in the database
+	 * 
+	 * @param conceptMapType the concept map type to save
+	 * @return the saved conceptMapType
+	 * @since 1.9
+	 * @throws APIException
+	 * @should add the specified concept map type to the database and assign to it an id
+	 * @should update an existing concept map type
+	 */
+	@Authorized(PrivilegeConstants.MANAGE_CONCEPT_MAP_TYPES)
+	public ConceptMapType saveConceptMapType(ConceptMapType conceptMapType) throws APIException;
+	
+	/**
+	 * Retiring a concept map type essentially removes it from circulation
+	 * 
+	 * @param conceptMapType the concept map type to retire
+	 * @param retireReason the reason why the concept map type is being retired
+	 * @return the retired concept map type
+	 * @since 1.9
+	 * @throws APIException
+	 * @should retire the specified conceptMapType with the given retire reason
+	 * @should should set the default retire reason if none is given
+	 */
+	@Authorized(PrivilegeConstants.MANAGE_CONCEPT_MAP_TYPES)
+	public ConceptMapType retireConceptMapType(ConceptMapType conceptMapType, String retireReason) throws APIException;
+	
+	/**
+	 * Marks a concept map type that is currently retired as not retired.
+	 * 
+	 * @param conceptMapType the concept map type to unretire
+	 * @return the unretired concept map type
+	 * @since 1.9
+	 * @throws APIException
+	 * @should unretire the specified concept map type and drop all retire related fields
+	 */
+	@Authorized(PrivilegeConstants.MANAGE_CONCEPT_MAP_TYPES)
+	public ConceptMapType unretireConceptMapType(ConceptMapType conceptMapType) throws APIException;
+	
+	/**
+	 * Completely purges a concept map type from the database
+	 * 
+	 * @param conceptMapType the concept map type to purge from the database
+	 * @since 1.9
+	 * @throws APIException
+	 * @should delete the specified conceptMapType from the database
+	 */
+	@Authorized(PrivilegeConstants.PURGE_CONCEPT_MAP_TYPES)
+	public void purgeConceptMapType(ConceptMapType conceptMapType) throws APIException;
+	
+	/**
+	 * Returns a list of mappings from concepts to terms in the given reference terminology
+	 * 
+	 * @param conceptSource
+	 * @return a List<ConceptMap> object
+	 * @since 1.9
+	 * @throws APIException
+	 * @should return a List of ConceptMaps from the given source
+	 */
+	@Authorized(PrivilegeConstants.GET_CONCEPTS)
+	public List<ConceptMap> getConceptMappingsToSource(ConceptSource conceptSource) throws APIException;
+	
+	/**
+	 * Gets a list of all concept reference terms saved in the database
+	 * 
+	 * @return a list of concept reference terms
+	 * @since 1.9
+	 * @throws APIException
+	 * @should return all concept reference terms in the database
+	 */
+	@Authorized(PrivilegeConstants.VIEW_CONCEPT_REFERENCE_TERMS)
+	public List<ConceptReferenceTerm> getAllConceptReferenceTerms() throws APIException;
+	
+	/**
+	 * Gets a list of concept reference terms saved in the database
+	 * 
+	 * @param includeRetired specifies if retired concept reference terms should be included
+	 * @return a list of concept reference terms
+	 * @since 1.9
+	 * @throws APIException
+	 * @should return all the concept reference terms if includeRetired is set to true
+	 * @should return only un retired concept reference terms if includeRetired is set to false
+	 */
+	@Authorized(PrivilegeConstants.VIEW_CONCEPT_REFERENCE_TERMS)
+	public List<ConceptReferenceTerm> getConceptReferenceTerms(boolean includeRetired) throws APIException;
+	
+	/**
+	 * Gets the concept reference term with the specified concept reference term id
+	 * 
+	 * @param conceptReferenceTermId the concept reference term id to search against
+	 * @return the concept reference term object with the given concept reference term id
+	 * @since 1.9
+	 * @throws APIException
+	 */
+	@Authorized(PrivilegeConstants.VIEW_CONCEPT_REFERENCE_TERMS)
+	public ConceptReferenceTerm getConceptReferenceTerm(Integer conceptReferenceTermId) throws APIException;
+	
+	/**
+	 * Gets the concept reference term with the specified uuid
+	 * 
+	 * @param uuid the uuid to search against
+	 * @return the concept reference term object with the given uuid
+	 * @since 1.9
+	 * @throws APIException
+	 * @should return the concept reference term that matches the given uuid
+	 */
+	@Authorized(PrivilegeConstants.VIEW_CONCEPT_REFERENCE_TERMS)
+	public ConceptReferenceTerm getConceptReferenceTermByUuid(String uuid) throws APIException;
+	
+	/**
+	 * Gets a concept reference term with the specified name from the specified concept source
+	 * ignoring all retired ones
+	 * 
+	 * @param name the name to match against
+	 * @param conceptSource the concept source to match against
+	 * @return concept reference term object
+	 * @since 1.9
+	 * @throws APIException
+	 * @should return a concept reference term that matches the given name from the given source
+	 * @should be case insensitive
+	 */
+	@Authorized(PrivilegeConstants.VIEW_CONCEPT_REFERENCE_TERMS)
+	public ConceptReferenceTerm getConceptReferenceTermByName(String name, ConceptSource conceptSource) throws APIException;
+	
+	/**
+	 * Gets a concept reference term with the specified code from the specified concept source
+	 * 
+	 * @param code the code to match against
+	 * @param conceptSource the concept source to match against
+	 * @return concept reference term object
+	 * @since 1.9
+	 * @throws APIException
+	 * @should return a concept reference term that matches the given code from the given source
+	 */
+	@Authorized(PrivilegeConstants.VIEW_CONCEPT_REFERENCE_TERMS)
+	public ConceptReferenceTerm getConceptReferenceTermByCode(String code, ConceptSource conceptSource) throws APIException;
+	
+	/**
+	 * Stores the specified concept reference term to the database
+	 * 
+	 * @param conceptReferenceTerm the concept reference term object to save
+	 * @return the saved concept reference term object
+	 * @since 1.9
+	 * @throws APIException
+	 * @should add a concept reference term to the database and assign an id to it
+	 * @should update changes to the concept reference term in the database
+	 */
+	@Authorized(PrivilegeConstants.MANAGE_CONCEPT_REFERENCE_TERMS)
+	public ConceptReferenceTerm saveConceptReferenceTerm(ConceptReferenceTerm conceptReferenceTerm) throws APIException;
+	
+	/**
+	 * Retiring a concept reference term essentially removes it from circulation
+	 * 
+	 * @param conceptReferenceTerm the concept reference term object to retire
+	 * @param retireReason the reason why the concept reference term is being retired
+	 * @return the retired concept reference term object
+	 * @since 1.9
+	 * @throws APIException
+	 * @should retire the specified concept reference term with the given retire reason
+	 * @should should set the default retire reason if none is given
+	 */
+	@Authorized(PrivilegeConstants.MANAGE_CONCEPT_REFERENCE_TERMS)
+	public ConceptReferenceTerm retireConceptReferenceTerm(ConceptReferenceTerm conceptReferenceTerm, String retireReason)
+	        throws APIException;
+	
+	/**
+	 * Marks a concept reference term that is currently retired as not retired.
+	 * 
+	 * @param conceptReferenceTerm the concept reference term to unretire
+	 * @return the unretired concept reference term
+	 * @since 1.9
+	 * @throws APIException
+	 * @should unretire the specified concept reference term and drop all retire related fields
+	 */
+	@Authorized(PrivilegeConstants.MANAGE_CONCEPT_REFERENCE_TERMS)
+	public ConceptReferenceTerm unretireConceptReferenceTerm(ConceptReferenceTerm conceptReferenceTerm) throws APIException;
+	
+	/**
+	 * Purges the specified concept reference term from the database
+	 * 
+	 * @param conceptReferenceTerm the concept reference term object to purge
+	 * @since 1.9
+	 * @throws APIException
+	 */
+	@Authorized(PrivilegeConstants.PURGE_CONCEPT_REFERENCE_TERMS)
+	public void purgeConceptReferenceTerm(ConceptReferenceTerm conceptReferenceTerm) throws APIException;
+	
+	/**
+	 * Finds the concept reference term in the database that have a code or name that contains the
+	 * specified search phrase.
+	 * 
+	 * @param query the string to match against the reference term names or codes
+	 * @param conceptSource the concept source from which the terms should be looked up
+	 * @param start beginning index for the batch
+	 * @param length number of terms to return in the batch
+	 * @param includeRetired specifies if the retired terms should be included
+	 * @return a list if {@link ConceptReferenceTerm}s
+	 * @since 1.9
+	 * @throws APIException
+	 * @should return unique terms with a code or name containing the search phrase
+	 * @should return only the concept reference terms from the given concept source
+	 */
+	@Authorized( { PrivilegeConstants.VIEW_CONCEPT_REFERENCE_TERMS })
+	public List<ConceptReferenceTerm> getConceptReferenceTerms(String query, ConceptSource conceptSource, Integer start,
+	        Integer length, boolean includeRetired) throws APIException;
+	
+	/**
+	 * Returns the count of concept reference terms that match the specified arguments
+	 * 
+	 * @param query the string to match against the reference term names
+	 * @param conceptSource the concept source from which the terms should be looked up
+	 * @param includeRetired specifies if retired concept reference terms should be included
+	 * @return the count of matching concept reference terms
+	 * @since 1.9
+	 * @throws APIException
+	 * @should include retired terms if includeRetired is set to true
+	 * @should not include retired terms if includeRetired is set to false
+	 */
+	@Authorized(PrivilegeConstants.VIEW_CONCEPT_REFERENCE_TERMS)
+	public Integer getCountOfConceptReferenceTerms(String query, ConceptSource conceptSource, boolean includeRetired)
+	        throws APIException;
+	
+	/**
+	 * Fetches all the {@link ConceptReferenceTermMap} where the specified reference term is the
+	 * termB i.e mappings added to other terms pointing to it
+	 * 
+	 * @param term the term to match against
+	 * @return a list of {@link ConceptReferenceTermMap}s
+	 * @since 1.9
+	 * @throws APIException
+	 * @should return all concept reference term maps where the specified term is the termB
+	 */
+	@Authorized(PrivilegeConstants.VIEW_CONCEPT_REFERENCE_TERMS)
+	public List<ConceptReferenceTermMap> getReferenceTermMappingsTo(ConceptReferenceTerm term) throws APIException;
+	
+	/**
+	 * Returns a list of concepts with the same name in the given locale.
+	 * <p>
+	 * This method is case insensitive. It searches for exactly matching names and close matching
+	 * locales (if exactLocale = false). It considers only non-voided names and all concepts.
+	 * 
+	 * @param name
+	 * @param locale <code>null</code> = all locales
+	 * @param exactLocale <code>false</code> if search for both global and country specific,
+	 *            <code>true</code> if <code>null</code>
+	 * @return the list of concepts
+	 * @throws APIException
+	 * @since 1.9, 1.8.4
+	 * @should return concepts for all countries and global language given language only locale
+	 * @should return concepts for specific country and global language given language and country
+	 *         locale
+	 */
+	@Authorized(PrivilegeConstants.GET_CONCEPTS)
+	public List<Concept> getConceptsByName(String name, Locale locale, Boolean exactLocale) throws APIException;
+	
+	/**
+	 * Gets the concept map type to be used as the default. It is specified by the
+	 * <code>concept.defaultConceptMapType</code> global property.
+	 * 
+	 * @since 1.9
+	 * @return the {@link ConceptMapType}
+	 * @throws APIException
+	 * @should return same as by default
+	 * @should return type as set in gp
+	 */
+	@Authorized(PrivilegeConstants.VIEW_CONCEPT_MAP_TYPES)
+	public ConceptMapType getDefaultConceptMapType() throws APIException;
+
+    /**
+	 * Fetches un retired drugs that match the specified search phrase. The logic matches on drug
+	 * names, concept names of the associated concepts or the concept reference term codes of the
+	 * drug reference term mappings
+	 * 
+	 * @param searchPhrase The string to match against
+	 * @param locale The locale to match against when searching in drug concept names
+	 * @param exactLocale If false then concepts with names in a broader locale will be matched e.g
+	 *            in case en_GB is passed in then en will be matched
+	 * @param includeRetired Specifies if retired drugs that match should be included or not
+	 * @return A list of matching drugs
+	 * @since 1.10
+	 * @should get drugs with names matching the search phrase
+	 * @should include retired drugs if includeRetired is set to true
+	 * @should get drugs linked to concepts with names that match the phrase
+	 * @should get drugs linked to concepts with names that match the phrase and locale
+	 * @should get drugs linked to concepts with names that match the phrase and related locales
+	 * @should get drugs that have mappings with reference term codes that match the phrase
+	 * @should return unique drugs
+	 * @should return all drugs with a matching term code or drug name or concept name
+	 * @should reject a null search phrase
+	 */
+	@Authorized(PrivilegeConstants.GET_CONCEPTS)
+	public List<Drug> getDrugs(String searchPhrase, Locale locale, boolean exactLocale, boolean includeRetired);
+	
+	/**
+	 * Fetches all drugs with reference mappings to the specified concept source that match the
+	 * specified code and concept map types
+	 * 
+	 * @param code the code the reference term code to match on
+	 * @param conceptSource the concept source on which to match on
+	 * @param withAnyOfTheseTypes the ConceptMapTypes to match on
+	 * @param includeRetired specifies if retired drugs should be included or not
+	 * @since 1.10
+	 * @return the list of {@link Drug}
+	 * @throws APIException
+	 * @should get a list of all drugs that match on all the parameter values
+	 * @should return retired and non-retired drugs if includeRetired is set to true
+	 * @should return empty list if no matches are found
+	 * @should match on the code
+	 * @should match on the concept source
+	 * @should match on the map types
+	 * @should fail if no code and concept source and withAnyOfTheseTypes are provided
+	 * @should exclude duplicate matches
+	 * @should fail if source is null
+	 */
+	@Authorized(PrivilegeConstants.GET_CONCEPTS)
+	public List<Drug> getDrugsByMapping(String code, ConceptSource conceptSource,
+	        Collection<ConceptMapType> withAnyOfTheseTypes, boolean includeRetired) throws APIException;
+	
+	/**
+	 * Gets the "best" matching drug, i.e. matching the earliest ConceptMapType passed in e.g.
+	 * getDrugByMapping("12345", rxNorm, Arrays.asList(sameAs, narrowerThan)) If there are multiple
+	 * matches for the highest-priority ConceptMapType, throw an exception
+	 * 
+	 *
+	 * @param code the code the reference term code to match on
+	 * @param conceptSource the concept source to match on
+	 * @param withAnyOfTheseTypesOrOrderOfPreference the ConceptMapTypes to match on
+	 * @since 1.10
+	 * @return the {@link Drug}
+	 * @throws APIException
+	 * @should return a drug that matches the code and source
+	 * @should return a drug that matches the code and source and the best map type
+	 * @should fail if multiple drugs are found matching the best map type
+	 * @should return null if no match found
+	 * @should fail if no code and concept source and withAnyOfTheseTypes are provided
+	 * @should fail if source is null
+	 */
+	@Authorized(PrivilegeConstants.GET_CONCEPTS)
+	public Drug getDrugByMapping(String code, ConceptSource conceptSource,
+	        Collection<ConceptMapType> withAnyOfTheseTypesOrOrderOfPreference) throws APIException;
+	
+}