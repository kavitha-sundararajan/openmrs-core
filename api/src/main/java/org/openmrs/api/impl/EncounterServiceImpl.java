/**
 * The contents of this file are subject to the OpenMRS Public License
 * Version 1.0 (the "License"); you may not use this file except in
 * compliance with the License. You may obtain a copy of the License at
 * http://license.openmrs.org
 *
 * Software distributed under the License is distributed on an "AS IS"
 * basis, WITHOUT WARRANTY OF ANY KIND, either express or implied. See the
 * License for the specific language governing rights and limitations
 * under the License.
 *
 * Copyright (C) OpenMRS, LLC.  All Rights Reserved.
 */
package org.openmrs.api.impl;

import java.util.ArrayList;
import java.util.Collection;
import java.util.Date;
import java.util.HashSet;
import java.util.Iterator;
import java.util.List;
import java.util.Map;
import java.util.Set;
import java.util.Vector;

import org.apache.commons.lang.StringUtils;
import org.openmrs.Cohort;
import org.openmrs.Encounter;
import org.openmrs.EncounterRole;
import org.openmrs.EncounterType;
import org.openmrs.Form;
import org.openmrs.Location;
import org.openmrs.Obs;
import org.openmrs.Order;
import org.openmrs.Patient;
import org.openmrs.Privilege;
import org.openmrs.Provider;
import org.openmrs.User;
import org.openmrs.Visit;
import org.openmrs.VisitType;
import org.openmrs.api.APIException;
import org.openmrs.api.EncounterService;
import org.openmrs.api.EncounterTypeLockedException;
import org.openmrs.api.ObsService;
import org.openmrs.api.OrderService;
import org.openmrs.api.ProviderService;
import org.openmrs.api.context.Context;
import org.openmrs.api.db.EncounterDAO;
import org.openmrs.api.handler.EncounterVisitHandler;
import org.openmrs.util.HandlerUtil;
import org.openmrs.util.OpenmrsClassLoader;
import org.openmrs.util.OpenmrsConstants;
import org.openmrs.util.OpenmrsUtil;
import org.openmrs.util.PrivilegeConstants;
import org.springframework.transaction.annotation.Transactional;
<<<<<<< HEAD
=======
import org.springframework.validation.BindException;
>>>>>>> 855bf8c0

/**
 * Default implementation of the {@link EncounterService}
 * <p>
 * This class should not be instantiated alone, get a service class from the Context:
 * Context.getEncounterService();
 *
 * @see org.openmrs.api.context.Context
 * @see org.openmrs.api.EncounterService
 */
@Transactional
public class EncounterServiceImpl extends BaseOpenmrsService implements EncounterService {
	
	// private Log log = LogFactory.getLog(this.getClass());
	
	private EncounterDAO dao;
	
	/**
	 * @see org.openmrs.api.EncounterService#setEncounterDAO(org.openmrs.api.db.EncounterDAO)
	 */
	public void setEncounterDAO(EncounterDAO dao) {
		this.dao = dao;
	}
	
	/**
	 * @see org.openmrs.api.EncounterService#getEncountersByPatient(java.lang.String, boolean)
	 */
	@Override
	@Transactional(readOnly = true)
	public List<Encounter> getEncountersByPatient(String query, boolean includeVoided) throws APIException {
		if (query == null) {
			throw new IllegalArgumentException("The 'query' parameter is required and cannot be null");
		}
		
		return Context.getEncounterService().filterEncountersByViewPermissions(
		    dao.getEncounters(query, null, null, null, includeVoided), null);
	}
	
	/**
	 * @see org.openmrs.api.EncounterService#saveEncounter(org.openmrs.Encounter)
	 */
	public Encounter saveEncounter(Encounter encounter) throws APIException {
		
		// if authenticated user is not supposed to edit encounter of certain type
		if (!canEditEncounter(encounter, null)) {
			throw new APIException("Encounter.error.privilege.required.edit", new Object[] { encounter.getEncounterType()
			        .getEditPrivilege() });
		}
		
		//If new encounter, try to assign a visit using the registered visit assignment handler.
		if (encounter.getEncounterId() == null) {
			
			//Am using Context.getEncounterService().getActiveEncounterVisitHandler() instead of just
			//getActiveEncounterVisitHandler() for modules which may want to AOP around this call.
			EncounterVisitHandler encounterVisitHandler = Context.getEncounterService().getActiveEncounterVisitHandler();
			if (encounterVisitHandler != null) {
				encounterVisitHandler.beforeCreateEncounter(encounter);
				
				//If we have been assigned a new visit, persist it.
				if (encounter.getVisit() != null && encounter.getVisit().getVisitId() == null) {
					Context.getVisitService().saveVisit(encounter.getVisit());
				}
			}
		}
		
		boolean isNewEncounter = false;
		Date newDate = encounter.getEncounterDatetime();
		Date originalDate = null;
		Location newLocation = encounter.getLocation();
		Location originalLocation = null;
		// check permissions
		if (encounter.getEncounterId() == null) {
			isNewEncounter = true;
			Context.requirePrivilege(PrivilegeConstants.ADD_ENCOUNTERS);
		} else {
			Context.requirePrivilege(PrivilegeConstants.EDIT_ENCOUNTERS);
		}
		
		// This must be done after setting dateCreated etc on the obs because
		// of the way the ORM tools flush things and check for nullity
		// This also must be done before the save encounter so we can use the
		// orig date
		// after the save
		Patient p = encounter.getPatient();
		
		if (!isNewEncounter) {
			// fetch the datetime from the database prior to saving for this
			// encounter
			// to see if it has changed and change all obs after saving if so
			originalDate = dao.getSavedEncounterDatetime(encounter);
			if (encounter.getLocation() != null) {
				originalLocation = dao.getSavedEncounterLocation(encounter);
			}
			// Our data model duplicates the patient column to allow for
			// observations to
			// not have to look up the parent Encounter to find the patient
			// Therefore, encounter.patient must always equal
			// encounter.observations[0-n].patient
			
			// If we are changing encounter.encounterDatetime, then we need to
			// also apply that
			// to Obs that inherited their obsDatetime from the encounter in the
			// first place
			
			for (Obs obs : encounter.getAllObs(true)) {
				// if the date was changed
				if (OpenmrsUtil.compare(originalDate, newDate) != 0
				        && OpenmrsUtil.compare(obs.getObsDatetime(), originalDate) == 0) {
					
					// if the obs datetime is the same as the
					// original encounter datetime, fix it
					obs.setObsDatetime(newDate);
					
				}
				
				if (!OpenmrsUtil.nullSafeEquals(newLocation, originalLocation) && obs.getLocation().equals(originalLocation)) {
					obs.setLocation(newLocation);
				}
				
				// if the Person in the obs doesn't match the Patient in the
				// encounter, fix it
				if (!obs.getPerson().getPersonId().equals(p.getPatientId())) {
					obs.setPerson(p);
				}
			}
		}
		// same goes for Orders
		for (Order o : encounter.getOrders()) {
			if (!p.equals(o.getPatient())) {
				o.setPatient(p);
			}
		}
		
		// do the actual saving to the database
		dao.saveEncounter(encounter);
		
		// save the new orders
		for (Order o : encounter.getOrders()) {
			if (o.getOrderId() == null) {
				Context.getOrderService().saveOrder(o, null);
			}
		}
		return encounter;
	}
	
	/**
	 * @see org.openmrs.api.EncounterService#getEncounter(java.lang.Integer)
	 */
	@Transactional(readOnly = true)
	public Encounter getEncounter(Integer encounterId) throws APIException {
		Encounter encounter = dao.getEncounter(encounterId);
		if (encounter == null) {
			return null;
		} else if (canViewEncounter(encounter, null)) {
			return encounter;
		} else {
			throw new APIException("Encounter.error.privilege.required.view", new Object[] { encounter.getEncounterType()
			        .getViewPrivilege() });
		}
	}
	
	/**
	 * @see org.openmrs.api.EncounterService#getEncountersByPatient(org.openmrs.Patient)
	 */
	@Transactional(readOnly = true)
	public List<Encounter> getEncountersByPatient(Patient patient) throws APIException {
		if (patient == null) {
			throw new IllegalArgumentException("The 'patient' parameter is requred and cannot be null");
		}
		return Context.getEncounterService().getEncounters(patient, null, null, null, null, null, null, false);
	}
	
	/**
	 * @see org.openmrs.api.EncounterService#getEncountersByPatient(String)
	 */
	@Transactional(readOnly = true)
	public List<Encounter> getEncountersByPatient(String query) throws APIException {
		
		return Context.getEncounterService().filterEncountersByViewPermissions(getEncountersByPatient(query, false), null);
	}
	
	/**
	 * @see org.openmrs.api.EncounterService#getEncountersByPatientId(java.lang.Integer)
	 */
	@Transactional(readOnly = true)
	public List<Encounter> getEncountersByPatientId(Integer patientId) throws APIException {
		if (patientId == null) {
			throw new IllegalArgumentException("The 'patientId' parameter is requred and cannot be null");
		}
		return Context.getEncounterService()
		        .filterEncountersByViewPermissions(dao.getEncountersByPatientId(patientId), null);
	}
	
	/**
	 * @see org.openmrs.api.EncounterService#getEncountersByPatientIdentifier(java.lang.String)
	 */
	@Transactional(readOnly = true)
	public List<Encounter> getEncountersByPatientIdentifier(String identifier) throws APIException {
		if (identifier == null) {
			throw new IllegalArgumentException("The 'identifier' parameter is required and cannot be null");
		}
		
		List<Encounter> encs = new Vector<Encounter>();
		for (Patient p : Context.getPatientService().getPatients(null, identifier, null, false)) {
			encs.addAll(Context.getEncounterService().getEncountersByPatientId(p.getPatientId()));
		}
		return Context.getEncounterService().filterEncountersByViewPermissions(encs, null);
	}
	
	/**
	 * @see org.openmrs.api.EncounterService#getEncounters(org.openmrs.Patient,
	 *      org.openmrs.Location, java.util.Date, java.util.Date, java.util.Collection,
	 *      java.util.Collection, boolean)
	 * @deprecated replaced by
	 *             {@link #getEncounters(Patient, Location, Date, Date, Collection, Collection, Collection, boolean)}
	 */
	@Deprecated
	@Transactional(readOnly = true)
	public List<Encounter> getEncounters(Patient who, Location loc, Date fromDate, Date toDate,
	        Collection<Form> enteredViaForms, Collection<EncounterType> encounterTypes, boolean includeVoided) {
		return Context.getEncounterService().getEncounters(who, loc, fromDate, toDate, enteredViaForms, encounterTypes,
		    null, includeVoided);
	}
	
	/**
	 * @see org.openmrs.api.EncounterService#getEncounters(org.openmrs.Patient,
	 *      org.openmrs.Location, java.util.Date, java.util.Date, java.util.Collection,
	 *      java.util.Collection, java.util.Collection, boolean)
	 * @deprecated replaced by
	 *             {@link #getEncounters(Patient, Location, Date, Date, Collection, Collection, Collection, Collection, Collection, boolean)}
	 */
	@Deprecated
	@Transactional(readOnly = true)
	public List<Encounter> getEncounters(Patient who, Location loc, Date fromDate, Date toDate,
	        Collection<Form> enteredViaForms, Collection<EncounterType> encounterTypes, Collection<User> providers,
	        boolean includeVoided) {
		return Context.getEncounterService().filterEncountersByViewPermissions(
		    dao.getEncounters(who, loc, fromDate, toDate, enteredViaForms, encounterTypes, usersToProviders(providers),
		        null, null, includeVoided), null);
	}
	
	/**
	 * Helper method that finds the corresponding providers for a collection of users
	 *
	 * @param users
	 * @return a collection of providers, with 0-n for each item in users
	 */
	private Collection<Provider> usersToProviders(Collection<User> users) {
		if (users == null) {
			return null;
		}
		ProviderService providerService = Context.getProviderService();
		Collection<Provider> ret = new HashSet<Provider>();
		for (User u : users) {
			ret.addAll(providerService.getProvidersByPerson(u.getPerson()));
		}
		return ret;
	}
	
	/**
	 * @see org.openmrs.api.EncounterService#getEncounters(org.openmrs.Patient,
	 *      org.openmrs.Location, java.util.Date, java.util.Date, java.util.Collection,
	 *      java.util.Collection, java.util.Collection, boolean)
	 */
	@Override
	@Transactional(readOnly = true)
	public List<Encounter> getEncounters(Patient who, Location loc, Date fromDate, Date toDate,
	        Collection<Form> enteredViaForms, Collection<EncounterType> encounterTypes, Collection<Provider> providers,
	        Collection<VisitType> visitTypes, Collection<Visit> visits, boolean includeVoided) {
		return Context.getEncounterService().filterEncountersByViewPermissions(
		    dao.getEncounters(who, loc, fromDate, toDate, enteredViaForms, encounterTypes, providers, visitTypes, visits,
		        includeVoided), null);
	}
	
	/**
	 * @see org.openmrs.api.EncounterService#voidEncounter(org.openmrs.Encounter, java.lang.String)
	 */
	public Encounter voidEncounter(Encounter encounter, String reason) {
		
		// if authenticated user is not supposed to edit encounter of certain type
		if (!canEditEncounter(encounter, null)) {
			throw new APIException("Encounter.error.privilege.required.void", new Object[] { encounter.getEncounterType()
			        .getEditPrivilege() });
		}
		
		if (reason == null) {
			throw new IllegalArgumentException("The argument 'reason' is required and so cannot be null");
		}
		
		ObsService os = Context.getObsService();
		for (Obs o : encounter.getObsAtTopLevel(false)) {
			if (!o.isVoided()) {
				os.voidObs(o, reason);
			}
		}
		
		OrderService orderService = Context.getOrderService();
		for (Order o : encounter.getOrders()) {
			if (!o.isVoided()) {
				orderService.voidOrder(o, reason);
			}
		}
		
		encounter.setVoided(true);
		encounter.setVoidedBy(Context.getAuthenticatedUser());
		//we expect the dateVoided to be already set by AOP logic at this point unless this method was called within the API,
		//this ensures that original ParentVoidedDate and the dateVoided of associated objects will always match for the
		//unvoid handler to work
		if (encounter.getDateVoided() == null) {
			encounter.setDateVoided(new Date());
		}
		encounter.setVoidReason(reason);
		Context.getEncounterService().saveEncounter(encounter);
		return encounter;
	}
	
	/**
	 * @see org.openmrs.api.EncounterService#unvoidEncounter(org.openmrs.Encounter)
	 */
	public Encounter unvoidEncounter(Encounter encounter) throws APIException {
		
		// if authenticated user is not supposed to edit encounter of certain type
		if (!canEditEncounter(encounter, null)) {
			throw new APIException("Encounter.error.privilege.required.unvoid", new Object[] { encounter.getEncounterType()
			        .getEditPrivilege() });
		}
		
		String voidReason = encounter.getVoidReason();
		if (voidReason == null) {
			voidReason = "";
		}
		
		ObsService os = Context.getObsService();
		for (Obs o : encounter.getObsAtTopLevel(true)) {
			if (voidReason.equals(o.getVoidReason())) {
				os.unvoidObs(o);
			}
		}
		
		OrderService orderService = Context.getOrderService();
		for (Order o : encounter.getOrders()) {
			if (voidReason.equals(o.getVoidReason())) {
				orderService.unvoidOrder(o);
			}
		}
		
		encounter.setVoided(false);
		encounter.setVoidedBy(null);
		encounter.setDateVoided(null);
		encounter.setVoidReason(null);
		Context.getEncounterService().saveEncounter(encounter);
		return encounter;
	}
	
	/**
	 * @see org.openmrs.api.EncounterService#purgeEncounter(org.openmrs.Encounter)
	 */
	public void purgeEncounter(Encounter encounter) throws APIException {
		// if authenticated user is not supposed to edit encounter of certain type
		if (!canEditEncounter(encounter, null)) {
			throw new APIException("Encounter.error.privilege.required.purge", new Object[] { encounter.getEncounterType()
			        .getEditPrivilege() });
		}
		dao.deleteEncounter(encounter);
	}
	
	/**
	 * @see org.openmrs.api.EncounterService#purgeEncounter(Encounter, boolean)
	 */
	public void purgeEncounter(Encounter encounter, boolean cascade) throws APIException {
		
		// if authenticated user is not supposed to edit encounter of certain type
		if (!canEditEncounter(encounter, null)) {
			throw new APIException("Encounter.error.privilege.required.purge", new Object[] { encounter.getEncounterType()
			        .getEditPrivilege() });
		}
		
		if (cascade) {
			ObsService obsService = Context.getObsService();
			List<Encounter> justThisEncounter = new ArrayList<Encounter>();
			justThisEncounter.add(encounter);
			List<Obs> observations = new Vector<Obs>();
			observations.addAll(obsService.getObservations(null, justThisEncounter, null, null, null, null, null, null,
			    null, null, null, true));
			for (Obs o : observations) {
				obsService.purgeObs(o);
			}
			Set<Order> orders = encounter.getOrders();
			for (Order o : orders) {
				Context.getOrderService().purgeOrder(o);
			}
		}
		Context.getEncounterService().purgeEncounter(encounter);
	}
	
	/**
	 * @see org.openmrs.api.EncounterService#saveEncounterType(org.openmrs.EncounterType)
	 */
	public EncounterType saveEncounterType(EncounterType encounterType) {
		//make sure the user has not turned off encounter types editing
		Context.getEncounterService().checkIfEncounterTypesAreLocked();
		
		dao.saveEncounterType(encounterType);
		return encounterType;
	}
	
	/**
	 * @see org.openmrs.api.EncounterService#getEncounterType(java.lang.Integer)
	 */
	@Transactional(readOnly = true)
	public EncounterType getEncounterType(Integer encounterTypeId) throws APIException {
		return dao.getEncounterType(encounterTypeId);
	}
	
	/**
	 * @see org.openmrs.api.EncounterService#getEncounterType(java.lang.String)
	 */
	@Transactional(readOnly = true)
	public EncounterType getEncounterType(String name) throws APIException {
		return dao.getEncounterType(name);
	}
	
	/**
	 * @see org.openmrs.api.EncounterService#getAllEncounterTypes()
	 */
	@Transactional(readOnly = true)
	public List<EncounterType> getAllEncounterTypes() throws APIException {
		return dao.getAllEncounterTypes(true);
	}
	
	/**
	 * @see org.openmrs.api.EncounterService#getAllEncounterTypes(boolean)
	 */
	@Transactional(readOnly = true)
	public List<EncounterType> getAllEncounterTypes(boolean includeRetired) throws APIException {
		return dao.getAllEncounterTypes(includeRetired);
	}
	
	/**
	 * @see org.openmrs.api.EncounterService#findEncounterTypes(java.lang.String)
	 */
	@Transactional(readOnly = true)
	public List<EncounterType> findEncounterTypes(String name) throws APIException {
		return dao.findEncounterTypes(name);
	}
	
	/**
	 * @see org.openmrs.api.EncounterService#retireEncounterType(EncounterType, String)
	 */
	public EncounterType retireEncounterType(EncounterType encounterType, String reason) throws APIException {
		if (reason == null) {
			throw new IllegalArgumentException("The 'reason' for retiring is required");
		}
		
		//make sure the user has not turned off encounter types editing
		Context.getEncounterService().checkIfEncounterTypesAreLocked();
		
		encounterType.setRetired(true);
		encounterType.setRetireReason(reason);
		return Context.getEncounterService().saveEncounterType(encounterType);
	}
	
	/**
	 * @see org.openmrs.api.EncounterService#unretireEncounterType(org.openmrs.EncounterType)
	 */
	public EncounterType unretireEncounterType(EncounterType encounterType) throws APIException {
		Context.getEncounterService().checkIfEncounterTypesAreLocked();
		
		encounterType.setRetired(false);
		return Context.getEncounterService().saveEncounterType(encounterType);
	}
	
	/**
	 * @see org.openmrs.api.EncounterService#purgeEncounterType(org.openmrs.EncounterType)
	 */
	public void purgeEncounterType(EncounterType encounterType) throws APIException {
		//make sure the user has not turned off encounter types editing
		Context.getEncounterService().checkIfEncounterTypesAreLocked();
		
		dao.deleteEncounterType(encounterType);
	}
	
	/**
	 * @see org.openmrs.api.EncounterService#createEncounter(org.openmrs.Encounter)
	 * @deprecated replaced by {@link #saveEncounter(Encounter)}
	 */
	@Deprecated
	public void createEncounter(Encounter encounter) throws APIException {
		Context.getEncounterService().saveEncounter(encounter);
	}
	
	/**
	 * @see org.openmrs.api.EncounterService#updateEncounter(org.openmrs.Encounter)
	 * @deprecated replaced by {@link #saveEncounter(Encounter)}
	 */
	@Deprecated
	public void updateEncounter(Encounter encounter) throws APIException {
		Context.getEncounterService().saveEncounter(encounter);
	}
	
	/**
	 * @see org.openmrs.api.EncounterService#deleteEncounter(org.openmrs.Encounter)
	 * @deprecated Replaced by {@link #purgeEncounter(Encounter)}
	 */
	@Deprecated
	public void deleteEncounter(Encounter encounter) throws APIException {
		Context.getEncounterService().purgeEncounter(encounter);
	}
	
	/**
	 * @see org.openmrs.api.EncounterService#getEncountersByPatientId(java.lang.Integer, boolean)
	 * @deprecated replaced by {@link #getEncountersByPatientId(Integer)}
	 */
	@Deprecated
	@Transactional(readOnly = true)
	public List<Encounter> getEncountersByPatientId(Integer patientId, boolean includeVoided) throws APIException {
		return Context.getEncounterService().getEncountersByPatientId(patientId);
	}
	
	/**
	 * @see org.openmrs.api.EncounterService#getEncountersByPatientIdentifier(java.lang.String,
	 *      boolean)
	 * @deprecated replaced by {@link #getEncountersByPatientIdentifier(String)}
	 */
	@Deprecated
	@Transactional(readOnly = true)
	public List<Encounter> getEncountersByPatientIdentifier(String identifier, boolean includeVoided) throws APIException {
		return Context.getEncounterService().getEncountersByPatientIdentifier(identifier);
	}
	
	/**
	 * @see org.openmrs.api.EncounterService#getEncounters(org.openmrs.Patient)
	 * @deprecated replaced by {@link #getEncountersByPatient(Patient patient)}
	 */
	@Deprecated
	@Transactional(readOnly = true)
	public List<Encounter> getEncounters(Patient who) {
		return Context.getEncounterService().filterEncountersByViewPermissions(getEncountersByPatient(who), null);
	}
	
	/**
	 * @see org.openmrs.api.EncounterService#getEncounters(org.openmrs.Patient, boolean)
	 * @deprecated replaced by
	 *             {@link #getEncounters(Patient, Location, Date, Date, Collection, Collection, Collection, boolean)}
	 */
	@Deprecated
	@Transactional(readOnly = true)
	public List<Encounter> getEncounters(Patient who, boolean includeVoided) {
		return Context.getEncounterService().getEncounters(who, null, null, null, null, null, null, includeVoided);
	}
	
	/**
	 * @see org.openmrs.api.EncounterService#getEncounters(org.openmrs.Patient,
	 *      org.openmrs.Location)
	 * @deprecated replaced by
	 *             {@link #getEncounters(Patient, Location, Date, Date, Collection, Collection, Collection, boolean)}
	 */
	@Deprecated
	@Transactional(readOnly = true)
	public List<Encounter> getEncounters(Patient who, Location where) {
		return Context.getEncounterService().getEncounters(who, where, null, null, null, null, null, false);
	}
	
	/**
	 * @see org.openmrs.api.EncounterService#getEncounters(org.openmrs.Patient, java.util.Date,
	 *      java.util.Date)
	 * @deprecated replaced by
	 *             {@link #getEncounters(Patient, Location, Date, Date, Collection, Collection, Collection, boolean)}
	 */
	@Deprecated
	@Transactional(readOnly = true)
	public List<Encounter> getEncounters(Patient who, Date fromDate, Date toDate) {
		return Context.getEncounterService().getEncounters(who, null, fromDate, toDate, null, null, null, false);
	}
	
	/**
	 * @see org.openmrs.api.EncounterService#getEncounters(java.util.Date, java.util.Date)
	 * @deprecated replaced by
	 *             {@link #getEncounters(Patient, Location, Date, Date, Collection, Collection, Collection, boolean)}
	 */
	@Deprecated
	@Transactional(readOnly = true)
	public Collection<Encounter> getEncounters(Date fromDate, Date toDate) {
		return Context.getEncounterService().getEncounters(null, null, fromDate, toDate, null, null, null, false);
	}
	
	/**
	 * @see org.openmrs.api.EncounterService#getEncounters(org.openmrs.Location, java.util.Date,
	 *      java.util.Date)
	 * @deprecated replaced by
	 *             {@link #getEncounters(Patient, Location, Date, Date, Collection, Collection, Collection, boolean)}
	 */
	@Deprecated
	@Transactional(readOnly = true)
	public List<Encounter> getEncounters(Location loc, Date fromDate, Date toDate) {
		return Context.getEncounterService().getEncounters(null, loc, fromDate, toDate, null, null, null, false);
	}
	
	/**
	 * @see org.openmrs.api.EncounterService#getEncounterTypes()
	 * @deprecated replaced by {@link #getAllEncounterTypes()}
	 */
	@Deprecated
	@Transactional(readOnly = true)
	public List<EncounterType> getEncounterTypes() {
		return Context.getEncounterService().getAllEncounterTypes();
	}
	
	/**
	 * @see org.openmrs.api.EncounterService#getLocations()
	 * @deprecated use LocationService.getAllLocations()
	 */
	@Deprecated
	@Transactional(readOnly = true)
	public List<Location> getLocations() throws APIException {
		return Context.getLocationService().getAllLocations();
	}
	
	/**
	 * @see org.openmrs.api.EncounterService#getLocation(java.lang.Integer)
	 * @deprecated use LocationService.getLocation(locationId)
	 */
	@Deprecated
	@Transactional(readOnly = true)
	public Location getLocation(Integer locationId) throws APIException {
		return Context.getLocationService().getLocation(locationId);
	}
	
	/**
	 * @see org.openmrs.api.EncounterService#getLocationByName(java.lang.String)
	 * @deprecated use LocationService.getLocation(name)
	 */
	@Deprecated
	@Transactional(readOnly = true)
	public Location getLocationByName(String name) throws APIException {
		return Context.getLocationService().getLocation(name);
	}
	
	/**
	 * @see org.openmrs.api.EncounterService#findLocations(java.lang.String)
	 * @deprecated use LocationService.getLocations(name)
	 */
	@Deprecated
	@Transactional(readOnly = true)
	public List<Location> findLocations(String name) throws APIException {
		return Context.getLocationService().getLocations(name);
	}
	
	/**
	 * @see org.openmrs.api.EncounterService#getEncounterByUuid(java.lang.String)
	 */
	@Transactional(readOnly = true)
	public Encounter getEncounterByUuid(String uuid) throws APIException {
		return dao.getEncounterByUuid(uuid);
	}
	
	/**
	 * @see org.openmrs.api.EncounterService#getEncounterTypeByUuid(java.lang.String)
	 */
	@Transactional(readOnly = true)
	public EncounterType getEncounterTypeByUuid(String uuid) throws APIException {
		return dao.getEncounterTypeByUuid(uuid);
	}
	
	/**
	 * @see org.openmrs.api.EncounterService#getAllEncounters(org.openmrs.Cohort)
	 */
	@Override
	@Transactional(readOnly = true)
	public Map<Integer, List<Encounter>> getAllEncounters(Cohort patients) {
		return dao.getAllEncounters(patients);
	}
	
	/**
	 * @see org.openmrs.api.EncounterService#getEncounters(java.lang.String, java.lang.Integer,
	 *      java.lang.Integer, boolean)
	 */
	@Override
	@Transactional(readOnly = true)
	public List<Encounter> getEncounters(String query, Integer start, Integer length, boolean includeVoided)
	        throws APIException {
		return Context.getEncounterService().filterEncountersByViewPermissions(
		    dao.getEncounters(query, null, start, length, includeVoided), null);
	}
	
	/**
	 * @see org.openmrs.api.EncounterService#getEncounters(java.lang.String, java.lang.Integer,
	 *      java.lang.Integer, java.lang.Integer, boolean)
	 */
	@Override
	@Transactional(readOnly = true)
	public List<Encounter> getEncounters(String query, Integer patientId, Integer start, Integer length,
	        boolean includeVoided) throws APIException {
		return Context.getEncounterService().filterEncountersByViewPermissions(
		    dao.getEncounters(query, patientId, start, length, includeVoided), null);
	}
	
	/**
	 * @see org.openmrs.api.EncounterService#getCountOfEncounters(java.lang.String, boolean)
	 */
	@Override
	@Transactional(readOnly = true)
	public Integer getCountOfEncounters(String query, boolean includeVoided) {
		return OpenmrsUtil.convertToInteger(dao.getCountOfEncounters(query, null, includeVoided));
	}
	
	/**
	 * @see EncounterService#getEncountersByVisit(Visit, boolean)
	 */
	@Override
	@Transactional(readOnly = true)
	public List<Encounter> getEncountersByVisit(Visit visit, boolean includeVoided) {
		return Context.getEncounterService().filterEncountersByViewPermissions(
		    dao.getEncountersByVisit(visit, includeVoided), null);
	}
	
	@Override
	@Transactional(readOnly = true)
	public List<EncounterVisitHandler> getEncounterVisitHandlers() {
		List<EncounterVisitHandler> handlers = HandlerUtil.getHandlersForType(EncounterVisitHandler.class, null);
		
		return handlers;
	}
	
	/**
	 * @see org.openmrs.api.EncounterService#getActiveEncounterVisitHandler()
	 */
	@Override
	@Transactional(readOnly = true)
	public EncounterVisitHandler getActiveEncounterVisitHandler() throws APIException {
		
		String handlerGlobalValue = Context.getAdministrationService().getGlobalProperty(
		    OpenmrsConstants.GP_VISIT_ASSIGNMENT_HANDLER, null);
		
		if (StringUtils.isBlank(handlerGlobalValue)) {
			return null;
		}
		
		EncounterVisitHandler handler = null;
		
		// convention = [NamePrefix:beanName] or [className]
		String namePrefix = OpenmrsConstants.REGISTERED_COMPONENT_NAME_PREFIX;
		
		if (handlerGlobalValue.startsWith(namePrefix)) {
			String beanName = handlerGlobalValue.substring(namePrefix.length());
			
			handler = Context.getRegisteredComponent(beanName, EncounterVisitHandler.class);
		} else {
			Object instance;
			
			try {
				instance = OpenmrsClassLoader.getInstance().loadClass(handlerGlobalValue).newInstance();
			}
			catch (Exception ex) {
				throw new APIException("failed.instantiate.assignment.handler", new Object[] { handlerGlobalValue }, ex);
			}
			
			if (instance instanceof EncounterVisitHandler) {
				handler = (EncounterVisitHandler) instance;
			} else {
				throw new APIException("assignment.handler.should.implement.EncounterVisitHandler", (Object[]) null);
			}
		}
		
		return handler;
	}
	
	/**
	 * @see org.openmrs.api.EncounterService#saveEncounterRole(org.openmrs.EncounterRole)
	 */
	@Override
	public EncounterRole saveEncounterRole(EncounterRole encounterRole) throws APIException {
		dao.saveEncounterRole(encounterRole);
		return encounterRole;
	}
	
	/**
	 * @see org.openmrs.api.EncounterService#getEncounterRole(Integer)
	 */
	@Override
	@Transactional(readOnly = true)
	public EncounterRole getEncounterRole(Integer encounterRoleId) throws APIException {
		return dao.getEncounterRole(encounterRoleId);
	}
	
	/**
	 * @see org.openmrs.api.EncounterService#purgeEncounterRole(org.openmrs.EncounterRole)
	 */
	@Override
	public void purgeEncounterRole(EncounterRole encounterRole) throws APIException {
		dao.deleteEncounterRole(encounterRole);
	}
	
	/**
	 * @see org.openmrs.api.EncounterService#getAllEncounterRoles(boolean)
	 */
	@Override
	@Transactional(readOnly = true)
	public List<EncounterRole> getAllEncounterRoles(boolean includeRetired) {
		return dao.getAllEncounterRoles(includeRetired);
	}
	
	/**
	 * @see org.openmrs.api.EncounterService#getEncounterRoleByUuid(String)
	 */
	@Override
	@Transactional(readOnly = true)
	public EncounterRole getEncounterRoleByUuid(String uuid) throws APIException {
		return dao.getEncounterRoleByUuid(uuid);
	}
	
	/**
	 * @see org.openmrs.api.EncounterService#getEncounterRoleByName(String)
	 */
	@Override
	public EncounterRole getEncounterRoleByName(String name) {
		return dao.getEncounterRoleByName(name);
	}
	
	/**
	 * @see org.openmrs.api.EncounterService#retireEncounterRole(org.openmrs.EncounterRole, String)
	 */
	@Override
	public EncounterRole retireEncounterRole(EncounterRole encounterRole, String reason) throws APIException {
		if (reason == null) {
			throw new IllegalArgumentException("The 'reason' for retiring is required");
		}
		return Context.getEncounterService().saveEncounterRole(encounterRole);
	}
	
	/**
	 * @see org.openmrs.api.EncounterService#unretireEncounterRole(org.openmrs.EncounterRole)
	 */
	@Override
	public EncounterRole unretireEncounterRole(EncounterRole encounterRole) throws APIException {
		return Context.getEncounterService().saveEncounterRole(encounterRole);
	}
	
	/**
	 * @see org.openmrs.api.EncounterService#getEncountersNotAssignedToAnyVisit(org.openmrs.Patient)
	 */
	@Override
	@Transactional(readOnly = true)
	public List<Encounter> getEncountersNotAssignedToAnyVisit(Patient patient) throws APIException {
		return Context.getEncounterService().filterEncountersByViewPermissions(
		    dao.getEncountersNotAssignedToAnyVisit(patient), null);
	}
	
	/**
	 * @see org.openmrs.api.EncounterService#getEncountersByVisitsAndPatient(org.openmrs.Patient,
	 *      boolean, java.lang.String, java.lang.Integer, java.lang.Integer)
	 */
	@Override
	@Transactional(readOnly = true)
	public List<Encounter> getEncountersByVisitsAndPatient(Patient patient, boolean includeVoided, String query,
	        Integer start, Integer length) throws APIException {
		return Context.getEncounterService().filterEncountersByViewPermissions(
		    dao.getEncountersByVisitsAndPatient(patient, includeVoided, query, start, length), null);
	}
	
	/**
	 * @see org.openmrs.api.EncounterService#getEncountersByVisitsAndPatientCount(org.openmrs.Patient,
	 *      boolean, java.lang.String)
	 */
	@Override
	@Transactional(readOnly = true)
	public Integer getEncountersByVisitsAndPatientCount(Patient patient, boolean includeVoided, String query)
	        throws APIException {
		return dao.getEncountersByVisitsAndPatientCount(patient, includeVoided, query);
	}
	
	/**
	 * @see org.openmrs.api.EncounterService#filterEncountersByViewPermissions(java.util.List,
	 *      org.openmrs.User)
	 */
	@Override
	@Transactional(readOnly = true)
	public List<Encounter> filterEncountersByViewPermissions(List<Encounter> encounters, User user) {
		if (encounters != null) {
			// if user is not specified then use authenticated user from context by default
			if (user == null) {
				user = Context.getAuthenticatedUser();
			}
			for (Iterator<Encounter> iterator = encounters.iterator(); iterator.hasNext();) {
				Encounter encounter = iterator.next();
				// determine whether it's need to include this encounter into result or not
				// as it can be not accessed by current user due to permissions lack
				EncounterType et = encounter.getEncounterType();
				if (et != null && !userHasEncounterPrivilege(et.getViewPrivilege(), user)) {
					// exclude this encounter from result
					iterator.remove();
				}
			}
		}
		return encounters;
	}
	
	/**
	 * @see org.openmrs.api.EncounterService#canViewAllEncounterTypes(org.openmrs.User)
	 */
	@Override
	@Transactional(readOnly = true)
	public boolean canViewAllEncounterTypes(User subject) {
		boolean canView = Boolean.TRUE;
		for (EncounterType et : Context.getEncounterService().getAllEncounterTypes()) {
			if (!userHasEncounterPrivilege(et.getViewPrivilege(), subject)) {
				canView = Boolean.FALSE;
				break;
			}
		}
		return canView;
	}
	
	/**
	 * @see org.openmrs.api.EncounterService#canEditAllEncounterTypes(org.openmrs.User)
	 */
	@Override
	@Transactional(readOnly = true)
	public boolean canEditAllEncounterTypes(User subject) {
		boolean canEdit = Boolean.TRUE;
		for (EncounterType et : Context.getEncounterService().getAllEncounterTypes()) {
			if (!userHasEncounterPrivilege(et.getEditPrivilege(), subject)) {
				canEdit = Boolean.FALSE;
				break;
			}
		}
		return canEdit;
	}
	
	/**
	 * @see org.openmrs.api.EncounterService#canEditEncounter(org.openmrs.Encounter,
	 *      org.openmrs.User)
	 */
	@Override
	public boolean canEditEncounter(Encounter encounter, User user) {
		// if passed in encounter is null raise an exception
		if (encounter == null) {
			throw new IllegalArgumentException("The encounter argument can not be null");
		}
		// since we restrict by encounter type, if it does not exist, then anyone is allowed to edit the encounter
		if (encounter.getEncounterType() == null) {
			return Boolean.TRUE;
		}
		// if user is not specified, then use authenticated user from context by default
		if (user == null) {
			user = Context.getAuthenticatedUser();
		}
		
		return userHasEncounterPrivilege(encounter.getEncounterType().getEditPrivilege(), user);
	}
	
	/**
	 * @see org.openmrs.api.EncounterService#canViewEncounter(org.openmrs.Encounter,
	 *      org.openmrs.User)
	 */
	@Override
	public boolean canViewEncounter(Encounter encounter, User user) {
		// if passed in encounter is null raise an exception
		if (encounter == null) {
			throw new IllegalArgumentException("The encounter argument can not be null");
		}
		// since we restrict by encounter type, if it does not exist, then anyone is allowed to view the encounter
		if (encounter.getEncounterType() == null) {
			return Boolean.TRUE;
		}
		// if user is not specified, then use authenticated user from context by default
		if (user == null) {
			user = Context.getAuthenticatedUser();
		}
		
		return userHasEncounterPrivilege(encounter.getEncounterType().getViewPrivilege(), user);
	}
	
	/**
	 * Convenient method that safely checks if user has given encounter privilege
	 *
	 * @param privilege the privilege to test
	 * @param user the user instance to check if it has given privilege
	 * @return true if given user has specified privilege
	 */
	private boolean userHasEncounterPrivilege(Privilege privilege, User user) {
		//If the encounter privilege is null, everyone can see and edit the encounter.
		if (privilege == null) {
			return true;
		}
		
		return user.hasPrivilege(privilege.getPrivilege());
	}
	
	/**
	 * @see org.openmrs.api.EncounterService#checkIfEncounterTypesAreLocked()
	 */
	@Transactional(readOnly = true)
	public void checkIfEncounterTypesAreLocked() {
		String locked = Context.getAdministrationService().getGlobalProperty(
		    OpenmrsConstants.GLOBAL_PROPERTY_ENCOUNTER_TYPES_LOCKED, "false");
		if (locked.toLowerCase().equals("true")) {
			throw new EncounterTypeLockedException();
		}
	}
	
	/**
	 * @see org.openmrs.api.EncounterService#getEncounterRolesByName(String)
	 */
	
	@Override
	public List<EncounterRole> getEncounterRolesByName(String name) {
		return dao.getEncounterRolesByName(name);
	}
	
	@Override
	public Encounter transferEncounter(Encounter encounter, Patient patient) {
		Encounter encounterCopy = encounter.copyAndAssignToAnotherPatient(patient);
		
		voidEncounter(encounter, "transfer to patient: id = " + patient.getId());
		
		//void visit if voided encounter is the only one
		Visit visit = encounter.getVisit();
		if (visit != null && visit.getEncounters().size() == 1) {
			Context.getVisitService().voidVisit(visit, "Visit does not contain non-voided encounters");
		}
		
		return saveEncounter(encounterCopy);
	}
}
<|MERGE_RESOLUTION|>--- conflicted
+++ resolved
@@ -1,1084 +1,1083 @@
-/**
- * The contents of this file are subject to the OpenMRS Public License
- * Version 1.0 (the "License"); you may not use this file except in
- * compliance with the License. You may obtain a copy of the License at
- * http://license.openmrs.org
- *
- * Software distributed under the License is distributed on an "AS IS"
- * basis, WITHOUT WARRANTY OF ANY KIND, either express or implied. See the
- * License for the specific language governing rights and limitations
- * under the License.
- *
- * Copyright (C) OpenMRS, LLC.  All Rights Reserved.
- */
-package org.openmrs.api.impl;
+/**
+ * The contents of this file are subject to the OpenMRS Public License
+ * Version 1.0 (the "License"); you may not use this file except in
+ * compliance with the License. You may obtain a copy of the License at
+ * http://license.openmrs.org
+ *
+ * Software distributed under the License is distributed on an "AS IS"
+ * basis, WITHOUT WARRANTY OF ANY KIND, either express or implied. See the
+ * License for the specific language governing rights and limitations
+ * under the License.
+ *
+ * Copyright (C) OpenMRS, LLC.  All Rights Reserved.
+ */
+package org.openmrs.api.impl;
+
+import java.util.ArrayList;
+import java.util.Collection;
+import java.util.Date;
+import java.util.HashSet;
+import java.util.Iterator;
+import java.util.List;
+import java.util.Map;
+import java.util.Set;
+import java.util.Vector;
+
+import org.apache.commons.lang.StringUtils;
+import org.openmrs.Cohort;
+import org.openmrs.Encounter;
+import org.openmrs.EncounterRole;
+import org.openmrs.EncounterType;
+import org.openmrs.Form;
+import org.openmrs.Location;
+import org.openmrs.Obs;
+import org.openmrs.Order;
+import org.openmrs.Patient;
+import org.openmrs.Privilege;
+import org.openmrs.Provider;
+import org.openmrs.User;
+import org.openmrs.Visit;
+import org.openmrs.VisitType;
+import org.openmrs.api.APIException;
+import org.openmrs.api.EncounterService;
+import org.openmrs.api.EncounterTypeLockedException;
+import org.openmrs.api.ObsService;
+import org.openmrs.api.OrderService;
+import org.openmrs.api.ProviderService;
+import org.openmrs.api.context.Context;
+import org.openmrs.api.db.EncounterDAO;
+import org.openmrs.api.handler.EncounterVisitHandler;
+import org.openmrs.util.HandlerUtil;
+import org.openmrs.util.OpenmrsClassLoader;
+import org.openmrs.util.OpenmrsConstants;
+import org.openmrs.util.OpenmrsUtil;
+import org.openmrs.util.PrivilegeConstants;
+import org.springframework.transaction.annotation.Transactional;
 
-import java.util.ArrayList;
-import java.util.Collection;
-import java.util.Date;
-import java.util.HashSet;
-import java.util.Iterator;
-import java.util.List;
-import java.util.Map;
-import java.util.Set;
-import java.util.Vector;
-
-import org.apache.commons.lang.StringUtils;
-import org.openmrs.Cohort;
-import org.openmrs.Encounter;
-import org.openmrs.EncounterRole;
-import org.openmrs.EncounterType;
-import org.openmrs.Form;
-import org.openmrs.Location;
-import org.openmrs.Obs;
-import org.openmrs.Order;
-import org.openmrs.Patient;
-import org.openmrs.Privilege;
-import org.openmrs.Provider;
-import org.openmrs.User;
-import org.openmrs.Visit;
-import org.openmrs.VisitType;
-import org.openmrs.api.APIException;
-import org.openmrs.api.EncounterService;
-import org.openmrs.api.EncounterTypeLockedException;
-import org.openmrs.api.ObsService;
-import org.openmrs.api.OrderService;
-import org.openmrs.api.ProviderService;
-import org.openmrs.api.context.Context;
-import org.openmrs.api.db.EncounterDAO;
-import org.openmrs.api.handler.EncounterVisitHandler;
-import org.openmrs.util.HandlerUtil;
-import org.openmrs.util.OpenmrsClassLoader;
-import org.openmrs.util.OpenmrsConstants;
-import org.openmrs.util.OpenmrsUtil;
-import org.openmrs.util.PrivilegeConstants;
-import org.springframework.transaction.annotation.Transactional;
-<<<<<<< HEAD
-=======
-import org.springframework.validation.BindException;
->>>>>>> 855bf8c0
-
-/**
- * Default implementation of the {@link EncounterService}
- * <p>
- * This class should not be instantiated alone, get a service class from the Context:
- * Context.getEncounterService();
- *
- * @see org.openmrs.api.context.Context
- * @see org.openmrs.api.EncounterService
- */
-@Transactional
-public class EncounterServiceImpl extends BaseOpenmrsService implements EncounterService {
-	
-	// private Log log = LogFactory.getLog(this.getClass());
-	
-	private EncounterDAO dao;
-	
-	/**
-	 * @see org.openmrs.api.EncounterService#setEncounterDAO(org.openmrs.api.db.EncounterDAO)
-	 */
-	public void setEncounterDAO(EncounterDAO dao) {
-		this.dao = dao;
-	}
-	
-	/**
-	 * @see org.openmrs.api.EncounterService#getEncountersByPatient(java.lang.String, boolean)
-	 */
-	@Override
-	@Transactional(readOnly = true)
-	public List<Encounter> getEncountersByPatient(String query, boolean includeVoided) throws APIException {
-		if (query == null) {
-			throw new IllegalArgumentException("The 'query' parameter is required and cannot be null");
-		}
-		
-		return Context.getEncounterService().filterEncountersByViewPermissions(
-		    dao.getEncounters(query, null, null, null, includeVoided), null);
-	}
-	
-	/**
-	 * @see org.openmrs.api.EncounterService#saveEncounter(org.openmrs.Encounter)
-	 */
-	public Encounter saveEncounter(Encounter encounter) throws APIException {
-		
-		// if authenticated user is not supposed to edit encounter of certain type
-		if (!canEditEncounter(encounter, null)) {
-			throw new APIException("Encounter.error.privilege.required.edit", new Object[] { encounter.getEncounterType()
-			        .getEditPrivilege() });
-		}
-		
-		//If new encounter, try to assign a visit using the registered visit assignment handler.
-		if (encounter.getEncounterId() == null) {
-			
-			//Am using Context.getEncounterService().getActiveEncounterVisitHandler() instead of just
-			//getActiveEncounterVisitHandler() for modules which may want to AOP around this call.
-			EncounterVisitHandler encounterVisitHandler = Context.getEncounterService().getActiveEncounterVisitHandler();
-			if (encounterVisitHandler != null) {
-				encounterVisitHandler.beforeCreateEncounter(encounter);
-				
-				//If we have been assigned a new visit, persist it.
-				if (encounter.getVisit() != null && encounter.getVisit().getVisitId() == null) {
-					Context.getVisitService().saveVisit(encounter.getVisit());
-				}
-			}
-		}
-		
-		boolean isNewEncounter = false;
-		Date newDate = encounter.getEncounterDatetime();
-		Date originalDate = null;
-		Location newLocation = encounter.getLocation();
-		Location originalLocation = null;
-		// check permissions
-		if (encounter.getEncounterId() == null) {
-			isNewEncounter = true;
-			Context.requirePrivilege(PrivilegeConstants.ADD_ENCOUNTERS);
-		} else {
-			Context.requirePrivilege(PrivilegeConstants.EDIT_ENCOUNTERS);
-		}
-		
-		// This must be done after setting dateCreated etc on the obs because
-		// of the way the ORM tools flush things and check for nullity
-		// This also must be done before the save encounter so we can use the
-		// orig date
-		// after the save
-		Patient p = encounter.getPatient();
-		
-		if (!isNewEncounter) {
-			// fetch the datetime from the database prior to saving for this
-			// encounter
-			// to see if it has changed and change all obs after saving if so
-			originalDate = dao.getSavedEncounterDatetime(encounter);
-			if (encounter.getLocation() != null) {
-				originalLocation = dao.getSavedEncounterLocation(encounter);
-			}
-			// Our data model duplicates the patient column to allow for
-			// observations to
-			// not have to look up the parent Encounter to find the patient
-			// Therefore, encounter.patient must always equal
-			// encounter.observations[0-n].patient
-			
-			// If we are changing encounter.encounterDatetime, then we need to
-			// also apply that
-			// to Obs that inherited their obsDatetime from the encounter in the
-			// first place
-			
-			for (Obs obs : encounter.getAllObs(true)) {
-				// if the date was changed
-				if (OpenmrsUtil.compare(originalDate, newDate) != 0
-				        && OpenmrsUtil.compare(obs.getObsDatetime(), originalDate) == 0) {
-					
-					// if the obs datetime is the same as the
-					// original encounter datetime, fix it
-					obs.setObsDatetime(newDate);
-					
-				}
-				
-				if (!OpenmrsUtil.nullSafeEquals(newLocation, originalLocation) && obs.getLocation().equals(originalLocation)) {
-					obs.setLocation(newLocation);
-				}
-				
-				// if the Person in the obs doesn't match the Patient in the
-				// encounter, fix it
-				if (!obs.getPerson().getPersonId().equals(p.getPatientId())) {
-					obs.setPerson(p);
-				}
-			}
-		}
-		// same goes for Orders
-		for (Order o : encounter.getOrders()) {
-			if (!p.equals(o.getPatient())) {
-				o.setPatient(p);
-			}
-		}
-		
-		// do the actual saving to the database
-		dao.saveEncounter(encounter);
-		
-		// save the new orders
-		for (Order o : encounter.getOrders()) {
-			if (o.getOrderId() == null) {
-				Context.getOrderService().saveOrder(o, null);
-			}
-		}
-		return encounter;
-	}
-	
-	/**
-	 * @see org.openmrs.api.EncounterService#getEncounter(java.lang.Integer)
-	 */
-	@Transactional(readOnly = true)
-	public Encounter getEncounter(Integer encounterId) throws APIException {
-		Encounter encounter = dao.getEncounter(encounterId);
-		if (encounter == null) {
-			return null;
-		} else if (canViewEncounter(encounter, null)) {
-			return encounter;
-		} else {
-			throw new APIException("Encounter.error.privilege.required.view", new Object[] { encounter.getEncounterType()
-			        .getViewPrivilege() });
-		}
-	}
-	
-	/**
-	 * @see org.openmrs.api.EncounterService#getEncountersByPatient(org.openmrs.Patient)
-	 */
-	@Transactional(readOnly = true)
-	public List<Encounter> getEncountersByPatient(Patient patient) throws APIException {
-		if (patient == null) {
-			throw new IllegalArgumentException("The 'patient' parameter is requred and cannot be null");
-		}
-		return Context.getEncounterService().getEncounters(patient, null, null, null, null, null, null, false);
-	}
-	
-	/**
-	 * @see org.openmrs.api.EncounterService#getEncountersByPatient(String)
-	 */
-	@Transactional(readOnly = true)
-	public List<Encounter> getEncountersByPatient(String query) throws APIException {
-		
-		return Context.getEncounterService().filterEncountersByViewPermissions(getEncountersByPatient(query, false), null);
-	}
-	
-	/**
-	 * @see org.openmrs.api.EncounterService#getEncountersByPatientId(java.lang.Integer)
-	 */
-	@Transactional(readOnly = true)
-	public List<Encounter> getEncountersByPatientId(Integer patientId) throws APIException {
-		if (patientId == null) {
-			throw new IllegalArgumentException("The 'patientId' parameter is requred and cannot be null");
-		}
-		return Context.getEncounterService()
-		        .filterEncountersByViewPermissions(dao.getEncountersByPatientId(patientId), null);
-	}
-	
-	/**
-	 * @see org.openmrs.api.EncounterService#getEncountersByPatientIdentifier(java.lang.String)
-	 */
-	@Transactional(readOnly = true)
-	public List<Encounter> getEncountersByPatientIdentifier(String identifier) throws APIException {
-		if (identifier == null) {
-			throw new IllegalArgumentException("The 'identifier' parameter is required and cannot be null");
-		}
-		
-		List<Encounter> encs = new Vector<Encounter>();
-		for (Patient p : Context.getPatientService().getPatients(null, identifier, null, false)) {
-			encs.addAll(Context.getEncounterService().getEncountersByPatientId(p.getPatientId()));
-		}
-		return Context.getEncounterService().filterEncountersByViewPermissions(encs, null);
-	}
-	
-	/**
-	 * @see org.openmrs.api.EncounterService#getEncounters(org.openmrs.Patient,
-	 *      org.openmrs.Location, java.util.Date, java.util.Date, java.util.Collection,
-	 *      java.util.Collection, boolean)
-	 * @deprecated replaced by
-	 *             {@link #getEncounters(Patient, Location, Date, Date, Collection, Collection, Collection, boolean)}
-	 */
-	@Deprecated
-	@Transactional(readOnly = true)
-	public List<Encounter> getEncounters(Patient who, Location loc, Date fromDate, Date toDate,
-	        Collection<Form> enteredViaForms, Collection<EncounterType> encounterTypes, boolean includeVoided) {
-		return Context.getEncounterService().getEncounters(who, loc, fromDate, toDate, enteredViaForms, encounterTypes,
-		    null, includeVoided);
-	}
-	
-	/**
-	 * @see org.openmrs.api.EncounterService#getEncounters(org.openmrs.Patient,
-	 *      org.openmrs.Location, java.util.Date, java.util.Date, java.util.Collection,
-	 *      java.util.Collection, java.util.Collection, boolean)
-	 * @deprecated replaced by
-	 *             {@link #getEncounters(Patient, Location, Date, Date, Collection, Collection, Collection, Collection, Collection, boolean)}
-	 */
-	@Deprecated
-	@Transactional(readOnly = true)
-	public List<Encounter> getEncounters(Patient who, Location loc, Date fromDate, Date toDate,
-	        Collection<Form> enteredViaForms, Collection<EncounterType> encounterTypes, Collection<User> providers,
-	        boolean includeVoided) {
-		return Context.getEncounterService().filterEncountersByViewPermissions(
-		    dao.getEncounters(who, loc, fromDate, toDate, enteredViaForms, encounterTypes, usersToProviders(providers),
-		        null, null, includeVoided), null);
-	}
-	
-	/**
-	 * Helper method that finds the corresponding providers for a collection of users
-	 *
-	 * @param users
-	 * @return a collection of providers, with 0-n for each item in users
-	 */
-	private Collection<Provider> usersToProviders(Collection<User> users) {
-		if (users == null) {
-			return null;
-		}
-		ProviderService providerService = Context.getProviderService();
-		Collection<Provider> ret = new HashSet<Provider>();
-		for (User u : users) {
-			ret.addAll(providerService.getProvidersByPerson(u.getPerson()));
-		}
-		return ret;
-	}
-	
-	/**
-	 * @see org.openmrs.api.EncounterService#getEncounters(org.openmrs.Patient,
-	 *      org.openmrs.Location, java.util.Date, java.util.Date, java.util.Collection,
-	 *      java.util.Collection, java.util.Collection, boolean)
-	 */
-	@Override
-	@Transactional(readOnly = true)
-	public List<Encounter> getEncounters(Patient who, Location loc, Date fromDate, Date toDate,
-	        Collection<Form> enteredViaForms, Collection<EncounterType> encounterTypes, Collection<Provider> providers,
-	        Collection<VisitType> visitTypes, Collection<Visit> visits, boolean includeVoided) {
-		return Context.getEncounterService().filterEncountersByViewPermissions(
-		    dao.getEncounters(who, loc, fromDate, toDate, enteredViaForms, encounterTypes, providers, visitTypes, visits,
-		        includeVoided), null);
-	}
-	
-	/**
-	 * @see org.openmrs.api.EncounterService#voidEncounter(org.openmrs.Encounter, java.lang.String)
-	 */
-	public Encounter voidEncounter(Encounter encounter, String reason) {
-		
-		// if authenticated user is not supposed to edit encounter of certain type
-		if (!canEditEncounter(encounter, null)) {
-			throw new APIException("Encounter.error.privilege.required.void", new Object[] { encounter.getEncounterType()
-			        .getEditPrivilege() });
-		}
-		
-		if (reason == null) {
-			throw new IllegalArgumentException("The argument 'reason' is required and so cannot be null");
-		}
-		
-		ObsService os = Context.getObsService();
-		for (Obs o : encounter.getObsAtTopLevel(false)) {
-			if (!o.isVoided()) {
-				os.voidObs(o, reason);
-			}
-		}
-		
-		OrderService orderService = Context.getOrderService();
-		for (Order o : encounter.getOrders()) {
-			if (!o.isVoided()) {
-				orderService.voidOrder(o, reason);
-			}
-		}
-		
-		encounter.setVoided(true);
-		encounter.setVoidedBy(Context.getAuthenticatedUser());
-		//we expect the dateVoided to be already set by AOP logic at this point unless this method was called within the API,
-		//this ensures that original ParentVoidedDate and the dateVoided of associated objects will always match for the
-		//unvoid handler to work
-		if (encounter.getDateVoided() == null) {
-			encounter.setDateVoided(new Date());
-		}
-		encounter.setVoidReason(reason);
-		Context.getEncounterService().saveEncounter(encounter);
-		return encounter;
-	}
-	
-	/**
-	 * @see org.openmrs.api.EncounterService#unvoidEncounter(org.openmrs.Encounter)
-	 */
-	public Encounter unvoidEncounter(Encounter encounter) throws APIException {
-		
-		// if authenticated user is not supposed to edit encounter of certain type
-		if (!canEditEncounter(encounter, null)) {
-			throw new APIException("Encounter.error.privilege.required.unvoid", new Object[] { encounter.getEncounterType()
-			        .getEditPrivilege() });
-		}
-		
-		String voidReason = encounter.getVoidReason();
-		if (voidReason == null) {
-			voidReason = "";
-		}
-		
-		ObsService os = Context.getObsService();
-		for (Obs o : encounter.getObsAtTopLevel(true)) {
-			if (voidReason.equals(o.getVoidReason())) {
-				os.unvoidObs(o);
-			}
-		}
-		
-		OrderService orderService = Context.getOrderService();
-		for (Order o : encounter.getOrders()) {
-			if (voidReason.equals(o.getVoidReason())) {
-				orderService.unvoidOrder(o);
-			}
-		}
-		
-		encounter.setVoided(false);
-		encounter.setVoidedBy(null);
-		encounter.setDateVoided(null);
-		encounter.setVoidReason(null);
-		Context.getEncounterService().saveEncounter(encounter);
-		return encounter;
-	}
-	
-	/**
-	 * @see org.openmrs.api.EncounterService#purgeEncounter(org.openmrs.Encounter)
-	 */
-	public void purgeEncounter(Encounter encounter) throws APIException {
-		// if authenticated user is not supposed to edit encounter of certain type
-		if (!canEditEncounter(encounter, null)) {
-			throw new APIException("Encounter.error.privilege.required.purge", new Object[] { encounter.getEncounterType()
-			        .getEditPrivilege() });
-		}
-		dao.deleteEncounter(encounter);
-	}
-	
-	/**
-	 * @see org.openmrs.api.EncounterService#purgeEncounter(Encounter, boolean)
-	 */
-	public void purgeEncounter(Encounter encounter, boolean cascade) throws APIException {
-		
-		// if authenticated user is not supposed to edit encounter of certain type
-		if (!canEditEncounter(encounter, null)) {
-			throw new APIException("Encounter.error.privilege.required.purge", new Object[] { encounter.getEncounterType()
-			        .getEditPrivilege() });
-		}
-		
-		if (cascade) {
-			ObsService obsService = Context.getObsService();
-			List<Encounter> justThisEncounter = new ArrayList<Encounter>();
-			justThisEncounter.add(encounter);
-			List<Obs> observations = new Vector<Obs>();
-			observations.addAll(obsService.getObservations(null, justThisEncounter, null, null, null, null, null, null,
-			    null, null, null, true));
-			for (Obs o : observations) {
-				obsService.purgeObs(o);
-			}
-			Set<Order> orders = encounter.getOrders();
-			for (Order o : orders) {
-				Context.getOrderService().purgeOrder(o);
-			}
-		}
-		Context.getEncounterService().purgeEncounter(encounter);
-	}
-	
-	/**
-	 * @see org.openmrs.api.EncounterService#saveEncounterType(org.openmrs.EncounterType)
-	 */
-	public EncounterType saveEncounterType(EncounterType encounterType) {
-		//make sure the user has not turned off encounter types editing
-		Context.getEncounterService().checkIfEncounterTypesAreLocked();
-		
-		dao.saveEncounterType(encounterType);
-		return encounterType;
-	}
-	
-	/**
-	 * @see org.openmrs.api.EncounterService#getEncounterType(java.lang.Integer)
-	 */
-	@Transactional(readOnly = true)
-	public EncounterType getEncounterType(Integer encounterTypeId) throws APIException {
-		return dao.getEncounterType(encounterTypeId);
-	}
-	
-	/**
-	 * @see org.openmrs.api.EncounterService#getEncounterType(java.lang.String)
-	 */
-	@Transactional(readOnly = true)
-	public EncounterType getEncounterType(String name) throws APIException {
-		return dao.getEncounterType(name);
-	}
-	
-	/**
-	 * @see org.openmrs.api.EncounterService#getAllEncounterTypes()
-	 */
-	@Transactional(readOnly = true)
-	public List<EncounterType> getAllEncounterTypes() throws APIException {
-		return dao.getAllEncounterTypes(true);
-	}
-	
-	/**
-	 * @see org.openmrs.api.EncounterService#getAllEncounterTypes(boolean)
-	 */
-	@Transactional(readOnly = true)
-	public List<EncounterType> getAllEncounterTypes(boolean includeRetired) throws APIException {
-		return dao.getAllEncounterTypes(includeRetired);
-	}
-	
-	/**
-	 * @see org.openmrs.api.EncounterService#findEncounterTypes(java.lang.String)
-	 */
-	@Transactional(readOnly = true)
-	public List<EncounterType> findEncounterTypes(String name) throws APIException {
-		return dao.findEncounterTypes(name);
-	}
-	
-	/**
-	 * @see org.openmrs.api.EncounterService#retireEncounterType(EncounterType, String)
-	 */
-	public EncounterType retireEncounterType(EncounterType encounterType, String reason) throws APIException {
-		if (reason == null) {
-			throw new IllegalArgumentException("The 'reason' for retiring is required");
-		}
-		
-		//make sure the user has not turned off encounter types editing
-		Context.getEncounterService().checkIfEncounterTypesAreLocked();
-		
-		encounterType.setRetired(true);
-		encounterType.setRetireReason(reason);
-		return Context.getEncounterService().saveEncounterType(encounterType);
-	}
-	
-	/**
-	 * @see org.openmrs.api.EncounterService#unretireEncounterType(org.openmrs.EncounterType)
-	 */
-	public EncounterType unretireEncounterType(EncounterType encounterType) throws APIException {
-		Context.getEncounterService().checkIfEncounterTypesAreLocked();
-		
-		encounterType.setRetired(false);
-		return Context.getEncounterService().saveEncounterType(encounterType);
-	}
-	
-	/**
-	 * @see org.openmrs.api.EncounterService#purgeEncounterType(org.openmrs.EncounterType)
-	 */
-	public void purgeEncounterType(EncounterType encounterType) throws APIException {
-		//make sure the user has not turned off encounter types editing
-		Context.getEncounterService().checkIfEncounterTypesAreLocked();
-		
-		dao.deleteEncounterType(encounterType);
-	}
-	
-	/**
-	 * @see org.openmrs.api.EncounterService#createEncounter(org.openmrs.Encounter)
-	 * @deprecated replaced by {@link #saveEncounter(Encounter)}
-	 */
-	@Deprecated
-	public void createEncounter(Encounter encounter) throws APIException {
-		Context.getEncounterService().saveEncounter(encounter);
-	}
-	
-	/**
-	 * @see org.openmrs.api.EncounterService#updateEncounter(org.openmrs.Encounter)
-	 * @deprecated replaced by {@link #saveEncounter(Encounter)}
-	 */
-	@Deprecated
-	public void updateEncounter(Encounter encounter) throws APIException {
-		Context.getEncounterService().saveEncounter(encounter);
-	}
-	
-	/**
-	 * @see org.openmrs.api.EncounterService#deleteEncounter(org.openmrs.Encounter)
-	 * @deprecated Replaced by {@link #purgeEncounter(Encounter)}
-	 */
-	@Deprecated
-	public void deleteEncounter(Encounter encounter) throws APIException {
-		Context.getEncounterService().purgeEncounter(encounter);
-	}
-	
-	/**
-	 * @see org.openmrs.api.EncounterService#getEncountersByPatientId(java.lang.Integer, boolean)
-	 * @deprecated replaced by {@link #getEncountersByPatientId(Integer)}
-	 */
-	@Deprecated
-	@Transactional(readOnly = true)
-	public List<Encounter> getEncountersByPatientId(Integer patientId, boolean includeVoided) throws APIException {
-		return Context.getEncounterService().getEncountersByPatientId(patientId);
-	}
-	
-	/**
-	 * @see org.openmrs.api.EncounterService#getEncountersByPatientIdentifier(java.lang.String,
-	 *      boolean)
-	 * @deprecated replaced by {@link #getEncountersByPatientIdentifier(String)}
-	 */
-	@Deprecated
-	@Transactional(readOnly = true)
-	public List<Encounter> getEncountersByPatientIdentifier(String identifier, boolean includeVoided) throws APIException {
-		return Context.getEncounterService().getEncountersByPatientIdentifier(identifier);
-	}
-	
-	/**
-	 * @see org.openmrs.api.EncounterService#getEncounters(org.openmrs.Patient)
-	 * @deprecated replaced by {@link #getEncountersByPatient(Patient patient)}
-	 */
-	@Deprecated
-	@Transactional(readOnly = true)
-	public List<Encounter> getEncounters(Patient who) {
-		return Context.getEncounterService().filterEncountersByViewPermissions(getEncountersByPatient(who), null);
-	}
-	
-	/**
-	 * @see org.openmrs.api.EncounterService#getEncounters(org.openmrs.Patient, boolean)
-	 * @deprecated replaced by
-	 *             {@link #getEncounters(Patient, Location, Date, Date, Collection, Collection, Collection, boolean)}
-	 */
-	@Deprecated
-	@Transactional(readOnly = true)
-	public List<Encounter> getEncounters(Patient who, boolean includeVoided) {
-		return Context.getEncounterService().getEncounters(who, null, null, null, null, null, null, includeVoided);
-	}
-	
-	/**
-	 * @see org.openmrs.api.EncounterService#getEncounters(org.openmrs.Patient,
-	 *      org.openmrs.Location)
-	 * @deprecated replaced by
-	 *             {@link #getEncounters(Patient, Location, Date, Date, Collection, Collection, Collection, boolean)}
-	 */
-	@Deprecated
-	@Transactional(readOnly = true)
-	public List<Encounter> getEncounters(Patient who, Location where) {
-		return Context.getEncounterService().getEncounters(who, where, null, null, null, null, null, false);
-	}
-	
-	/**
-	 * @see org.openmrs.api.EncounterService#getEncounters(org.openmrs.Patient, java.util.Date,
-	 *      java.util.Date)
-	 * @deprecated replaced by
-	 *             {@link #getEncounters(Patient, Location, Date, Date, Collection, Collection, Collection, boolean)}
-	 */
-	@Deprecated
-	@Transactional(readOnly = true)
-	public List<Encounter> getEncounters(Patient who, Date fromDate, Date toDate) {
-		return Context.getEncounterService().getEncounters(who, null, fromDate, toDate, null, null, null, false);
-	}
-	
-	/**
-	 * @see org.openmrs.api.EncounterService#getEncounters(java.util.Date, java.util.Date)
-	 * @deprecated replaced by
-	 *             {@link #getEncounters(Patient, Location, Date, Date, Collection, Collection, Collection, boolean)}
-	 */
-	@Deprecated
-	@Transactional(readOnly = true)
-	public Collection<Encounter> getEncounters(Date fromDate, Date toDate) {
-		return Context.getEncounterService().getEncounters(null, null, fromDate, toDate, null, null, null, false);
-	}
-	
-	/**
-	 * @see org.openmrs.api.EncounterService#getEncounters(org.openmrs.Location, java.util.Date,
-	 *      java.util.Date)
-	 * @deprecated replaced by
-	 *             {@link #getEncounters(Patient, Location, Date, Date, Collection, Collection, Collection, boolean)}
-	 */
-	@Deprecated
-	@Transactional(readOnly = true)
-	public List<Encounter> getEncounters(Location loc, Date fromDate, Date toDate) {
-		return Context.getEncounterService().getEncounters(null, loc, fromDate, toDate, null, null, null, false);
-	}
-	
-	/**
-	 * @see org.openmrs.api.EncounterService#getEncounterTypes()
-	 * @deprecated replaced by {@link #getAllEncounterTypes()}
-	 */
-	@Deprecated
-	@Transactional(readOnly = true)
-	public List<EncounterType> getEncounterTypes() {
-		return Context.getEncounterService().getAllEncounterTypes();
-	}
-	
-	/**
-	 * @see org.openmrs.api.EncounterService#getLocations()
-	 * @deprecated use LocationService.getAllLocations()
-	 */
-	@Deprecated
-	@Transactional(readOnly = true)
-	public List<Location> getLocations() throws APIException {
-		return Context.getLocationService().getAllLocations();
-	}
-	
-	/**
-	 * @see org.openmrs.api.EncounterService#getLocation(java.lang.Integer)
-	 * @deprecated use LocationService.getLocation(locationId)
-	 */
-	@Deprecated
-	@Transactional(readOnly = true)
-	public Location getLocation(Integer locationId) throws APIException {
-		return Context.getLocationService().getLocation(locationId);
-	}
-	
-	/**
-	 * @see org.openmrs.api.EncounterService#getLocationByName(java.lang.String)
-	 * @deprecated use LocationService.getLocation(name)
-	 */
-	@Deprecated
-	@Transactional(readOnly = true)
-	public Location getLocationByName(String name) throws APIException {
-		return Context.getLocationService().getLocation(name);
-	}
-	
-	/**
-	 * @see org.openmrs.api.EncounterService#findLocations(java.lang.String)
-	 * @deprecated use LocationService.getLocations(name)
-	 */
-	@Deprecated
-	@Transactional(readOnly = true)
-	public List<Location> findLocations(String name) throws APIException {
-		return Context.getLocationService().getLocations(name);
-	}
-	
-	/**
-	 * @see org.openmrs.api.EncounterService#getEncounterByUuid(java.lang.String)
-	 */
-	@Transactional(readOnly = true)
-	public Encounter getEncounterByUuid(String uuid) throws APIException {
-		return dao.getEncounterByUuid(uuid);
-	}
-	
-	/**
-	 * @see org.openmrs.api.EncounterService#getEncounterTypeByUuid(java.lang.String)
-	 */
-	@Transactional(readOnly = true)
-	public EncounterType getEncounterTypeByUuid(String uuid) throws APIException {
-		return dao.getEncounterTypeByUuid(uuid);
-	}
-	
-	/**
-	 * @see org.openmrs.api.EncounterService#getAllEncounters(org.openmrs.Cohort)
-	 */
-	@Override
-	@Transactional(readOnly = true)
-	public Map<Integer, List<Encounter>> getAllEncounters(Cohort patients) {
-		return dao.getAllEncounters(patients);
-	}
-	
-	/**
-	 * @see org.openmrs.api.EncounterService#getEncounters(java.lang.String, java.lang.Integer,
-	 *      java.lang.Integer, boolean)
-	 */
-	@Override
-	@Transactional(readOnly = true)
-	public List<Encounter> getEncounters(String query, Integer start, Integer length, boolean includeVoided)
-	        throws APIException {
-		return Context.getEncounterService().filterEncountersByViewPermissions(
-		    dao.getEncounters(query, null, start, length, includeVoided), null);
-	}
-	
-	/**
-	 * @see org.openmrs.api.EncounterService#getEncounters(java.lang.String, java.lang.Integer,
-	 *      java.lang.Integer, java.lang.Integer, boolean)
-	 */
-	@Override
-	@Transactional(readOnly = true)
-	public List<Encounter> getEncounters(String query, Integer patientId, Integer start, Integer length,
-	        boolean includeVoided) throws APIException {
-		return Context.getEncounterService().filterEncountersByViewPermissions(
-		    dao.getEncounters(query, patientId, start, length, includeVoided), null);
-	}
-	
-	/**
-	 * @see org.openmrs.api.EncounterService#getCountOfEncounters(java.lang.String, boolean)
-	 */
-	@Override
-	@Transactional(readOnly = true)
-	public Integer getCountOfEncounters(String query, boolean includeVoided) {
-		return OpenmrsUtil.convertToInteger(dao.getCountOfEncounters(query, null, includeVoided));
-	}
-	
-	/**
-	 * @see EncounterService#getEncountersByVisit(Visit, boolean)
-	 */
-	@Override
-	@Transactional(readOnly = true)
-	public List<Encounter> getEncountersByVisit(Visit visit, boolean includeVoided) {
-		return Context.getEncounterService().filterEncountersByViewPermissions(
-		    dao.getEncountersByVisit(visit, includeVoided), null);
-	}
-	
-	@Override
-	@Transactional(readOnly = true)
-	public List<EncounterVisitHandler> getEncounterVisitHandlers() {
-		List<EncounterVisitHandler> handlers = HandlerUtil.getHandlersForType(EncounterVisitHandler.class, null);
-		
-		return handlers;
-	}
-	
-	/**
-	 * @see org.openmrs.api.EncounterService#getActiveEncounterVisitHandler()
-	 */
-	@Override
-	@Transactional(readOnly = true)
-	public EncounterVisitHandler getActiveEncounterVisitHandler() throws APIException {
-		
-		String handlerGlobalValue = Context.getAdministrationService().getGlobalProperty(
-		    OpenmrsConstants.GP_VISIT_ASSIGNMENT_HANDLER, null);
-		
-		if (StringUtils.isBlank(handlerGlobalValue)) {
-			return null;
-		}
-		
-		EncounterVisitHandler handler = null;
-		
-		// convention = [NamePrefix:beanName] or [className]
-		String namePrefix = OpenmrsConstants.REGISTERED_COMPONENT_NAME_PREFIX;
-		
-		if (handlerGlobalValue.startsWith(namePrefix)) {
-			String beanName = handlerGlobalValue.substring(namePrefix.length());
-			
-			handler = Context.getRegisteredComponent(beanName, EncounterVisitHandler.class);
-		} else {
-			Object instance;
-			
-			try {
-				instance = OpenmrsClassLoader.getInstance().loadClass(handlerGlobalValue).newInstance();
-			}
-			catch (Exception ex) {
-				throw new APIException("failed.instantiate.assignment.handler", new Object[] { handlerGlobalValue }, ex);
-			}
-			
-			if (instance instanceof EncounterVisitHandler) {
-				handler = (EncounterVisitHandler) instance;
-			} else {
-				throw new APIException("assignment.handler.should.implement.EncounterVisitHandler", (Object[]) null);
-			}
-		}
-		
-		return handler;
-	}
-	
-	/**
-	 * @see org.openmrs.api.EncounterService#saveEncounterRole(org.openmrs.EncounterRole)
-	 */
-	@Override
-	public EncounterRole saveEncounterRole(EncounterRole encounterRole) throws APIException {
-		dao.saveEncounterRole(encounterRole);
-		return encounterRole;
-	}
-	
-	/**
-	 * @see org.openmrs.api.EncounterService#getEncounterRole(Integer)
-	 */
-	@Override
-	@Transactional(readOnly = true)
-	public EncounterRole getEncounterRole(Integer encounterRoleId) throws APIException {
-		return dao.getEncounterRole(encounterRoleId);
-	}
-	
-	/**
-	 * @see org.openmrs.api.EncounterService#purgeEncounterRole(org.openmrs.EncounterRole)
-	 */
-	@Override
-	public void purgeEncounterRole(EncounterRole encounterRole) throws APIException {
-		dao.deleteEncounterRole(encounterRole);
-	}
-	
-	/**
-	 * @see org.openmrs.api.EncounterService#getAllEncounterRoles(boolean)
-	 */
-	@Override
-	@Transactional(readOnly = true)
-	public List<EncounterRole> getAllEncounterRoles(boolean includeRetired) {
-		return dao.getAllEncounterRoles(includeRetired);
-	}
-	
-	/**
-	 * @see org.openmrs.api.EncounterService#getEncounterRoleByUuid(String)
-	 */
-	@Override
-	@Transactional(readOnly = true)
-	public EncounterRole getEncounterRoleByUuid(String uuid) throws APIException {
-		return dao.getEncounterRoleByUuid(uuid);
-	}
-	
-	/**
-	 * @see org.openmrs.api.EncounterService#getEncounterRoleByName(String)
-	 */
-	@Override
-	public EncounterRole getEncounterRoleByName(String name) {
-		return dao.getEncounterRoleByName(name);
-	}
-	
-	/**
-	 * @see org.openmrs.api.EncounterService#retireEncounterRole(org.openmrs.EncounterRole, String)
-	 */
-	@Override
-	public EncounterRole retireEncounterRole(EncounterRole encounterRole, String reason) throws APIException {
-		if (reason == null) {
-			throw new IllegalArgumentException("The 'reason' for retiring is required");
-		}
-		return Context.getEncounterService().saveEncounterRole(encounterRole);
-	}
-	
-	/**
-	 * @see org.openmrs.api.EncounterService#unretireEncounterRole(org.openmrs.EncounterRole)
-	 */
-	@Override
-	public EncounterRole unretireEncounterRole(EncounterRole encounterRole) throws APIException {
-		return Context.getEncounterService().saveEncounterRole(encounterRole);
-	}
-	
-	/**
-	 * @see org.openmrs.api.EncounterService#getEncountersNotAssignedToAnyVisit(org.openmrs.Patient)
-	 */
-	@Override
-	@Transactional(readOnly = true)
-	public List<Encounter> getEncountersNotAssignedToAnyVisit(Patient patient) throws APIException {
-		return Context.getEncounterService().filterEncountersByViewPermissions(
-		    dao.getEncountersNotAssignedToAnyVisit(patient), null);
-	}
-	
-	/**
-	 * @see org.openmrs.api.EncounterService#getEncountersByVisitsAndPatient(org.openmrs.Patient,
-	 *      boolean, java.lang.String, java.lang.Integer, java.lang.Integer)
-	 */
-	@Override
-	@Transactional(readOnly = true)
-	public List<Encounter> getEncountersByVisitsAndPatient(Patient patient, boolean includeVoided, String query,
-	        Integer start, Integer length) throws APIException {
-		return Context.getEncounterService().filterEncountersByViewPermissions(
-		    dao.getEncountersByVisitsAndPatient(patient, includeVoided, query, start, length), null);
-	}
-	
-	/**
-	 * @see org.openmrs.api.EncounterService#getEncountersByVisitsAndPatientCount(org.openmrs.Patient,
-	 *      boolean, java.lang.String)
-	 */
-	@Override
-	@Transactional(readOnly = true)
-	public Integer getEncountersByVisitsAndPatientCount(Patient patient, boolean includeVoided, String query)
-	        throws APIException {
-		return dao.getEncountersByVisitsAndPatientCount(patient, includeVoided, query);
-	}
-	
-	/**
-	 * @see org.openmrs.api.EncounterService#filterEncountersByViewPermissions(java.util.List,
-	 *      org.openmrs.User)
-	 */
-	@Override
-	@Transactional(readOnly = true)
-	public List<Encounter> filterEncountersByViewPermissions(List<Encounter> encounters, User user) {
-		if (encounters != null) {
-			// if user is not specified then use authenticated user from context by default
-			if (user == null) {
-				user = Context.getAuthenticatedUser();
-			}
-			for (Iterator<Encounter> iterator = encounters.iterator(); iterator.hasNext();) {
-				Encounter encounter = iterator.next();
-				// determine whether it's need to include this encounter into result or not
-				// as it can be not accessed by current user due to permissions lack
-				EncounterType et = encounter.getEncounterType();
-				if (et != null && !userHasEncounterPrivilege(et.getViewPrivilege(), user)) {
-					// exclude this encounter from result
-					iterator.remove();
-				}
-			}
-		}
-		return encounters;
-	}
-	
-	/**
-	 * @see org.openmrs.api.EncounterService#canViewAllEncounterTypes(org.openmrs.User)
-	 */
-	@Override
-	@Transactional(readOnly = true)
-	public boolean canViewAllEncounterTypes(User subject) {
-		boolean canView = Boolean.TRUE;
-		for (EncounterType et : Context.getEncounterService().getAllEncounterTypes()) {
-			if (!userHasEncounterPrivilege(et.getViewPrivilege(), subject)) {
-				canView = Boolean.FALSE;
-				break;
-			}
-		}
-		return canView;
-	}
-	
-	/**
-	 * @see org.openmrs.api.EncounterService#canEditAllEncounterTypes(org.openmrs.User)
-	 */
-	@Override
-	@Transactional(readOnly = true)
-	public boolean canEditAllEncounterTypes(User subject) {
-		boolean canEdit = Boolean.TRUE;
-		for (EncounterType et : Context.getEncounterService().getAllEncounterTypes()) {
-			if (!userHasEncounterPrivilege(et.getEditPrivilege(), subject)) {
-				canEdit = Boolean.FALSE;
-				break;
-			}
-		}
-		return canEdit;
-	}
-	
-	/**
-	 * @see org.openmrs.api.EncounterService#canEditEncounter(org.openmrs.Encounter,
-	 *      org.openmrs.User)
-	 */
-	@Override
-	public boolean canEditEncounter(Encounter encounter, User user) {
-		// if passed in encounter is null raise an exception
-		if (encounter == null) {
-			throw new IllegalArgumentException("The encounter argument can not be null");
-		}
-		// since we restrict by encounter type, if it does not exist, then anyone is allowed to edit the encounter
-		if (encounter.getEncounterType() == null) {
-			return Boolean.TRUE;
-		}
-		// if user is not specified, then use authenticated user from context by default
-		if (user == null) {
-			user = Context.getAuthenticatedUser();
-		}
-		
-		return userHasEncounterPrivilege(encounter.getEncounterType().getEditPrivilege(), user);
-	}
-	
-	/**
-	 * @see org.openmrs.api.EncounterService#canViewEncounter(org.openmrs.Encounter,
-	 *      org.openmrs.User)
-	 */
-	@Override
-	public boolean canViewEncounter(Encounter encounter, User user) {
-		// if passed in encounter is null raise an exception
-		if (encounter == null) {
-			throw new IllegalArgumentException("The encounter argument can not be null");
-		}
-		// since we restrict by encounter type, if it does not exist, then anyone is allowed to view the encounter
-		if (encounter.getEncounterType() == null) {
-			return Boolean.TRUE;
-		}
-		// if user is not specified, then use authenticated user from context by default
-		if (user == null) {
-			user = Context.getAuthenticatedUser();
-		}
-		
-		return userHasEncounterPrivilege(encounter.getEncounterType().getViewPrivilege(), user);
-	}
-	
-	/**
-	 * Convenient method that safely checks if user has given encounter privilege
-	 *
-	 * @param privilege the privilege to test
-	 * @param user the user instance to check if it has given privilege
-	 * @return true if given user has specified privilege
-	 */
-	private boolean userHasEncounterPrivilege(Privilege privilege, User user) {
-		//If the encounter privilege is null, everyone can see and edit the encounter.
-		if (privilege == null) {
-			return true;
-		}
-		
-		return user.hasPrivilege(privilege.getPrivilege());
-	}
-	
-	/**
-	 * @see org.openmrs.api.EncounterService#checkIfEncounterTypesAreLocked()
-	 */
-	@Transactional(readOnly = true)
-	public void checkIfEncounterTypesAreLocked() {
-		String locked = Context.getAdministrationService().getGlobalProperty(
-		    OpenmrsConstants.GLOBAL_PROPERTY_ENCOUNTER_TYPES_LOCKED, "false");
-		if (locked.toLowerCase().equals("true")) {
-			throw new EncounterTypeLockedException();
-		}
-	}
-	
-	/**
-	 * @see org.openmrs.api.EncounterService#getEncounterRolesByName(String)
-	 */
-	
-	@Override
-	public List<EncounterRole> getEncounterRolesByName(String name) {
-		return dao.getEncounterRolesByName(name);
-	}
-	
-	@Override
-	public Encounter transferEncounter(Encounter encounter, Patient patient) {
-		Encounter encounterCopy = encounter.copyAndAssignToAnotherPatient(patient);
-		
-		voidEncounter(encounter, "transfer to patient: id = " + patient.getId());
-		
-		//void visit if voided encounter is the only one
-		Visit visit = encounter.getVisit();
-		if (visit != null && visit.getEncounters().size() == 1) {
-			Context.getVisitService().voidVisit(visit, "Visit does not contain non-voided encounters");
-		}
-		
-		return saveEncounter(encounterCopy);
-	}
-}
+
+/**
+ * Default implementation of the {@link EncounterService}
+ * <p>
+ * This class should not be instantiated alone, get a service class from the Context:
+ * Context.getEncounterService();
+ * 
+ * @see org.openmrs.api.context.Context
+ * @see org.openmrs.api.EncounterService
+ */
+@Transactional
+public class EncounterServiceImpl extends BaseOpenmrsService implements EncounterService {
+	
+	// private Log log = LogFactory.getLog(this.getClass());
+	
+	private EncounterDAO dao;
+	
+	/**
+	 * @see org.openmrs.api.EncounterService#setEncounterDAO(org.openmrs.api.db.EncounterDAO)
+	 */
+	public void setEncounterDAO(EncounterDAO dao) {
+		this.dao = dao;
+	}
+	
+	/**
+	 * @see org.openmrs.api.EncounterService#getEncountersByPatient(java.lang.String, boolean)
+	 */
+	@Override
+	@Transactional(readOnly = true)
+	public List<Encounter> getEncountersByPatient(String query, boolean includeVoided) throws APIException {
+		if (query == null) {
+			throw new IllegalArgumentException("The 'query' parameter is required and cannot be null");
+		}
+		
+		return Context.getEncounterService().filterEncountersByViewPermissions(
+		    dao.getEncounters(query, null, null, null, includeVoided), null);
+	}
+	
+	/**
+	 * @see org.openmrs.api.EncounterService#saveEncounter(org.openmrs.Encounter)
+	 */
+	public Encounter saveEncounter(Encounter encounter) throws APIException {
+		
+		// if authenticated user is not supposed to edit encounter of certain type
+		if (!canEditEncounter(encounter, null)) {
+			throw new APIException("Encounter.error.privilege.required.edit", new Object[] { encounter.getEncounterType()
+			        .getEditPrivilege() });
+		}
+		
+		//If new encounter, try to assign a visit using the registered visit assignment handler.
+		if (encounter.getEncounterId() == null) {
+			
+			//Am using Context.getEncounterService().getActiveEncounterVisitHandler() instead of just
+			//getActiveEncounterVisitHandler() for modules which may want to AOP around this call.
+			EncounterVisitHandler encounterVisitHandler = Context.getEncounterService().getActiveEncounterVisitHandler();
+			if (encounterVisitHandler != null) {
+				encounterVisitHandler.beforeCreateEncounter(encounter);
+				
+				//If we have been assigned a new visit, persist it.
+				if (encounter.getVisit() != null && encounter.getVisit().getVisitId() == null) {
+					Context.getVisitService().saveVisit(encounter.getVisit());
+				}
+			}
+		}
+		
+		boolean isNewEncounter = false;
+		Date newDate = encounter.getEncounterDatetime();
+		Date originalDate = null;
+		Location newLocation = encounter.getLocation();
+		Location originalLocation = null;
+		// check permissions
+		if (encounter.getEncounterId() == null) {
+			isNewEncounter = true;
+			Context.requirePrivilege(PrivilegeConstants.ADD_ENCOUNTERS);
+		} else {
+			Context.requirePrivilege(PrivilegeConstants.EDIT_ENCOUNTERS);
+		}
+		
+		// This must be done after setting dateCreated etc on the obs because
+		// of the way the ORM tools flush things and check for nullity
+		// This also must be done before the save encounter so we can use the
+		// orig date
+		// after the save
+		Patient p = encounter.getPatient();
+		
+		if (!isNewEncounter) {
+			// fetch the datetime from the database prior to saving for this
+			// encounter
+			// to see if it has changed and change all obs after saving if so
+			originalDate = dao.getSavedEncounterDatetime(encounter);
+			if (encounter.getLocation() != null) {
+				originalLocation = dao.getSavedEncounterLocation(encounter);
+			}
+			// Our data model duplicates the patient column to allow for
+			// observations to
+			// not have to look up the parent Encounter to find the patient
+			// Therefore, encounter.patient must always equal
+			// encounter.observations[0-n].patient
+			
+			// If we are changing encounter.encounterDatetime, then we need to
+			// also apply that
+			// to Obs that inherited their obsDatetime from the encounter in the
+			// first place
+			
+			for (Obs obs : encounter.getAllObs(true)) {
+				// if the date was changed
+				if (OpenmrsUtil.compare(originalDate, newDate) != 0
+				        && OpenmrsUtil.compare(obs.getObsDatetime(), originalDate) == 0) {
+					
+					// if the obs datetime is the same as the
+					// original encounter datetime, fix it
+					obs.setObsDatetime(newDate);
+					
+				}
+				
+				if (!OpenmrsUtil.nullSafeEquals(newLocation, originalLocation) && obs.getLocation().equals(originalLocation)) {
+					obs.setLocation(newLocation);
+				}
+				
+				// if the Person in the obs doesn't match the Patient in the
+				// encounter, fix it
+				if (!obs.getPerson().getPersonId().equals(p.getPatientId())) {
+					obs.setPerson(p);
+				}
+			}
+		}
+		// same goes for Orders
+		for (Order o : encounter.getOrders()) {
+			if (!p.equals(o.getPatient())) {
+				o.setPatient(p);
+			}
+		}
+		
+		// do the actual saving to the database
+		dao.saveEncounter(encounter);
+		
+		// save the new orders
+		for (Order o : encounter.getOrders()) {
+			if (o.getOrderId() == null) {
+				Context.getOrderService().saveOrder(o, null);
+			}
+		}
+		return encounter;
+	}
+	
+	/**
+	 * @see org.openmrs.api.EncounterService#getEncounter(java.lang.Integer)
+	 */
+	@Transactional(readOnly = true)
+	public Encounter getEncounter(Integer encounterId) throws APIException {
+		Encounter encounter = dao.getEncounter(encounterId);
+		if (encounter == null) {
+			return null;
+		} else if (canViewEncounter(encounter, null)) {
+			return encounter;
+		} else {
+			throw new APIException("Encounter.error.privilege.required.view", new Object[] { encounter.getEncounterType()
+			        .getViewPrivilege() });
+		}
+	}
+	
+	/**
+	 * @see org.openmrs.api.EncounterService#getEncountersByPatient(org.openmrs.Patient)
+	 */
+	@Transactional(readOnly = true)
+	public List<Encounter> getEncountersByPatient(Patient patient) throws APIException {
+		if (patient == null) {
+			throw new IllegalArgumentException("The 'patient' parameter is requred and cannot be null");
+		}
+		return Context.getEncounterService().getEncounters(patient, null, null, null, null, null, null, false);
+	}
+	
+	/**
+	 * @see org.openmrs.api.EncounterService#getEncountersByPatient(String)
+	 */
+	@Transactional(readOnly = true)
+	public List<Encounter> getEncountersByPatient(String query) throws APIException {
+		
+		return Context.getEncounterService().filterEncountersByViewPermissions(getEncountersByPatient(query, false), null);
+	}
+	
+	/**
+	 * @see org.openmrs.api.EncounterService#getEncountersByPatientId(java.lang.Integer)
+	 */
+	@Transactional(readOnly = true)
+	public List<Encounter> getEncountersByPatientId(Integer patientId) throws APIException {
+		if (patientId == null) {
+			throw new IllegalArgumentException("The 'patientId' parameter is requred and cannot be null");
+		}
+		return Context.getEncounterService()
+		        .filterEncountersByViewPermissions(dao.getEncountersByPatientId(patientId), null);
+	}
+	
+	/**
+	 * @see org.openmrs.api.EncounterService#getEncountersByPatientIdentifier(java.lang.String)
+	 */
+	@Transactional(readOnly = true)
+	public List<Encounter> getEncountersByPatientIdentifier(String identifier) throws APIException {
+		if (identifier == null) {
+			throw new IllegalArgumentException("The 'identifier' parameter is required and cannot be null");
+		}
+		
+		List<Encounter> encs = new Vector<Encounter>();
+		for (Patient p : Context.getPatientService().getPatients(null, identifier, null, false)) {
+			encs.addAll(Context.getEncounterService().getEncountersByPatientId(p.getPatientId()));
+		}
+		return Context.getEncounterService().filterEncountersByViewPermissions(encs, null);
+	}
+	
+	/**
+	 * @see org.openmrs.api.EncounterService#getEncounters(org.openmrs.Patient,
+	 *      org.openmrs.Location, java.util.Date, java.util.Date, java.util.Collection,
+	 *      java.util.Collection, boolean)
+	 * @deprecated replaced by
+	 *             {@link #getEncounters(Patient, Location, Date, Date, Collection, Collection, Collection, boolean)}
+	 */
+	@Deprecated
+	@Transactional(readOnly = true)
+	public List<Encounter> getEncounters(Patient who, Location loc, Date fromDate, Date toDate,
+	                                     Collection<Form> enteredViaForms, Collection<EncounterType> encounterTypes,
+	                                     boolean includeVoided) {
+		return Context.getEncounterService().getEncounters(who, loc, fromDate, toDate, enteredViaForms, encounterTypes,
+		    null, includeVoided);
+	}
+	
+	/**
+	 * @see org.openmrs.api.EncounterService#getEncounters(org.openmrs.Patient,
+	 *      org.openmrs.Location, java.util.Date, java.util.Date, java.util.Collection,
+	 *      java.util.Collection, java.util.Collection, boolean)
+	 * @deprecated replaced by
+	 *             {@link #getEncounters(Patient, Location, Date, Date, Collection, Collection, Collection, Collection, Collection, boolean)}
+	 */
+	@Deprecated
+	@Transactional(readOnly = true)
+	public List<Encounter> getEncounters(Patient who, Location loc, Date fromDate, Date toDate,
+	                                     Collection<Form> enteredViaForms, Collection<EncounterType> encounterTypes,
+	                                     Collection<User> providers, boolean includeVoided) {
+		return Context.getEncounterService().filterEncountersByViewPermissions(
+		    dao.getEncounters(who, loc, fromDate, toDate, enteredViaForms, encounterTypes, usersToProviders(providers),
+		        null, null, includeVoided), null);
+	}
+	
+	/**
+	 * Helper method that finds the corresponding providers for a collection of users
+	 * 
+	 * @param users
+	 * @return a collection of providers, with 0-n for each item in users
+	 */
+	private Collection<Provider> usersToProviders(Collection<User> users) {
+		if (users == null) {
+			return null;
+		}
+		ProviderService providerService = Context.getProviderService();
+		Collection<Provider> ret = new HashSet<Provider>();
+		for (User u : users) {
+			ret.addAll(providerService.getProvidersByPerson(u.getPerson()));
+		}
+		return ret;
+	}
+	
+	/**
+	 * @see org.openmrs.api.EncounterService#getEncounters(org.openmrs.Patient,
+	 *      org.openmrs.Location, java.util.Date, java.util.Date, java.util.Collection,
+	 *      java.util.Collection, java.util.Collection, boolean)
+	 */
+	@Override
+	@Transactional(readOnly = true)
+	public List<Encounter> getEncounters(Patient who, Location loc, Date fromDate, Date toDate,
+	                                     Collection<Form> enteredViaForms, Collection<EncounterType> encounterTypes,
+	                                     Collection<Provider> providers, Collection<VisitType> visitTypes,
+	                                     Collection<Visit> visits, boolean includeVoided) {
+		return Context.getEncounterService().filterEncountersByViewPermissions(
+		    dao.getEncounters(who, loc, fromDate, toDate, enteredViaForms, encounterTypes, providers, visitTypes, visits,
+		        includeVoided), null);
+	}
+	
+	/**
+	 * @see org.openmrs.api.EncounterService#voidEncounter(org.openmrs.Encounter, java.lang.String)
+	 */
+	public Encounter voidEncounter(Encounter encounter, String reason) {
+		
+		// if authenticated user is not supposed to edit encounter of certain type
+		if (!canEditEncounter(encounter, null)) {
+			throw new APIException("Encounter.error.privilege.required.void", new Object[] { encounter.getEncounterType()
+			        .getEditPrivilege() });
+		}
+		
+		if (reason == null) {
+			throw new IllegalArgumentException("The argument 'reason' is required and so cannot be null");
+		}
+		
+		ObsService os = Context.getObsService();
+		for (Obs o : encounter.getObsAtTopLevel(false)) {
+			if (!o.isVoided()) {
+				os.voidObs(o, reason);
+			}
+		}
+		
+		OrderService orderService = Context.getOrderService();
+		for (Order o : encounter.getOrders()) {
+			if (!o.isVoided()) {
+				orderService.voidOrder(o, reason);
+			}
+		}
+		
+		encounter.setVoided(true);
+		encounter.setVoidedBy(Context.getAuthenticatedUser());
+		//we expect the dateVoided to be already set by AOP logic at this point unless this method was called within the API,
+		//this ensures that original ParentVoidedDate and the dateVoided of associated objects will always match for the
+		//unvoid handler to work
+		if (encounter.getDateVoided() == null) {
+			encounter.setDateVoided(new Date());
+		}
+		encounter.setVoidReason(reason);
+		Context.getEncounterService().saveEncounter(encounter);
+		return encounter;
+	}
+	
+	/**
+	 * @see org.openmrs.api.EncounterService#unvoidEncounter(org.openmrs.Encounter)
+	 */
+	public Encounter unvoidEncounter(Encounter encounter) throws APIException {
+		
+		// if authenticated user is not supposed to edit encounter of certain type
+		if (!canEditEncounter(encounter, null)) {
+			throw new APIException("Encounter.error.privilege.required.unvoid", new Object[] { encounter.getEncounterType()
+			        .getEditPrivilege() });
+		}
+		
+		String voidReason = encounter.getVoidReason();
+		if (voidReason == null) {
+			voidReason = "";
+		}
+		
+		ObsService os = Context.getObsService();
+		for (Obs o : encounter.getObsAtTopLevel(true)) {
+			if (voidReason.equals(o.getVoidReason())) {
+				os.unvoidObs(o);
+			}
+		}
+		
+		OrderService orderService = Context.getOrderService();
+		for (Order o : encounter.getOrders()) {
+			if (voidReason.equals(o.getVoidReason())) {
+				orderService.unvoidOrder(o);
+			}
+		}
+		
+		encounter.setVoided(false);
+		encounter.setVoidedBy(null);
+		encounter.setDateVoided(null);
+		encounter.setVoidReason(null);
+		Context.getEncounterService().saveEncounter(encounter);
+		return encounter;
+	}
+	
+	/**
+	 * @see org.openmrs.api.EncounterService#purgeEncounter(org.openmrs.Encounter)
+	 */
+	public void purgeEncounter(Encounter encounter) throws APIException {
+		// if authenticated user is not supposed to edit encounter of certain type
+		if (!canEditEncounter(encounter, null)) {
+			throw new APIException("Encounter.error.privilege.required.purge", new Object[] { encounter.getEncounterType()
+			        .getEditPrivilege() });
+		}
+		dao.deleteEncounter(encounter);
+	}
+	
+	/**
+	 * @see org.openmrs.api.EncounterService#purgeEncounter(Encounter, boolean)
+	 */
+	public void purgeEncounter(Encounter encounter, boolean cascade) throws APIException {
+		
+		// if authenticated user is not supposed to edit encounter of certain type
+		if (!canEditEncounter(encounter, null)) {
+			throw new APIException("Encounter.error.privilege.required.purge", new Object[] { encounter.getEncounterType()
+			        .getEditPrivilege() });
+		}
+		
+		if (cascade) {
+			ObsService obsService = Context.getObsService();
+			List<Encounter> justThisEncounter = new ArrayList<Encounter>();
+			justThisEncounter.add(encounter);
+			List<Obs> observations = new Vector<Obs>();
+			observations.addAll(obsService.getObservations(null, justThisEncounter, null, null, null, null, null, null,
+			    null, null, null, true));
+			for (Obs o : observations) {
+				obsService.purgeObs(o);
+			}
+			Set<Order> orders = encounter.getOrders();
+			for (Order o : orders) {
+				Context.getOrderService().purgeOrder(o);
+			}
+		}
+		Context.getEncounterService().purgeEncounter(encounter);
+	}
+	
+	/**
+	 * @see org.openmrs.api.EncounterService#saveEncounterType(org.openmrs.EncounterType)
+	 */
+	public EncounterType saveEncounterType(EncounterType encounterType) {
+		//make sure the user has not turned off encounter types editing
+		Context.getEncounterService().checkIfEncounterTypesAreLocked();
+		
+		dao.saveEncounterType(encounterType);
+		return encounterType;
+	}
+	
+	/**
+	 * @see org.openmrs.api.EncounterService#getEncounterType(java.lang.Integer)
+	 */
+	@Transactional(readOnly = true)
+	public EncounterType getEncounterType(Integer encounterTypeId) throws APIException {
+		return dao.getEncounterType(encounterTypeId);
+	}
+	
+	/**
+	 * @see org.openmrs.api.EncounterService#getEncounterType(java.lang.String)
+	 */
+	@Transactional(readOnly = true)
+	public EncounterType getEncounterType(String name) throws APIException {
+		return dao.getEncounterType(name);
+	}
+	
+	/**
+	 * @see org.openmrs.api.EncounterService#getAllEncounterTypes()
+	 */
+	@Transactional(readOnly = true)
+	public List<EncounterType> getAllEncounterTypes() throws APIException {
+		return dao.getAllEncounterTypes(true);
+	}
+	
+	/**
+	 * @see org.openmrs.api.EncounterService#getAllEncounterTypes(boolean)
+	 */
+	@Transactional(readOnly = true)
+	public List<EncounterType> getAllEncounterTypes(boolean includeRetired) throws APIException {
+		return dao.getAllEncounterTypes(includeRetired);
+	}
+	
+	/**
+	 * @see org.openmrs.api.EncounterService#findEncounterTypes(java.lang.String)
+	 */
+	@Transactional(readOnly = true)
+	public List<EncounterType> findEncounterTypes(String name) throws APIException {
+		return dao.findEncounterTypes(name);
+	}
+	
+	/**
+	 * @see org.openmrs.api.EncounterService#retireEncounterType(EncounterType, String)
+	 */
+	public EncounterType retireEncounterType(EncounterType encounterType, String reason) throws APIException {
+		if (reason == null) {
+			throw new IllegalArgumentException("The 'reason' for retiring is required");
+		}
+		
+		//make sure the user has not turned off encounter types editing
+		Context.getEncounterService().checkIfEncounterTypesAreLocked();
+		
+		encounterType.setRetired(true);
+		encounterType.setRetireReason(reason);
+		return Context.getEncounterService().saveEncounterType(encounterType);
+	}
+	
+	/**
+	 * @see org.openmrs.api.EncounterService#unretireEncounterType(org.openmrs.EncounterType)
+	 */
+	public EncounterType unretireEncounterType(EncounterType encounterType) throws APIException {
+		Context.getEncounterService().checkIfEncounterTypesAreLocked();
+		
+		encounterType.setRetired(false);
+		return Context.getEncounterService().saveEncounterType(encounterType);
+	}
+	
+	/**
+	 * @see org.openmrs.api.EncounterService#purgeEncounterType(org.openmrs.EncounterType)
+	 */
+	public void purgeEncounterType(EncounterType encounterType) throws APIException {
+		//make sure the user has not turned off encounter types editing
+		Context.getEncounterService().checkIfEncounterTypesAreLocked();
+		
+		dao.deleteEncounterType(encounterType);
+	}
+	
+	/**
+	 * @see org.openmrs.api.EncounterService#createEncounter(org.openmrs.Encounter)
+	 * @deprecated replaced by {@link #saveEncounter(Encounter)}
+	 */
+	@Deprecated
+	public void createEncounter(Encounter encounter) throws APIException {
+		Context.getEncounterService().saveEncounter(encounter);
+	}
+	
+	/**
+	 * @see org.openmrs.api.EncounterService#updateEncounter(org.openmrs.Encounter)
+	 * @deprecated replaced by {@link #saveEncounter(Encounter)}
+	 */
+	@Deprecated
+	public void updateEncounter(Encounter encounter) throws APIException {
+		Context.getEncounterService().saveEncounter(encounter);
+	}
+	
+	/**
+	 * @see org.openmrs.api.EncounterService#deleteEncounter(org.openmrs.Encounter)
+	 * @deprecated Replaced by {@link #purgeEncounter(Encounter)}
+	 */
+	@Deprecated
+	public void deleteEncounter(Encounter encounter) throws APIException {
+		Context.getEncounterService().purgeEncounter(encounter);
+	}
+	
+	/**
+	 * @see org.openmrs.api.EncounterService#getEncountersByPatientId(java.lang.Integer, boolean)
+	 * @deprecated replaced by {@link #getEncountersByPatientId(Integer)}
+	 */
+	@Deprecated
+	@Transactional(readOnly = true)
+	public List<Encounter> getEncountersByPatientId(Integer patientId, boolean includeVoided) throws APIException {
+		return Context.getEncounterService().getEncountersByPatientId(patientId);
+	}
+	
+	/**
+	 * @see org.openmrs.api.EncounterService#getEncountersByPatientIdentifier(java.lang.String,
+	 *      boolean)
+	 * @deprecated replaced by {@link #getEncountersByPatientIdentifier(String)}
+	 */
+	@Deprecated
+	@Transactional(readOnly = true)
+	public List<Encounter> getEncountersByPatientIdentifier(String identifier, boolean includeVoided) throws APIException {
+		return Context.getEncounterService().getEncountersByPatientIdentifier(identifier);
+	}
+	
+	/**
+	 * @see org.openmrs.api.EncounterService#getEncounters(org.openmrs.Patient)
+	 * @deprecated replaced by {@link #getEncountersByPatient(Patient patient)}
+	 */
+	@Deprecated
+	@Transactional(readOnly = true)
+	public List<Encounter> getEncounters(Patient who) {
+		return Context.getEncounterService().filterEncountersByViewPermissions(getEncountersByPatient(who), null);
+	}
+	
+	/**
+	 * @see org.openmrs.api.EncounterService#getEncounters(org.openmrs.Patient, boolean)
+	 * @deprecated replaced by
+	 *             {@link #getEncounters(Patient, Location, Date, Date, Collection, Collection, Collection, boolean)}
+	 */
+	@Deprecated
+	@Transactional(readOnly = true)
+	public List<Encounter> getEncounters(Patient who, boolean includeVoided) {
+		return Context.getEncounterService().getEncounters(who, null, null, null, null, null, null, includeVoided);
+	}
+	
+	/**
+	 * @see org.openmrs.api.EncounterService#getEncounters(org.openmrs.Patient,
+	 *      org.openmrs.Location)
+	 * @deprecated replaced by
+	 *             {@link #getEncounters(Patient, Location, Date, Date, Collection, Collection, Collection, boolean)}
+	 */
+	@Deprecated
+	@Transactional(readOnly = true)
+	public List<Encounter> getEncounters(Patient who, Location where) {
+		return Context.getEncounterService().getEncounters(who, where, null, null, null, null, null, false);
+	}
+	
+	/**
+	 * @see org.openmrs.api.EncounterService#getEncounters(org.openmrs.Patient, java.util.Date,
+	 *      java.util.Date)
+	 * @deprecated replaced by
+	 *             {@link #getEncounters(Patient, Location, Date, Date, Collection, Collection, Collection, boolean)}
+	 */
+	@Deprecated
+	@Transactional(readOnly = true)
+	public List<Encounter> getEncounters(Patient who, Date fromDate, Date toDate) {
+		return Context.getEncounterService().getEncounters(who, null, fromDate, toDate, null, null, null, false);
+	}
+	
+	/**
+	 * @see org.openmrs.api.EncounterService#getEncounters(java.util.Date, java.util.Date)
+	 * @deprecated replaced by
+	 *             {@link #getEncounters(Patient, Location, Date, Date, Collection, Collection, Collection, boolean)}
+	 */
+	@Deprecated
+	@Transactional(readOnly = true)
+	public Collection<Encounter> getEncounters(Date fromDate, Date toDate) {
+		return Context.getEncounterService().getEncounters(null, null, fromDate, toDate, null, null, null, false);
+	}
+	
+	/**
+	 * @see org.openmrs.api.EncounterService#getEncounters(org.openmrs.Location, java.util.Date,
+	 *      java.util.Date)
+	 * @deprecated replaced by
+	 *             {@link #getEncounters(Patient, Location, Date, Date, Collection, Collection, Collection, boolean)}
+	 */
+	@Deprecated
+	@Transactional(readOnly = true)
+	public List<Encounter> getEncounters(Location loc, Date fromDate, Date toDate) {
+		return Context.getEncounterService().getEncounters(null, loc, fromDate, toDate, null, null, null, false);
+	}
+	
+	/**
+	 * @see org.openmrs.api.EncounterService#getEncounterTypes()
+	 * @deprecated replaced by {@link #getAllEncounterTypes()}
+	 */
+	@Deprecated
+	@Transactional(readOnly = true)
+	public List<EncounterType> getEncounterTypes() {
+		return Context.getEncounterService().getAllEncounterTypes();
+	}
+	
+	/**
+	 * @see org.openmrs.api.EncounterService#getLocations()
+	 * @deprecated use LocationService.getAllLocations()
+	 */
+	@Deprecated
+	@Transactional(readOnly = true)
+	public List<Location> getLocations() throws APIException {
+		return Context.getLocationService().getAllLocations();
+	}
+	
+	/**
+	 * @see org.openmrs.api.EncounterService#getLocation(java.lang.Integer)
+	 * @deprecated use LocationService.getLocation(locationId)
+	 */
+	@Deprecated
+	@Transactional(readOnly = true)
+	public Location getLocation(Integer locationId) throws APIException {
+		return Context.getLocationService().getLocation(locationId);
+	}
+	
+	/**
+	 * @see org.openmrs.api.EncounterService#getLocationByName(java.lang.String)
+	 * @deprecated use LocationService.getLocation(name)
+	 */
+	@Deprecated
+	@Transactional(readOnly = true)
+	public Location getLocationByName(String name) throws APIException {
+		return Context.getLocationService().getLocation(name);
+	}
+	
+	/**
+	 * @see org.openmrs.api.EncounterService#findLocations(java.lang.String)
+	 * @deprecated use LocationService.getLocations(name)
+	 */
+	@Deprecated
+	@Transactional(readOnly = true)
+	public List<Location> findLocations(String name) throws APIException {
+		return Context.getLocationService().getLocations(name);
+	}
+	
+	/**
+	 * @see org.openmrs.api.EncounterService#getEncounterByUuid(java.lang.String)
+	 */
+	@Transactional(readOnly = true)
+	public Encounter getEncounterByUuid(String uuid) throws APIException {
+		return dao.getEncounterByUuid(uuid);
+	}
+	
+	/**
+	 * @see org.openmrs.api.EncounterService#getEncounterTypeByUuid(java.lang.String)
+	 */
+	@Transactional(readOnly = true)
+	public EncounterType getEncounterTypeByUuid(String uuid) throws APIException {
+		return dao.getEncounterTypeByUuid(uuid);
+	}
+	
+	/**
+	 * @see org.openmrs.api.EncounterService#getAllEncounters(org.openmrs.Cohort)
+	 */
+	@Override
+	@Transactional(readOnly = true)
+	public Map<Integer, List<Encounter>> getAllEncounters(Cohort patients) {
+		return dao.getAllEncounters(patients);
+	}
+	
+	/**
+	 * @see org.openmrs.api.EncounterService#getEncounters(java.lang.String, java.lang.Integer,
+	 *      java.lang.Integer, boolean)
+	 */
+	@Override
+	@Transactional(readOnly = true)
+	public List<Encounter> getEncounters(String query, Integer start, Integer length, boolean includeVoided)
+	    throws APIException {
+		return Context.getEncounterService().filterEncountersByViewPermissions(
+		    dao.getEncounters(query, null, start, length, includeVoided), null);
+	}
+	
+	/**
+	 * @see org.openmrs.api.EncounterService#getEncounters(java.lang.String, java.lang.Integer,
+	 *      java.lang.Integer, java.lang.Integer, boolean)
+	 */
+	@Override
+	@Transactional(readOnly = true)
+	public List<Encounter> getEncounters(String query, Integer patientId, Integer start, Integer length,
+	                                     boolean includeVoided) throws APIException {
+		return Context.getEncounterService().filterEncountersByViewPermissions(
+		    dao.getEncounters(query, patientId, start, length, includeVoided), null);
+	}
+	
+	/**
+	 * @see org.openmrs.api.EncounterService#getCountOfEncounters(java.lang.String, boolean)
+	 */
+	@Override
+	@Transactional(readOnly = true)
+	public Integer getCountOfEncounters(String query, boolean includeVoided) {
+		return OpenmrsUtil.convertToInteger(dao.getCountOfEncounters(query, null, includeVoided));
+	}
+	
+	/**
+	 * @see EncounterService#getEncountersByVisit(Visit, boolean)
+	 */
+	@Override
+	@Transactional(readOnly = true)
+	public List<Encounter> getEncountersByVisit(Visit visit, boolean includeVoided) {
+		return Context.getEncounterService().filterEncountersByViewPermissions(
+		    dao.getEncountersByVisit(visit, includeVoided), null);
+	}
+	
+	@Override
+	@Transactional(readOnly = true)
+	public List<EncounterVisitHandler> getEncounterVisitHandlers() {
+		List<EncounterVisitHandler> handlers = HandlerUtil.getHandlersForType(EncounterVisitHandler.class, null);
+		
+		return handlers;
+	}
+	
+	/**
+	 * @see org.openmrs.api.EncounterService#getActiveEncounterVisitHandler()
+	 */
+	@Override
+	@Transactional(readOnly = true)
+	public EncounterVisitHandler getActiveEncounterVisitHandler() throws APIException {
+		
+		String handlerGlobalValue = Context.getAdministrationService().getGlobalProperty(
+		    OpenmrsConstants.GP_VISIT_ASSIGNMENT_HANDLER, null);
+		
+		if (StringUtils.isBlank(handlerGlobalValue)) {
+			return null;
+		}
+		
+		EncounterVisitHandler handler = null;
+		
+		// convention = [NamePrefix:beanName] or [className]
+		String namePrefix = OpenmrsConstants.REGISTERED_COMPONENT_NAME_PREFIX;
+		
+		if (handlerGlobalValue.startsWith(namePrefix)) {
+			String beanName = handlerGlobalValue.substring(namePrefix.length());
+			
+			handler = Context.getRegisteredComponent(beanName, EncounterVisitHandler.class);
+		} else {
+			Object instance;
+			
+			try {
+				instance = OpenmrsClassLoader.getInstance().loadClass(handlerGlobalValue).newInstance();
+			}
+			catch (Exception ex) {
+				throw new APIException("failed.instantiate.assignment.handler", new Object[] { handlerGlobalValue }, ex);
+			}
+			
+			if (instance instanceof EncounterVisitHandler) {
+				handler = (EncounterVisitHandler) instance;
+			} else {
+				throw new APIException("assignment.handler.should.implement.EncounterVisitHandler", (Object[]) null);
+			}
+		}
+		
+		return handler;
+	}
+	
+	/**
+	 * @see org.openmrs.api.EncounterService#saveEncounterRole(org.openmrs.EncounterRole)
+	 */
+	@Override
+	public EncounterRole saveEncounterRole(EncounterRole encounterRole) throws APIException {
+		dao.saveEncounterRole(encounterRole);
+		return encounterRole;
+	}
+	
+	/**
+	 * @see org.openmrs.api.EncounterService#getEncounterRole(Integer)
+	 */
+	@Override
+	@Transactional(readOnly = true)
+	public EncounterRole getEncounterRole(Integer encounterRoleId) throws APIException {
+		return dao.getEncounterRole(encounterRoleId);
+	}
+	
+	/**
+	 * @see org.openmrs.api.EncounterService#purgeEncounterRole(org.openmrs.EncounterRole)
+	 */
+	@Override
+	public void purgeEncounterRole(EncounterRole encounterRole) throws APIException {
+		dao.deleteEncounterRole(encounterRole);
+	}
+	
+	/**
+	 * @see org.openmrs.api.EncounterService#getAllEncounterRoles(boolean)
+	 */
+	@Override
+	@Transactional(readOnly = true)
+	public List<EncounterRole> getAllEncounterRoles(boolean includeRetired) {
+		return dao.getAllEncounterRoles(includeRetired);
+	}
+	
+	/**
+	 * @see org.openmrs.api.EncounterService#getEncounterRoleByUuid(String)
+	 */
+	@Override
+	@Transactional(readOnly = true)
+	public EncounterRole getEncounterRoleByUuid(String uuid) throws APIException {
+		return dao.getEncounterRoleByUuid(uuid);
+	}
+	
+	/**
+	 * @see org.openmrs.api.EncounterService#getEncounterRoleByName(String)
+	 */
+	@Override
+	public EncounterRole getEncounterRoleByName(String name) {
+		return dao.getEncounterRoleByName(name);
+	}
+	
+	/**
+	 * @see org.openmrs.api.EncounterService#retireEncounterRole(org.openmrs.EncounterRole, String)
+	 */
+	@Override
+	public EncounterRole retireEncounterRole(EncounterRole encounterRole, String reason) throws APIException {
+		if (reason == null) {
+			throw new IllegalArgumentException("The 'reason' for retiring is required");
+		}
+		return Context.getEncounterService().saveEncounterRole(encounterRole);
+	}
+	
+	/**
+	 * @see org.openmrs.api.EncounterService#unretireEncounterRole(org.openmrs.EncounterRole)
+	 */
+	@Override
+	public EncounterRole unretireEncounterRole(EncounterRole encounterRole) throws APIException {
+		return Context.getEncounterService().saveEncounterRole(encounterRole);
+	}
+	
+	/**
+	 * @see org.openmrs.api.EncounterService#getEncountersNotAssignedToAnyVisit(org.openmrs.Patient)
+	 */
+	@Override
+	@Transactional(readOnly = true)
+	public List<Encounter> getEncountersNotAssignedToAnyVisit(Patient patient) throws APIException {
+		return Context.getEncounterService().filterEncountersByViewPermissions(
+		    dao.getEncountersNotAssignedToAnyVisit(patient), null);
+	}
+	
+	/**
+	 * @see org.openmrs.api.EncounterService#getEncountersByVisitsAndPatient(org.openmrs.Patient,
+	 *      boolean, java.lang.String, java.lang.Integer, java.lang.Integer)
+	 */
+	@Override
+	@Transactional(readOnly = true)
+	public List<Encounter> getEncountersByVisitsAndPatient(Patient patient, boolean includeVoided, String query,
+	                                                       Integer start, Integer length) throws APIException {
+		return Context.getEncounterService().filterEncountersByViewPermissions(
+		    dao.getEncountersByVisitsAndPatient(patient, includeVoided, query, start, length), null);
+	}
+	
+	/**
+	 * @see org.openmrs.api.EncounterService#getEncountersByVisitsAndPatientCount(org.openmrs.Patient,
+	 *      boolean, java.lang.String)
+	 */
+	@Override
+	@Transactional(readOnly = true)
+	public Integer getEncountersByVisitsAndPatientCount(Patient patient, boolean includeVoided, String query)
+	    throws APIException {
+		return dao.getEncountersByVisitsAndPatientCount(patient, includeVoided, query);
+	}
+	
+	/**
+	 * @see org.openmrs.api.EncounterService#filterEncountersByViewPermissions(java.util.List,
+	 *      org.openmrs.User)
+	 */
+	@Override
+	@Transactional(readOnly = true)
+	public List<Encounter> filterEncountersByViewPermissions(List<Encounter> encounters, User user) {
+		if (encounters != null) {
+			// if user is not specified then use authenticated user from context by default
+			if (user == null) {
+				user = Context.getAuthenticatedUser();
+			}
+			for (Iterator<Encounter> iterator = encounters.iterator(); iterator.hasNext();) {
+				Encounter encounter = iterator.next();
+				// determine whether it's need to include this encounter into result or not
+				// as it can be not accessed by current user due to permissions lack
+				EncounterType et = encounter.getEncounterType();
+				if (et != null && !userHasEncounterPrivilege(et.getViewPrivilege(), user)) {
+					// exclude this encounter from result
+					iterator.remove();
+				}
+			}
+		}
+		return encounters;
+	}
+	
+	/**
+	 * @see org.openmrs.api.EncounterService#canViewAllEncounterTypes(org.openmrs.User)
+	 */
+	@Override
+	@Transactional(readOnly = true)
+	public boolean canViewAllEncounterTypes(User subject) {
+		boolean canView = Boolean.TRUE;
+		for (EncounterType et : Context.getEncounterService().getAllEncounterTypes()) {
+			if (!userHasEncounterPrivilege(et.getViewPrivilege(), subject)) {
+				canView = Boolean.FALSE;
+				break;
+			}
+		}
+		return canView;
+	}
+	
+	/**
+	 * @see org.openmrs.api.EncounterService#canEditAllEncounterTypes(org.openmrs.User)
+	 */
+	@Override
+	@Transactional(readOnly = true)
+	public boolean canEditAllEncounterTypes(User subject) {
+		boolean canEdit = Boolean.TRUE;
+		for (EncounterType et : Context.getEncounterService().getAllEncounterTypes()) {
+			if (!userHasEncounterPrivilege(et.getEditPrivilege(), subject)) {
+				canEdit = Boolean.FALSE;
+				break;
+			}
+		}
+		return canEdit;
+	}
+	
+	/**
+	 * @see org.openmrs.api.EncounterService#canEditEncounter(org.openmrs.Encounter,
+	 *      org.openmrs.User)
+	 */
+	@Override
+	public boolean canEditEncounter(Encounter encounter, User user) {
+		// if passed in encounter is null raise an exception
+		if (encounter == null) {
+			throw new IllegalArgumentException("The encounter argument can not be null");
+		}
+		// since we restrict by encounter type, if it does not exist, then anyone is allowed to edit the encounter
+		if (encounter.getEncounterType() == null) {
+			return Boolean.TRUE;
+		}
+		// if user is not specified, then use authenticated user from context by default
+		if (user == null) {
+			user = Context.getAuthenticatedUser();
+		}
+		
+		return userHasEncounterPrivilege(encounter.getEncounterType().getEditPrivilege(), user);
+	}
+	
+	/**
+	 * @see org.openmrs.api.EncounterService#canViewEncounter(org.openmrs.Encounter,
+	 *      org.openmrs.User)
+	 */
+	@Override
+	public boolean canViewEncounter(Encounter encounter, User user) {
+		// if passed in encounter is null raise an exception
+		if (encounter == null) {
+			throw new IllegalArgumentException("The encounter argument can not be null");
+		}
+		// since we restrict by encounter type, if it does not exist, then anyone is allowed to view the encounter
+		if (encounter.getEncounterType() == null) {
+			return Boolean.TRUE;
+		}
+		// if user is not specified, then use authenticated user from context by default
+		if (user == null) {
+			user = Context.getAuthenticatedUser();
+		}
+		
+		return userHasEncounterPrivilege(encounter.getEncounterType().getViewPrivilege(), user);
+	}
+	
+	/**
+	 * Convenient method that safely checks if user has given encounter privilege
+	 * 
+	 * @param privilege the privilege to test
+	 * @param user the user instance to check if it has given privilege
+	 * @return true if given user has specified privilege
+	 */
+	private boolean userHasEncounterPrivilege(Privilege privilege, User user) {
+		//If the encounter privilege is null, everyone can see and edit the encounter.
+		if (privilege == null) {
+			return true;
+		}
+		
+		return user.hasPrivilege(privilege.getPrivilege());
+	}
+	
+	/**
+	 * @see org.openmrs.api.EncounterService#checkIfEncounterTypesAreLocked()
+	 */
+	@Transactional(readOnly = true)
+	public void checkIfEncounterTypesAreLocked() {
+		String locked = Context.getAdministrationService().getGlobalProperty(
+		    OpenmrsConstants.GLOBAL_PROPERTY_ENCOUNTER_TYPES_LOCKED, "false");
+		if (locked.toLowerCase().equals("true")) {
+			throw new EncounterTypeLockedException();
+		}
+	}
+	
+	/**
+	 * @see org.openmrs.api.EncounterService#getEncounterRolesByName(String)
+	 */
+	
+	@Override
+	public List<EncounterRole> getEncounterRolesByName(String name) {
+		return dao.getEncounterRolesByName(name);
+	}
+	
+	@Override
+	public Encounter transferEncounter(Encounter encounter, Patient patient) {
+		Encounter encounterCopy = encounter.copyAndAssignToAnotherPatient(patient);
+		
+		voidEncounter(encounter, "transfer to patient: id = " + patient.getId());
+		
+		//void visit if voided encounter is the only one
+		Visit visit = encounter.getVisit();
+		if (visit != null && visit.getEncounters().size() == 1) {
+			Context.getVisitService().voidVisit(visit, "Visit does not contain non-voided encounters");
+		}
+		
+		return saveEncounter(encounterCopy);
+	}
+}