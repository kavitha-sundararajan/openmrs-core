/**
 * The contents of this file are subject to the OpenMRS Public License
 * Version 1.0 (the "License"); you may not use this file except in
 * compliance with the License. You may obtain a copy of the License at
 * http://license.openmrs.org
 *
 * Software distributed under the License is distributed on an "AS IS"
 * basis, WITHOUT WARRANTY OF ANY KIND, either express or implied. See the
 * License for the specific language governing rights and limitations
 * under the License.
 *
 * Copyright (C) OpenMRS, LLC.  All Rights Reserved.
 */
package org.openmrs.api.db.hibernate;

import java.sql.Connection;
import java.sql.PreparedStatement;
import java.sql.SQLException;
import java.util.ArrayList;
import java.util.Arrays;
import java.util.Collection;
import java.util.Collections;
import java.util.HashMap;
import java.util.HashSet;
import java.util.Iterator;
import java.util.List;
import java.util.Locale;
import java.util.Map;
import java.util.Set;
import java.util.Vector;

import org.apache.commons.lang.StringUtils;
import org.apache.commons.logging.Log;
import org.apache.commons.logging.LogFactory;
import org.hibernate.Criteria;
import org.hibernate.FlushMode;
import org.hibernate.Query;
import org.hibernate.SQLQuery;
import org.hibernate.SessionFactory;
import org.hibernate.criterion.Criterion;
<<<<<<< HEAD
=======
import org.hibernate.criterion.DetachedCriteria;
import org.hibernate.criterion.Disjunction;
>>>>>>> 8d7d25b2
import org.hibernate.criterion.MatchMode;
import org.hibernate.criterion.Order;
import org.hibernate.criterion.Projections;
import org.hibernate.criterion.Restrictions;
import org.hibernate.transform.DistinctRootEntityResultTransformer;
import org.openmrs.Concept;
import org.openmrs.ConceptAnswer;
import org.openmrs.ConceptClass;
import org.openmrs.ConceptComplex;
import org.openmrs.ConceptDatatype;
import org.openmrs.ConceptDescription;
import org.openmrs.ConceptMap;
import org.openmrs.ConceptMapType;
import org.openmrs.ConceptName;
import org.openmrs.ConceptNameTag;
import org.openmrs.ConceptNumeric;
import org.openmrs.ConceptProposal;
import org.openmrs.ConceptReferenceTerm;
import org.openmrs.ConceptReferenceTermMap;
import org.openmrs.ConceptSearchResult;
import org.openmrs.ConceptSet;
import org.openmrs.ConceptSource;
import org.openmrs.ConceptStopWord;
import org.openmrs.Drug;
import org.openmrs.DrugIngredient;
import org.openmrs.OpenmrsObject;
import org.openmrs.api.APIException;
import org.openmrs.api.ConceptNameType;
import org.openmrs.api.ConceptService;
import org.openmrs.api.context.Context;
import org.openmrs.api.db.ConceptDAO;
import org.openmrs.api.db.DAOException;
import org.openmrs.api.db.hibernate.search.LuceneQuery;
import org.openmrs.collection.ListPart;
import org.openmrs.util.ConceptMapTypeComparator;
import org.openmrs.util.OpenmrsConstants;

import com.google.common.base.Function;
import com.google.common.collect.Lists;
import com.google.common.collect.Sets;

/**
 * The Hibernate class for Concepts, Drugs, and related classes. <br/>
 * <br/>
 * Use the {@link ConceptService} to access these methods
 *
 * @see ConceptService
 */
public class HibernateConceptDAO implements ConceptDAO {
	
	protected final Log log = LogFactory.getLog(getClass());
	
	private SessionFactory sessionFactory;
	
	private final Function<ConceptName, Concept> transformNameToConcept = new Function<ConceptName, Concept>() {
		
		@Override
		public Concept apply(ConceptName name) {
			return name.getConcept();
		}
	};
	
	/**
	 * Sets the session factory
	 *
	 * @param sessionFactory
	 */
	public void setSessionFactory(SessionFactory sessionFactory) {
		this.sessionFactory = sessionFactory;
	}
	
	/**
	 * @see org.openmrs.api.db.ConceptDAO#getConceptComplex(java.lang.Integer)
	 */
	public ConceptComplex getConceptComplex(Integer conceptId) {
		ConceptComplex cc;
		Object obj = sessionFactory.getCurrentSession().get(ConceptComplex.class, conceptId);
		// If Concept has already been read & cached, we may get back a Concept instead of
		// ConceptComplex.  If this happens, we need to clear the object from the cache
		// and re-fetch it as a ConceptComplex
		if (obj != null && !obj.getClass().equals(ConceptComplex.class)) {
			sessionFactory.getCurrentSession().evict(obj); // remove from cache
			// session.get() did not work here, we need to perform a query to get a ConceptComplex
			Query query = sessionFactory.getCurrentSession().createQuery("from ConceptComplex where conceptId = :conceptId")
			        .setParameter("conceptId", conceptId);
			obj = query.uniqueResult();
		}
		cc = (ConceptComplex) obj;
		
		return cc;
	}
	
	/**
	 * @see org.openmrs.api.db.ConceptDAO#saveConcept(org.openmrs.Concept)
	 */
	public Concept saveConcept(Concept concept) throws DAOException {
		if ((concept.getConceptId() != null) && (concept.getConceptId() > 0)) {
			// this method checks the concept_numeric, concept_derived, etc tables
			// to see if a row exists there or not.  This is needed because hibernate
			// doesn't like to insert into concept_numeric but update concept in the
			// same go.  It assumes that its either in both tables or no tables
			insertRowIntoSubclassIfNecessary(concept);
		}
		
		sessionFactory.getCurrentSession().saveOrUpdate(concept);
		return concept;
	}
	
	/**
	 * Convenience method that will check this concept for subtype values (ConceptNumeric,
	 * ConceptDerived, etc) and insert a line into that subtable if needed. This prevents a
	 * hibernate ConstraintViolationException
	 *
	 * @param concept the concept that will be inserted
	 */
	private void insertRowIntoSubclassIfNecessary(Concept concept) {
		Connection connection = sessionFactory.getCurrentSession().connection();
		
		PreparedStatement ps = null;
		PreparedStatement ps2 = null;
		
		// check the concept_numeric table
		if (concept instanceof ConceptNumeric) {
			
			try {
				ps = connection
				        .prepareStatement("SELECT * FROM concept WHERE concept_id = ? and not exists (select * from concept_numeric WHERE concept_id = ?)");
				ps.setInt(1, concept.getConceptId());
				ps.setInt(2, concept.getConceptId());
				ps.execute();
				
				// Converting to concept numeric:  A single concept row exists, but concept numeric has not been populated yet.
				if (ps.getResultSet().next()) {
					// we have to evict the current concept out of the session because
					// the user probably had to change the class of this object to get it
					// to now be a numeric
					// (must be done before the "insert into...")
					sessionFactory.getCurrentSession().clear();
					
					ps2 = connection.prepareStatement("INSERT INTO concept_numeric (concept_id, precise) VALUES (?, false)");
					ps2.setInt(1, concept.getConceptId());
					ps2.executeUpdate();
				}
				// Converting from concept numeric:  The concept and concept numeric rows both exist, so we need to delete concept_numeric.
				else {
					//concept is changed from numeric to something else
					// hence row should be deleted from the concept_numeric
					if (!concept.isNumeric()) {
						ps2 = connection.prepareStatement("DELETE FROM concept_numeric WHERE concept_id = ?");
						ps2.setInt(1, concept.getConceptId());
						ps2.executeUpdate();
					} else {
						// it is indeed numeric now... don't delete
					}
				}
			}
			catch (SQLException e) {
				log.error("Error while trying to see if this ConceptNumeric is in the concept_numeric table already", e);
			}
			finally {
				if (ps != null) {
					try {
						ps.close();
					}
					catch (SQLException e) {
						log.error("Error generated while closing statement", e);
					}
				}
				if (ps2 != null) {
					try {
						ps2.close();
					}
					catch (SQLException e) {
						log.error("Error generated while closing statement", e);
					}
				}
			}
		}
		// check the concept complex table
		else if (concept instanceof ConceptComplex) {
			
			try {
				ps = connection
				        .prepareStatement("SELECT * FROM concept WHERE concept_id = ? and not exists (select * from concept_complex WHERE concept_id = ?)");
				ps.setInt(1, concept.getConceptId());
				ps.setInt(2, concept.getConceptId());
				ps.execute();
				
				// Converting to concept complex:  A single concept row exists, but concept complex has not been populated yet.
				if (ps.getResultSet().next()) {
					// we have to evict the current concept out of the session because
					// the user probably had to change the class of this object to get it
					// to now be a ConceptComplex
					// (must be done before the "insert into...")
					sessionFactory.getCurrentSession().clear();
					
					// Add an empty row into the concept_complex table
					ps2 = connection.prepareStatement("INSERT INTO concept_complex (concept_id) VALUES (?)");
					ps2.setInt(1, concept.getConceptId());
					ps2.executeUpdate();
				}
				// Converting from concept complex:  The concept and concept complex rows both exist, so we need to delete the concept_complex row.
				// no stub insert is needed because either a concept row doesn't exist OR a concept_complex row does exist
				else {
					// concept is changed from complex to something else
					// hence row should be deleted from the concept_complex
					if (!concept.isComplex()) {
						ps2 = connection.prepareStatement("DELETE FROM concept_complex WHERE concept_id = ?");
						ps2.setInt(1, concept.getConceptId());
						ps2.executeUpdate();
					} else {
						// it is indeed numeric now... don't delete
					}
					
				}
			}
			catch (SQLException e) {
				log.error("Error while trying to see if this ConceptComplex is in the concept_complex table already", e);
			}
			finally {
				if (ps != null) {
					try {
						ps.close();
					}
					catch (SQLException e) {
						log.error("Error generated while closing statement", e);
					}
				}
				if (ps2 != null) {
					try {
						ps2.close();
					}
					catch (SQLException e) {
						log.error("Error generated while closing statement", e);
					}
				}
			}
		}
	}
	
	/**
	 * @see org.openmrs.api.db.ConceptDAO#purgeConcept(org.openmrs.Concept)
	 */
	public void purgeConcept(Concept concept) throws DAOException {
		sessionFactory.getCurrentSession().delete(concept);
	}
	
	/**
	 * @see org.openmrs.api.db.ConceptDAO#getConcept(java.lang.Integer)
	 */
	public Concept getConcept(Integer conceptId) throws DAOException {
		return (Concept) sessionFactory.getCurrentSession().get(Concept.class, conceptId);
	}
	
	/**
	 * @see org.openmrs.api.db.ConceptDAO#getConceptName(java.lang.Integer)
	 */
	public ConceptName getConceptName(Integer conceptNameId) throws DAOException {
		return (ConceptName) sessionFactory.getCurrentSession().get(ConceptName.class, conceptNameId);
	}
	
	/**
	 * @see org.openmrs.api.db.ConceptDAO#getConceptAnswer(java.lang.Integer)
	 */
	public ConceptAnswer getConceptAnswer(Integer conceptAnswerId) throws DAOException {
		return (ConceptAnswer) sessionFactory.getCurrentSession().get(ConceptAnswer.class, conceptAnswerId);
	}
	
	/**
	 * @see org.openmrs.api.db.ConceptDAO#getAllConcepts(java.lang.String, boolean, boolean)
	 */
	@SuppressWarnings("unchecked")
	public List<Concept> getAllConcepts(String sortBy, boolean asc, boolean includeRetired) throws DAOException {
		
		boolean isNameField = false;
		
		try {
			Concept.class.getDeclaredField(sortBy);
		}
		catch (NoSuchFieldException e) {
			try {
				ConceptName.class.getDeclaredField(sortBy);
				isNameField = true;
			}
			catch (NoSuchFieldException e2) {
				sortBy = "conceptId";
			}
		}
		
		String hql = "";
		if (isNameField) {
			hql += "select concept";
		}
		
		hql += " from Concept as concept";
		boolean hasWhereClause = false;
		if (isNameField) {
			hasWhereClause = true;
			//This assumes every concept has a unique(avoid duplicates) fully specified name
			//which should be true for a clean concept dictionary
			hql += " left join concept.names as names where names.conceptNameType = 'FULLY_SPECIFIED'";
		}
		
		if (!includeRetired) {
			if (hasWhereClause) {
				hql += " and";
			} else {
				hql += " where";
			}
			hql += " concept.retired = false";
			
		}
		
		if (isNameField) {
			hql += " order by names." + sortBy;
		} else {
			hql += " order by concept." + sortBy;
		}
		
		hql += asc ? " asc" : " desc";
		Query query = sessionFactory.getCurrentSession().createQuery(hql);
		return (List<Concept>) query.list();
	}
	
	/**
	 * @see org.openmrs.api.db.ConceptDAO#saveDrug(org.openmrs.Drug)
	 */
	public Drug saveDrug(Drug drug) throws DAOException {
		sessionFactory.getCurrentSession().saveOrUpdate(drug);
		return drug;
	}
	
	/**
	 * @see org.openmrs.api.db.ConceptDAO#getDrug(java.lang.Integer)
	 */
	public Drug getDrug(Integer drugId) throws DAOException {
		return (Drug) sessionFactory.getCurrentSession().get(Drug.class, drugId);
	}
	
	/**
	 * @see org.openmrs.api.db.ConceptDAO#getDrugs(java.lang.String, org.openmrs.Concept, boolean)
	 */
	@SuppressWarnings("unchecked")
	public List<Drug> getDrugs(String drugName, Concept concept, boolean includeRetired) throws DAOException {
		Criteria searchCriteria = sessionFactory.getCurrentSession().createCriteria(Drug.class, "drug");
		if (!includeRetired) {
			searchCriteria.add(Restrictions.eq("drug.retired", false));
		}
		if (concept != null) {
			searchCriteria.add(Restrictions.eq("drug.concept", concept));
		}
		if (drugName != null) {
			searchCriteria.add(Restrictions.eq("drug.name", drugName));
		}
		return (List<Drug>) searchCriteria.list();
	}
	
	/**
	 * @see org.openmrs.api.db.ConceptDAO#getDrugsByIngredient(org.openmrs.Concept)
	 */
	@SuppressWarnings("unchecked")
	public List<Drug> getDrugsByIngredient(Concept ingredient) {
		Criteria searchDrugCriteria = sessionFactory.getCurrentSession().createCriteria(Drug.class, "drug");
		Criterion rhs = Restrictions.eq("drug.concept", ingredient);
		searchDrugCriteria.createAlias("ingredients", "ingredients");
		Criterion lhs = Restrictions.eq("ingredients.ingredient", ingredient);
		searchDrugCriteria.add(Restrictions.or(lhs, rhs));
		
		return (List<Drug>) searchDrugCriteria.list();
	}
	
	/**
	 * @see org.openmrs.api.db.ConceptDAO#getDrugs(java.lang.String)
	 */
	@Override
	public List<Drug> getDrugs(final String phrase) throws DAOException {
		if (phrase.trim().isEmpty()) {
			return Collections.emptyList();
		}
		
		List<String> notEmptyWords = new ArrayList<String>();
		String[] words = phrase.split(" ");
		for (String word : words) {
			if (!word.isEmpty()) {
				notEmptyWords.add(word);
			}
<<<<<<< HEAD
=======
			searchCriteria.add(Restrictions.eq("drug.retired", false)); /* exclude retired drugs */
			searchCriteria.addOrder(Order.asc("drug.concept"));
			conceptDrugs = searchCriteria.list();
>>>>>>> 8d7d25b2
		}
		
		String query = "name:(\"" + phrase + "\")^0.6 OR name:(" + phrase + ")^0.2 OR name:("
		        + StringUtils.join(notEmptyWords, "* OR ") + "*)^0.1 OR name:("
		        + StringUtils.join(notEmptyWords, "~0.2 OR ") + "~0.2)^0.1";
		
		List<Drug> list = LuceneQuery.newQuery(query, sessionFactory.getCurrentSession(), Drug.class).list();
		
		return list;
	}
	
	/**
	 * @see org.openmrs.api.db.ConceptDAO#getConceptClass(java.lang.Integer)
	 */
	public ConceptClass getConceptClass(Integer i) throws DAOException {
		return (ConceptClass) sessionFactory.getCurrentSession().get(ConceptClass.class, i);
	}
	
	/**
	 * @see org.openmrs.api.db.ConceptDAO#getConceptClasses(java.lang.String)
	 */
	@SuppressWarnings("unchecked")
	public List<ConceptClass> getConceptClasses(String name) throws DAOException {
		Criteria crit = sessionFactory.getCurrentSession().createCriteria(ConceptClass.class);
		if (name != null) {
			crit.add(Restrictions.eq("name", name));
		}
		return crit.list();
	}
	
	/**
	 * @see org.openmrs.api.db.ConceptDAO#getAllConceptClasses(boolean)
	 */
	@SuppressWarnings("unchecked")
	public List<ConceptClass> getAllConceptClasses(boolean includeRetired) throws DAOException {
		Criteria crit = sessionFactory.getCurrentSession().createCriteria(ConceptClass.class);
		
		// Minor bug - was assigning includeRetired instead of evaluating
		if (!includeRetired) {
			crit.add(Restrictions.eq("retired", false));
		}
		
		return crit.list();
	}
	
	/**
	 * @see org.openmrs.api.db.ConceptDAO#saveConceptClass(org.openmrs.ConceptClass)
	 */
	public ConceptClass saveConceptClass(ConceptClass cc) throws DAOException {
		sessionFactory.getCurrentSession().saveOrUpdate(cc);
		return cc;
	}
	
	/**
	 * @see org.openmrs.api.db.ConceptDAO#purgeConceptClass(org.openmrs.ConceptClass)
	 */
	public void purgeConceptClass(ConceptClass cc) throws DAOException {
		sessionFactory.getCurrentSession().delete(cc);
	}
	
	/**
	 * @see org.openmrs.api.db.ConceptDAO#purgeConceptNameTag(org.openmrs.ConceptNameTag)
	 */
	public void deleteConceptNameTag(ConceptNameTag cnt) throws DAOException {
		sessionFactory.getCurrentSession().delete(cnt);
	}
	
	/**
	 * @see org.openmrs.api.db.ConceptDAO#getConceptDatatype(java.lang.Integer)
	 */
	public ConceptDatatype getConceptDatatype(Integer i) {
		return (ConceptDatatype) sessionFactory.getCurrentSession().get(ConceptDatatype.class, i);
	}
	
	/**
	 * @see org.openmrs.api.db.ConceptDAO#getAllConceptDatatypes(boolean)
	 */
	@SuppressWarnings("unchecked")
	public List<ConceptDatatype> getAllConceptDatatypes(boolean includeRetired) throws DAOException {
		Criteria crit = sessionFactory.getCurrentSession().createCriteria(ConceptDatatype.class);
		
		if (!includeRetired) {
			crit.add(Restrictions.eq("retired", false));
		}
		
		return crit.list();
	}
	
	/**
	 * @see org.openmrs.api.db.ConceptDAO#getConceptDatatypes(java.lang.String)
	 */
	@SuppressWarnings("unchecked")
	public List<ConceptDatatype> getConceptDatatypes(String name) throws DAOException {
		Criteria crit = sessionFactory.getCurrentSession().createCriteria(ConceptDatatype.class);
		
		if (name != null) {
			crit.add(Restrictions.like("name", name, MatchMode.START));
		}
		
		return crit.list();
	}
	
	/**
	 * @see org.openmrs.api.db.ConceptDAO#getConceptDatatypeByName(String)
	 */
	public ConceptDatatype getConceptDatatypeByName(String name) throws DAOException {
		Criteria criteria = sessionFactory.getCurrentSession().createCriteria(ConceptDatatype.class);
		if (name != null) {
			criteria.add(Restrictions.eq("name", name));
		}
		return (ConceptDatatype) criteria.uniqueResult();
	}
	
	/**
	 * @see org.openmrs.api.db.ConceptDAO#saveConceptDatatype(org.openmrs.ConceptDatatype)
	 */
	public ConceptDatatype saveConceptDatatype(ConceptDatatype cd) throws DAOException {
		sessionFactory.getCurrentSession().saveOrUpdate(cd);
		return cd;
	}
	
	/**
	 * @see org.openmrs.api.db.ConceptDAO#purgeConceptDatatype(org.openmrs.ConceptDatatype)
	 */
	public void purgeConceptDatatype(ConceptDatatype cd) throws DAOException {
		sessionFactory.getCurrentSession().delete(cd);
	}
	
	/**
	 * @see org.openmrs.api.db.ConceptDAO#getConceptNumeric(java.lang.Integer)
	 */
	public ConceptNumeric getConceptNumeric(Integer i) {
		ConceptNumeric cn;
		Object obj = sessionFactory.getCurrentSession().get(ConceptNumeric.class, i);
		// If Concept has already been read & cached, we may get back a Concept instead of
		// ConceptNumeric.  If this happens, we need to clear the object from the cache
		// and re-fetch it as a ConceptNumeric
		if (obj != null && !obj.getClass().equals(ConceptNumeric.class)) {
			sessionFactory.getCurrentSession().evict(obj); // remove from cache
			// session.get() did not work here, we need to perform a query to get a ConceptNumeric
			Query query = sessionFactory.getCurrentSession().createQuery("from ConceptNumeric where conceptId = :conceptId")
			        .setParameter("conceptId", i);
			obj = query.uniqueResult();
		}
		cn = (ConceptNumeric) obj;
		
		return cn;
	}
	
	/**
	 * @see org.openmrs.api.db.ConceptDAO#getConcepts(java.lang.String, java.util.Locale, boolean,
	 *      java.util.List, java.util.List)
	 */
	public List<Concept> getConcepts(final String name, final Locale loc, final boolean searchOnPhrase,
	        final List<ConceptClass> classes, final List<ConceptDatatype> datatypes) throws DAOException {
		
		StringBuilder query = new StringBuilder();
		
		final Locale locale;
		if (loc == null) {
			locale = Context.getLocale();
		} else {
			locale = loc;
		}
		
		if (!StringUtils.isBlank(name)) {
			if (searchOnPhrase) {
				String search = newNamesQuery(Sets.newHashSet(locale), name, true);
				query.append(search);
			} else {
				String search = newNamesQuery(Sets.newHashSet(locale), name, false);
				query.append(search);
			}
		}
		
		final List<ConceptName> names = LuceneQuery.newQuery(query.toString(), sessionFactory.getCurrentSession(),
		    ConceptName.class).include("concept.datatype.conceptDatatypeId", transformToIds(datatypes)).include(
		    "concept.conceptClass.conceptClassId", transformToIds(classes)).include("concept.retired", false).skipSame(
		    "concept.conceptId").list();
		
		final List<Concept> concepts = Lists.transform(names, transformNameToConcept);
		
		return concepts;
	}
	
	private String newNamesQuery(final Set<Locale> locales, final String name, final boolean keywords) {
		final String escapedName = LuceneQuery.escapeQuery(name);
		
		final StringBuilder query = new StringBuilder();
		query.append("(");
		if (keywords) {
			List<String> words = tokenizeName(escapedName, locales);
			
			//Put exact phrase higher
			query.append(" name:(\"" + escapedName + "\")^0.6");
			
			if (!words.isEmpty()) {
				//Include exact
				query.append(" OR name:(" + StringUtils.join(words, " ") + ")^0.2");
				
				//Include partial
				query.append(" OR name:(" + StringUtils.join(words, "* ") + "*)^0.1");
				
				//Include similar
				query.append(" OR name:(" + StringUtils.join(words, "~0.8 ") + "~0.8)^0.1");
			}
		} else {
			query.append(" name:\"" + escapedName + "\"");
		}
		query.append(")");
		
		List<String> localeQueries = new ArrayList<String>();
		for (Locale locale : locales) {
			String localeQuery = locale.getLanguage() + "* ";
			if (!StringUtils.isBlank(locale.getCountry())) {
				localeQuery += " OR " + locale + "^2 ";
			}
			localeQueries.add(localeQuery);
		}
		query.append(" locale:(");
		query.append(StringUtils.join(localeQueries, " OR "));
		query.append(")");
		query.append(" voided:false");
		
		return query.toString();
	}
	
	private List<String> tokenizeName(final String escapedName, final Set<Locale> locales) {
		List<String> words = new ArrayList<String>();
		words.addAll(Arrays.asList(escapedName.trim().split(" ")));
		
		Set<String> stopWords = new HashSet<String>();
		for (Locale locale : locales) {
			stopWords.addAll(Context.getConceptService().getConceptStopWords(locale));
		}
		
		for (Iterator<String> it = words.iterator(); it.hasNext();) {
			String word = it.next();
			if (stopWords.contains(word.trim().toUpperCase())) {
				it.remove();
			}
		}
		return words;
	}
	
	/**
	 * gets questions for the given answer concept
	 *
	 * @see org.openmrs.api.db.ConceptDAO#getConceptsByAnswer(org.openmrs.Concept)
	 */
	@SuppressWarnings("unchecked")
	public List<Concept> getConceptsByAnswer(Concept concept) {
		String q = "select c from Concept c join c.answers ca where ca.answerConcept = :answer";
		Query query = sessionFactory.getCurrentSession().createQuery(q);
		query.setParameter("answer", concept);
		
		return query.list();
	}
	
	/**
	 * @see org.openmrs.api.db.ConceptDAO#getPrevConcept(org.openmrs.Concept)
	 */
	@SuppressWarnings("unchecked")
	public Concept getPrevConcept(Concept c) {
		Integer i = c.getConceptId();
		
		List<Concept> concepts = sessionFactory.getCurrentSession().createCriteria(Concept.class).add(
		    Restrictions.lt("conceptId", i)).addOrder(Order.desc("conceptId")).setFetchSize(1).list();
		
		if (concepts.size() < 1) {
			return null;
		}
		return concepts.get(0);
	}
	
	/**
	 * @see org.openmrs.api.db.ConceptDAO#getNextConcept(org.openmrs.Concept)
	 */
	@SuppressWarnings("unchecked")
	public Concept getNextConcept(Concept c) {
		Integer i = c.getConceptId();
		
		List<Concept> concepts = sessionFactory.getCurrentSession().createCriteria(Concept.class).add(
		    Restrictions.gt("conceptId", i)).addOrder(Order.asc("conceptId")).setMaxResults(1).list();
		
		if (concepts.size() < 1) {
			return null;
		}
		return concepts.get(0);
	}
	
	/**
	 * @see org.openmrs.api.db.ConceptDAO#getConceptsWithDrugsInFormulary()
	 */
	@SuppressWarnings("unchecked")
	public List<Concept> getConceptsWithDrugsInFormulary() {
		Query query = sessionFactory.getCurrentSession().createQuery(
		    "select distinct concept from Drug d where d.retired = false");
		return query.list();
	}
	
	/**
	 * @see org.openmrs.api.db.ConceptDAO#purgeDrug(org.openmrs.Drug)
	 */
	public void purgeDrug(Drug drug) throws DAOException {
		sessionFactory.getCurrentSession().delete(drug);
	}
	
	/**
	 * @see org.openmrs.api.db.ConceptDAO#saveConceptProposal(org.openmrs.ConceptProposal)
	 */
	public ConceptProposal saveConceptProposal(ConceptProposal cp) throws DAOException {
		sessionFactory.getCurrentSession().saveOrUpdate(cp);
		return cp;
	}
	
	/**
	 * @see org.openmrs.api.db.ConceptDAO#purgeConceptProposal(org.openmrs.ConceptProposal)
	 */
	public void purgeConceptProposal(ConceptProposal cp) throws DAOException {
		sessionFactory.getCurrentSession().delete(cp);
		return;
	}
	
	/**
	 * @see org.openmrs.api.db.ConceptDAO#getAllConceptProposals(boolean)
	 */
	@SuppressWarnings("unchecked")
	public List<ConceptProposal> getAllConceptProposals(boolean includeCompleted) throws DAOException {
		Criteria crit = sessionFactory.getCurrentSession().createCriteria(ConceptProposal.class);
		
		if (!includeCompleted) {
			crit.add(Restrictions.eq("state", OpenmrsConstants.CONCEPT_PROPOSAL_UNMAPPED));
		}
		crit.addOrder(Order.asc("originalText"));
		return crit.list();
	}
	
	/**
	 * @see org.openmrs.api.db.ConceptDAO#getConceptProposal(java.lang.Integer)
	 */
	public ConceptProposal getConceptProposal(Integer conceptProposalId) throws DAOException {
		return (ConceptProposal) sessionFactory.getCurrentSession().get(ConceptProposal.class, conceptProposalId);
	}
	
	/**
	 * @see org.openmrs.api.db.ConceptDAO#getConceptProposals(java.lang.String)
	 */
	@SuppressWarnings("unchecked")
	public List<ConceptProposal> getConceptProposals(String text) throws DAOException {
		Criteria crit = sessionFactory.getCurrentSession().createCriteria(ConceptProposal.class);
		crit.add(Restrictions.eq("state", OpenmrsConstants.CONCEPT_PROPOSAL_UNMAPPED));
		crit.add(Restrictions.eq("originalText", text));
		return crit.list();
	}
	
	/**
	 * @see org.openmrs.api.db.ConceptDAO#getProposedConcepts(java.lang.String)
	 */
	@SuppressWarnings("unchecked")
	public List<Concept> getProposedConcepts(String text) throws DAOException {
		Criteria crit = sessionFactory.getCurrentSession().createCriteria(ConceptProposal.class);
		crit.add(Restrictions.ne("state", OpenmrsConstants.CONCEPT_PROPOSAL_UNMAPPED));
		crit.add(Restrictions.eq("originalText", text));
		crit.add(Restrictions.isNotNull("mappedConcept"));
		crit.setProjection(Projections.distinct(Projections.property("mappedConcept")));
		
		return crit.list();
	}
	
	/**
	 * @see org.openmrs.api.db.ConceptDAO#getConceptSetsByConcept(org.openmrs.Concept)
	 */
	@SuppressWarnings("unchecked")
	public List<ConceptSet> getConceptSetsByConcept(Concept concept) {
		return sessionFactory.getCurrentSession().createCriteria(ConceptSet.class).add(
		    Restrictions.eq("conceptSet", concept)).addOrder(Order.asc("sortWeight")).list();
	}
	
	/**
	 * @see org.openmrs.api.db.ConceptDAO#getSetsContainingConcept(org.openmrs.Concept)
	 */
	@SuppressWarnings("unchecked")
	public List<ConceptSet> getSetsContainingConcept(Concept concept) {
		return sessionFactory.getCurrentSession().createCriteria(ConceptSet.class).add(Restrictions.eq("concept", concept))
		        .list();
	}
	
	/**
	 * returns a list of n-generations of parents of a concept in a concept set
	 *
	 * @param Concept current
	 * @return List<Concept>
	 * @throws DAOException
	 */
	@SuppressWarnings("unchecked")
	private List<Concept> getParents(Concept current) throws DAOException {
		List<Concept> parents = new Vector<Concept>();
		if (current != null) {
			Query query = sessionFactory.getCurrentSession().createQuery(
			    "from Concept c join c.conceptSets sets where sets.concept = ?").setEntity(0, current);
			List<Concept> immed_parents = query.list();
			for (Concept c : immed_parents) {
				parents.addAll(getParents(c));
			}
			parents.add(current);
			if (log.isDebugEnabled()) {
				log.debug("parents found: ");
				for (Concept c : parents) {
					log.debug("id: " + c.getConceptId());
				}
			}
		}
		return parents;
	}
	
	/**
	 * @see org.openmrs.api.db.ConceptDAO#getLocalesOfConceptNames()
	 */
	public Set<Locale> getLocalesOfConceptNames() {
		Set<Locale> locales = new HashSet<Locale>();
		
		Query query = sessionFactory.getCurrentSession().createQuery("select distinct locale from ConceptName");
		
		for (Object locale : query.list()) {
			locales.add((Locale) locale);
		}
		
		return locales;
	}
	
	/**
	 * @see org.openmrs.api.db.ConceptDAO#getConceptNameTag(java.lang.Integer)
	 */
	public ConceptNameTag getConceptNameTag(Integer i) {
		return (ConceptNameTag) sessionFactory.getCurrentSession().get(ConceptNameTag.class, i);
	}
	
	/**
	 * @see org.openmrs.api.db.ConceptDAO#getConceptNameTagByName(java.lang.String)
	 */
	public ConceptNameTag getConceptNameTagByName(String name) {
		Criteria crit = sessionFactory.getCurrentSession().createCriteria(ConceptNameTag.class).add(
		    Restrictions.eq("tag", name));
		
		if (crit.list().size() < 1) {
			return null;
		}
		
		return (ConceptNameTag) crit.list().get(0);
	}
	
	/**
	 * @see org.openmrs.api.db.ConceptDAO#getAllConceptNameTags()
	 */
	@SuppressWarnings("unchecked")
	public List<ConceptNameTag> getAllConceptNameTags() {
		return sessionFactory.getCurrentSession().createQuery("from ConceptNameTag cnt order by cnt.tag").list();
	}
	
	/**
	 * @see org.openmrs.api.db.ConceptDAO#getConceptSource(java.lang.Integer)
	 */
	public ConceptSource getConceptSource(Integer conceptSourceId) {
		return (ConceptSource) sessionFactory.getCurrentSession().get(ConceptSource.class, conceptSourceId);
	}
	
	/**
	 * @see org.openmrs.api.db.ConceptDAO#getAllConceptSources()
	 */
	
	@SuppressWarnings("unchecked")
	public List<ConceptSource> getAllConceptSources(boolean includeRetired) throws DAOException {
		Criteria criteria = sessionFactory.getCurrentSession().createCriteria(ConceptSource.class);
		
		if (!includeRetired) {
			criteria.add(Restrictions.eq("retired", false));
		}
		
		return criteria.list();
	}
	
	/**
	 * @see org.openmrs.api.db.ConceptDAO#deleteConceptSource(org.openmrs.ConceptSource)
	 */
	public ConceptSource deleteConceptSource(ConceptSource cs) throws DAOException {
		sessionFactory.getCurrentSession().delete(cs);
		return cs;
	}
	
	/**
	 * @see org.openmrs.api.db.ConceptDAO#saveConceptSource(org.openmrs.ConceptSource)
	 */
	public ConceptSource saveConceptSource(ConceptSource conceptSource) throws DAOException {
		sessionFactory.getCurrentSession().saveOrUpdate(conceptSource);
		return conceptSource;
	}
	
	/**
	 * @see org.openmrs.api.db.ConceptDAO#saveConceptNameTag(org.openmrs.ConceptNameTag)
	 */
	public ConceptNameTag saveConceptNameTag(ConceptNameTag nameTag) {
		if (nameTag == null) {
			return null;
		}
		
		sessionFactory.getCurrentSession().saveOrUpdate(nameTag);
		return nameTag;
	}
	
	/**
	 * @see org.openmrs.api.db.ConceptDAO#getMaxConceptId()
	 */
	public Integer getMinConceptId() {
		Query query = sessionFactory.getCurrentSession().createQuery("select min(conceptId) from Concept");
		return (Integer) query.uniqueResult();
	}
	
	/**
	 * @see org.openmrs.api.db.ConceptDAO#getMaxConceptId()
	 */
	public Integer getMaxConceptId() {
		Query query = sessionFactory.getCurrentSession().createQuery("select max(conceptId) from Concept");
		return (Integer) query.uniqueResult();
	}
	
	/**
	 * @see org.openmrs.api.db.ConceptDAO#conceptIterator()
	 */
	public Iterator<Concept> conceptIterator() {
		return new ConceptIterator();
	}
	
	/**
	 * An iterator that loops over all concepts in the dictionary one at a time
	 */
	private class ConceptIterator implements Iterator<Concept> {
		
		Concept currentConcept = null;
		
		Concept nextConcept;
		
		public ConceptIterator() {
			final int firstConceptId = getMinConceptId();
			nextConcept = getConcept(firstConceptId);
		}
		
		/**
		 * @see java.util.Iterator#hasNext()
		 */
		public boolean hasNext() {
			return (nextConcept != null);
		}
		
		/**
		 * @see java.util.Iterator#next()
		 */
		public Concept next() {
			if (currentConcept != null) {
				sessionFactory.getCurrentSession().evict(currentConcept);
			}
			
			currentConcept = nextConcept;
			nextConcept = getNextConcept(currentConcept);
			
			return currentConcept;
		}
		
		/**
		 * @see java.util.Iterator#remove()
		 */
		public void remove() {
			throw new UnsupportedOperationException();
		}
		
	}
	
	/**
	 * @see org.openmrs.api.db.ConceptDAO#getConceptsByMapping(java.lang.String, java.lang.String)
	 */
	@SuppressWarnings("unchecked")
	public List<Concept> getConceptsByMapping(String code, String sourceName, boolean includeRetired) {
		Criteria criteria = sessionFactory.getCurrentSession().createCriteria(ConceptMap.class);
		
		// make this criteria return a list of concepts
		criteria.setProjection(Projections.property("concept"));
		
		//join to the conceptReferenceTerm table
		criteria.createAlias("conceptReferenceTerm", "term");
		
		// match the source code to the passed code
		criteria.add(Restrictions.eq("term.code", code));
		
		// join to concept reference source and match to the h17Code or source name
		criteria.createAlias("term.conceptSource", "source");
		criteria.add(Restrictions.or(Restrictions.eq("source.name", sourceName), Restrictions.eq("source.hl7Code",
		    sourceName)));
		
		criteria.createAlias("concept", "concept");
		
		if (!includeRetired) {
			// ignore retired concepts
			criteria.add(Restrictions.eq("concept.retired", false));
		} else {
			// sort retired concepts to the end of the list
			criteria.addOrder(Order.asc("concept.retired"));
		}
		
		// we only want distinct concepts
		criteria.setResultTransformer(DistinctRootEntityResultTransformer.INSTANCE);
		
		return (List<Concept>) criteria.list();
	}
	
	/**
	 * @see org.openmrs.api.db.ConceptDAO#getConceptByUuid(java.lang.String)
	 */
	public Concept getConceptByUuid(String uuid) {
		return (Concept) sessionFactory.getCurrentSession().createQuery("from Concept c where c.uuid = :uuid").setString(
		    "uuid", uuid).uniqueResult();
	}
	
	/**
	 * @see org.openmrs.api.db.ConceptDAO#getConceptClassByUuid(java.lang.String)
	 */
	public ConceptClass getConceptClassByUuid(String uuid) {
		return (ConceptClass) sessionFactory.getCurrentSession().createQuery("from ConceptClass cc where cc.uuid = :uuid")
		        .setString("uuid", uuid).uniqueResult();
	}
	
	public ConceptAnswer getConceptAnswerByUuid(String uuid) {
		return (ConceptAnswer) sessionFactory.getCurrentSession().createQuery("from ConceptAnswer cc where cc.uuid = :uuid")
		        .setString("uuid", uuid).uniqueResult();
	}
	
	public ConceptName getConceptNameByUuid(String uuid) {
		return (ConceptName) sessionFactory.getCurrentSession().createQuery("from ConceptName cc where cc.uuid = :uuid")
		        .setString("uuid", uuid).uniqueResult();
	}
	
	public ConceptSet getConceptSetByUuid(String uuid) {
		return (ConceptSet) sessionFactory.getCurrentSession().createQuery("from ConceptSet cc where cc.uuid = :uuid")
		        .setString("uuid", uuid).uniqueResult();
	}
	
	public ConceptSource getConceptSourceByUuid(String uuid) {
		return (ConceptSource) sessionFactory.getCurrentSession().createQuery("from ConceptSource cc where cc.uuid = :uuid")
		        .setString("uuid", uuid).uniqueResult();
	}
	
	/**
	 * @see org.openmrs.api.db.ConceptDAO#getConceptDatatypeByUuid(java.lang.String)
	 */
	public ConceptDatatype getConceptDatatypeByUuid(String uuid) {
		return (ConceptDatatype) sessionFactory.getCurrentSession().createQuery(
		    "from ConceptDatatype cd where cd.uuid = :uuid").setString("uuid", uuid).uniqueResult();
	}
	
	/**
	 * @see org.openmrs.api.db.ConceptDAO#getConceptNumericByUuid(java.lang.String)
	 */
	public ConceptNumeric getConceptNumericByUuid(String uuid) {
		return (ConceptNumeric) sessionFactory.getCurrentSession().createQuery(
		    "from ConceptNumeric cn where cn.uuid = :uuid").setString("uuid", uuid).uniqueResult();
	}
	
	/**
	 * @see org.openmrs.api.db.ConceptDAO#getConceptProposalByUuid(java.lang.String)
	 */
	public ConceptProposal getConceptProposalByUuid(String uuid) {
		return (ConceptProposal) sessionFactory.getCurrentSession().createQuery(
		    "from ConceptProposal cp where cp.uuid = :uuid").setString("uuid", uuid).uniqueResult();
	}
	
	/**
	 * @see org.openmrs.api.db.ConceptDAO#getDrugByUuid(java.lang.String)
	 */
	public Drug getDrugByUuid(String uuid) {
		return (Drug) sessionFactory.getCurrentSession().createQuery("from Drug d where d.uuid = :uuid").setString("uuid",
		    uuid).uniqueResult();
	}
	
	public DrugIngredient getDrugIngredientByUuid(String uuid) {
		return (DrugIngredient) sessionFactory.getCurrentSession().createQuery("from DrugIngredient d where d.uuid = :uuid")
		        .setString("uuid", uuid).uniqueResult();
	}
	
	/**
	 * @see org.openmrs.api.db.ConceptDAO#getConceptUuids()
	 */
	public Map<Integer, String> getConceptUuids() {
		Map<Integer, String> ret = new HashMap<Integer, String>();
		Query q = sessionFactory.getCurrentSession().createQuery("select conceptId, uuid from Concept");
		List<Object[]> list = q.list();
		for (Object[] o : list) {
			ret.put((Integer) o[0], (String) o[1]);
		}
		return ret;
	}
	
	/**
	 * @see org.openmrs.api.db.ConceptDAO#getConceptDescriptionByUuid(java.lang.String)
	 */
	public ConceptDescription getConceptDescriptionByUuid(String uuid) {
		return (ConceptDescription) sessionFactory.getCurrentSession().createQuery(
		    "from ConceptDescription cd where cd.uuid = :uuid").setString("uuid", uuid).uniqueResult();
	}
	
	/**
	 * @see org.openmrs.api.db.ConceptDAO#getConceptNameTagByUuid(java.lang.String)
	 */
	public ConceptNameTag getConceptNameTagByUuid(String uuid) {
		return (ConceptNameTag) sessionFactory.getCurrentSession().createQuery(
		    "from ConceptNameTag cnt where cnt.uuid = :uuid").setString("uuid", uuid).uniqueResult();
	}
	
	/**
	 * @see org.openmrs.api.db.ConceptDAO#getConceptMapsBySource(ConceptSource)
	 */
	@SuppressWarnings("unchecked")
	public List<ConceptMap> getConceptMapsBySource(ConceptSource conceptSource) throws DAOException {
		Criteria criteria = sessionFactory.getCurrentSession().createCriteria(ConceptMap.class);
		criteria.createAlias("conceptReferenceTerm", "term");
		criteria.add(Restrictions.eq("term.conceptSource", conceptSource));
		return (List<ConceptMap>) criteria.list();
	}
	
	/**
	 * @see org.openmrs.api.db.ConceptDAO#getConceptSourceByName(java.lang.String)
	 */
	public ConceptSource getConceptSourceByName(String conceptSourceName) throws DAOException {
		Criteria criteria = sessionFactory.getCurrentSession().createCriteria(ConceptSource.class, "source");
		criteria.add(Restrictions.eq("source.name", conceptSourceName));
		return (ConceptSource) criteria.uniqueResult();
	}
	
	/**
	 * @see org.openmrs.api.db.ConceptDAO#getSavedConceptDatatype(org.openmrs.Concept)
	 */
	public ConceptDatatype getSavedConceptDatatype(Concept concept) {
		SQLQuery sql = sessionFactory.getCurrentSession().createSQLQuery(
		    "select datatype.* from " + "concept_datatype datatype, " + "concept concept " + "where "
		            + "datatype.concept_datatype_id = concept.datatype_id " + "and concept.concept_id=:conceptId")
		        .addEntity(ConceptDatatype.class);
		sql.setInteger("conceptId", concept.getConceptId());
		return (ConceptDatatype) sql.uniqueResult();
	}
	
	/**
	 * @see org.openmrs.api.db.ConceptDAO#getSavedConceptName(org.openmrs.ConceptName)
	 */
	@Override
	public ConceptName getSavedConceptName(ConceptName conceptName) {
		sessionFactory.getCurrentSession().refresh(conceptName);
		return conceptName;
	}
	
	/**
	 * @see org.openmrs.api.db.ConceptDAO#getConceptStopWords(java.util.Locale)
	 */
	public List<String> getConceptStopWords(Locale locale) throws DAOException {
		
		locale = (locale == null ? Context.getLocale() : locale);
		
		Criteria criteria = sessionFactory.getCurrentSession().createCriteria(ConceptStopWord.class);
		criteria.setProjection(Projections.property("value"));
		criteria.add(Restrictions.eq("locale", locale));
		
		return (List<String>) criteria.list();
	}
	
	/**
	 * @see org.openmrs.api.db.ConceptDAO#saveConceptStopWord(org.openmrs.ConceptStopWord)
	 */
	public ConceptStopWord saveConceptStopWord(ConceptStopWord conceptStopWord) throws DAOException {
		if (conceptStopWord != null) {
			Criteria criteria = sessionFactory.getCurrentSession().createCriteria(ConceptStopWord.class);
			criteria.add(Restrictions.eq("value", conceptStopWord.getValue()));
			criteria.add(Restrictions.eq("locale", conceptStopWord.getLocale()));
			List<ConceptStopWord> stopWordList = criteria.list();
			
			if (!stopWordList.isEmpty()) {
				throw new DAOException("Duplicate ConceptStopWord Entry");
			}
			sessionFactory.getCurrentSession().saveOrUpdate(conceptStopWord);
		}
		
		return conceptStopWord;
	}
	
	/**
	 * @see org.openmrs.api.db.ConceptDAO#deleteConceptStopWord(java.lang.Integer)
	 */
	public void deleteConceptStopWord(Integer conceptStopWordId) throws DAOException {
		if (conceptStopWordId == null) {
			throw new DAOException("conceptStopWordId is null");
		}
		Object csw = sessionFactory.getCurrentSession().createCriteria(ConceptStopWord.class).add(
		    Restrictions.eq("conceptStopWordId", conceptStopWordId)).uniqueResult();
		if (csw == null) {
			throw new DAOException("Concept Stop Word not found or already deleted");
		}
		sessionFactory.getCurrentSession().delete(csw);
	}
	
	/**
	 * @see org.openmrs.api.db.ConceptDAO#getAllConceptStopWords()
	 */
	public List<ConceptStopWord> getAllConceptStopWords() {
		return sessionFactory.getCurrentSession().createCriteria(ConceptStopWord.class).list();
	}
	
	/**
	 * @see ConceptService#getCountOfDrugs(String, Concept, boolean, boolean)
	 */
	public Long getCountOfDrugs(String drugName, Concept concept, boolean searchOnPhrase, boolean searchDrugConceptNames,
	        boolean includeRetired) throws DAOException {
		Criteria searchCriteria = sessionFactory.getCurrentSession().createCriteria(Drug.class, "drug");
		if (StringUtils.isBlank(drugName) && concept == null) {
			return 0L;
		}
		
		if (!includeRetired) {
			searchCriteria.add(Restrictions.eq("drug.retired", false));
		}
		if (concept != null) {
			searchCriteria.add(Restrictions.eq("drug.concept", concept));
		}
		MatchMode matchMode = MatchMode.START;
		if (searchOnPhrase) {
			matchMode = MatchMode.ANYWHERE;
		}
		if (!StringUtils.isBlank(drugName)) {
			searchCriteria.add(Restrictions.ilike("drug.name", drugName, matchMode));
			if (searchDrugConceptNames) {
				searchCriteria.createCriteria("concept", "concept").createAlias("concept.names", "names");
				searchCriteria.add(Restrictions.ilike("names.name", drugName, matchMode));
			}
		}
		
		searchCriteria.setProjection(Projections.countDistinct("drug.drugId"));
		
		return (Long) searchCriteria.uniqueResult();
	}
	
	/**
	 * @should return a drug if either the drug name or concept name matches the phase not both
	 * @should return distinct drugs
	 * @should return a drug, if phrase match concept_name No need to match both concept_name and drug_name
	 * @should return drug when phrase match drug_name even searchDrugConceptNames is false
	 * @should return a drug if phrase match drug_name No need to match both concept_name and drug_name
	 */
	@SuppressWarnings("unchecked")
	@Override
	public List<Drug> getDrugs(String drugName, Concept concept, boolean searchOnPhrase, boolean searchDrugConceptNames,
	        boolean includeRetired, Integer start, Integer length) throws DAOException {
		Criteria searchCriteria = sessionFactory.getCurrentSession().createCriteria(Drug.class, "drug");
		if (StringUtils.isBlank(drugName) && concept == null) {
			return Collections.emptyList();
		}
		
		if (!includeRetired) {
			searchCriteria.add(Restrictions.eq("drug.retired", false));
		}
		MatchMode matchMode = MatchMode.START;
		if (searchOnPhrase) {
			matchMode = MatchMode.ANYWHERE;
		}
		if (!StringUtils.isBlank(drugName)) {
			if (searchDrugConceptNames && concept != null) {
				searchCriteria.createCriteria("concept", "concept").createAlias("concept.names", "names");
				searchCriteria.add(Restrictions.or(Restrictions.ilike("drug.name", drugName, matchMode), Restrictions.ilike(
				    "names.name", drugName, matchMode)));
				searchCriteria.setProjection(Projections.distinct(Projections.property("drugId")));
			} else {
				searchCriteria.add(Restrictions.ilike("drug.name", drugName, matchMode));
				
			}
		}
		
		if (start != null) {
			searchCriteria.setFirstResult(start);
		}
		if (length != null && length > 0) {
			searchCriteria.setMaxResults(length);
		}
		
		return searchCriteria.list();
	}
	
	/**
	 * @see ConceptDAO#getConcepts(String, List, boolean, List, List, List, List, Concept, Integer,
	 *      Integer)
	 */
	@Override
	public List<ConceptSearchResult> getConcepts(final String phrase, final List<Locale> locales,
	        final boolean includeRetired, final List<ConceptClass> requireClasses, final List<ConceptClass> excludeClasses,
	        final List<ConceptDatatype> requireDatatypes, final List<ConceptDatatype> excludeDatatypes,
	        final Concept answersToConcept, final Integer start, final Integer size) throws DAOException {
		
		LuceneQuery<ConceptName> query = createConceptNameQuery(phrase, locales, includeRetired, requireClasses,
		    excludeClasses, requireDatatypes, excludeDatatypes, answersToConcept);
		
		ListPart<ConceptName> names = query.listPart(start, size);
		
		List<ConceptSearchResult> results = Lists.transform(names.getList(),
		    new Function<ConceptName, ConceptSearchResult>() {
			    
			    @Override
			    public ConceptSearchResult apply(ConceptName conceptName) {
				    return new ConceptSearchResult(phrase, conceptName.getConcept(), conceptName);
			    }
		    });
		
		return results;
	}
	
	@Override
	public Integer getCountOfConcepts(final String phrase, List<Locale> locales, boolean includeRetired,
	        List<ConceptClass> requireClasses, List<ConceptClass> excludeClasses, List<ConceptDatatype> requireDatatypes,
	        List<ConceptDatatype> excludeDatatypes, Concept answersToConcept) throws DAOException {
		
		LuceneQuery<ConceptName> query = createConceptNameQuery(phrase, locales, includeRetired, requireClasses,
		    excludeClasses, requireDatatypes, excludeDatatypes, answersToConcept);
		
		Long size = query.resultSize();
		return size.intValue();
	}
	
	private LuceneQuery<ConceptName> createConceptNameQuery(final String phrase, List<Locale> locales,
	        boolean includeRetired, List<ConceptClass> requireClasses, List<ConceptClass> excludeClasses,
	        List<ConceptDatatype> requireDatatypes, List<ConceptDatatype> excludeDatatypes, Concept answersToConcept) {
		final StringBuilder query = new StringBuilder();
		
		if (!StringUtils.isBlank(phrase)) {
			final Set<Locale> searchLocales;
			
			if (locales == null) {
				searchLocales = Sets.newHashSet(Context.getLocale());
			} else {
				searchLocales = Sets.newHashSet(locales);
			}
			
			query.append(newNamesQuery(searchLocales, phrase, true));
		}
		
		LuceneQuery<ConceptName> luceneQuery = LuceneQuery.newQuery(query.toString(), sessionFactory.getCurrentSession(),
		    ConceptName.class).include("concept.conceptClass.conceptClassId", transformToIds(requireClasses)).exclude(
		    "concept.conceptClass.conceptClassId", transformToIds(excludeClasses)).include(
		    "concept.datatype.conceptDatatypeId", transformToIds(requireDatatypes)).exclude(
		    "concept.datatype.conceptDatatypeId", transformToIds(excludeDatatypes));
		
		if (answersToConcept != null) {
			Collection<ConceptAnswer> answers = answersToConcept.getAnswers(false);
			
			if (answers != null && !answers.isEmpty()) {
				List<Integer> ids = new ArrayList<Integer>();
				for (ConceptAnswer conceptAnswer : answersToConcept.getAnswers(false)) {
					ids.add(conceptAnswer.getAnswerConcept().getId());
				}
				luceneQuery.include("concept.conceptId", ids.toArray(new Object[0]));
			}
		}
		
		if (!includeRetired) {
			luceneQuery.include("concept.retired", false);
		}
		
		luceneQuery.skipSame("concept.conceptId");
		
		return luceneQuery;
	}
	
	private String[] transformToIds(final List<? extends OpenmrsObject> items) {
		if (items == null || items.isEmpty()) {
			return new String[0];
		}
		
		String[] ids = new String[items.size()];
		for (int i = 0; i < items.size(); i++) {
			ids[i] = items.get(i).getId().toString();
		}
		return ids;
	}
	
	/**
	 * @see org.openmrs.api.db.ConceptDAO#getConceptMapTypes(boolean, boolean)
	 */
	@SuppressWarnings("unchecked")
	@Override
	public List<ConceptMapType> getConceptMapTypes(boolean includeRetired, boolean includeHidden) throws DAOException {
		Criteria criteria = sessionFactory.getCurrentSession().createCriteria(ConceptMapType.class);
		if (!includeRetired) {
			criteria.add(Restrictions.eq("retired", false));
		}
		if (!includeHidden) {
			criteria.add(Restrictions.eq("isHidden", false));
		}
		
		List<ConceptMapType> conceptMapTypes = criteria.list();
		Collections.sort(conceptMapTypes, new ConceptMapTypeComparator());
		
		return conceptMapTypes;
	}
	
	/**
	 * @see org.openmrs.api.db.ConceptDAO#getConceptMapType(java.lang.Integer)
	 */
	@Override
	public ConceptMapType getConceptMapType(Integer conceptMapTypeId) throws DAOException {
		return (ConceptMapType) sessionFactory.getCurrentSession().get(ConceptMapType.class, conceptMapTypeId);
	}
	
	/**
	 * @see org.openmrs.api.db.ConceptDAO#getConceptMapTypeByUuid(java.lang.String)
	 */
	@Override
	public ConceptMapType getConceptMapTypeByUuid(String uuid) throws DAOException {
		return (ConceptMapType) sessionFactory.getCurrentSession().createQuery(
		    "from ConceptMapType cmt where cmt.uuid = :uuid").setString("uuid", uuid).uniqueResult();
	}
	
	/**
	 * @see org.openmrs.api.db.ConceptDAO#getConceptMapTypeByName(java.lang.String)
	 */
	@Override
	public ConceptMapType getConceptMapTypeByName(String name) throws DAOException {
		Criteria criteria = sessionFactory.getCurrentSession().createCriteria(ConceptMapType.class);
		criteria.add(Restrictions.ilike("name", name, MatchMode.EXACT));
		return (ConceptMapType) criteria.uniqueResult();
	}
	
	/**
	 * @see org.openmrs.api.db.ConceptDAO#saveConceptMapType(org.openmrs.ConceptMapType)
	 */
	@Override
	public ConceptMapType saveConceptMapType(ConceptMapType conceptMapType) throws DAOException {
		sessionFactory.getCurrentSession().saveOrUpdate(conceptMapType);
		return conceptMapType;
	}
	
	/**
	 * @see org.openmrs.api.db.ConceptDAO#deleteConceptMapType(org.openmrs.ConceptMapType)
	 */
	@Override
	public void deleteConceptMapType(ConceptMapType conceptMapType) throws DAOException {
		sessionFactory.getCurrentSession().delete(conceptMapType);
	}
	
	/**
	 * @see org.openmrs.api.db.ConceptDAO#getConceptReferenceTerms(boolean)
	 */
	@SuppressWarnings("unchecked")
	@Override
	public List<ConceptReferenceTerm> getConceptReferenceTerms(boolean includeRetired) throws DAOException {
		Criteria criteria = sessionFactory.getCurrentSession().createCriteria(ConceptReferenceTerm.class);
		if (!includeRetired) {
			criteria.add(Restrictions.eq("retired", false));
		}
		return criteria.list();
	}
	
	/**
	 * @see org.openmrs.api.db.ConceptDAO#getConceptReferenceTerm(java.lang.Integer)
	 */
	@Override
	public ConceptReferenceTerm getConceptReferenceTerm(Integer conceptReferenceTermId) throws DAOException {
		return (ConceptReferenceTerm) sessionFactory.getCurrentSession().get(ConceptReferenceTerm.class,
		    conceptReferenceTermId);
	}
	
	/**
	 * @see org.openmrs.api.db.ConceptDAO#getConceptReferenceTermByUuid(java.lang.String)
	 */
	@Override
	public ConceptReferenceTerm getConceptReferenceTermByUuid(String uuid) throws DAOException {
		return (ConceptReferenceTerm) sessionFactory.getCurrentSession().createQuery(
		    "from ConceptReferenceTerm crt where crt.uuid = :uuid").setString("uuid", uuid).uniqueResult();
	}
	
	/**
	 * @see org.openmrs.api.db.ConceptDAO#getConceptReferenceTermsBySource(ConceptSource)
	 */
	@SuppressWarnings("unchecked")
	@Override
	public List<ConceptReferenceTerm> getConceptReferenceTermsBySource(ConceptSource conceptSource) throws DAOException {
		Criteria criteria = sessionFactory.getCurrentSession().createCriteria(ConceptReferenceTerm.class);
		criteria.add(Restrictions.eq("conceptSource", conceptSource));
		return (List<ConceptReferenceTerm>) criteria.list();
	}
	
	/**
	 * @see org.openmrs.api.db.ConceptDAO#getConceptReferenceTermByName(java.lang.String,
	 *      org.openmrs.ConceptSource)
	 */
	@SuppressWarnings("rawtypes")
	@Override
	public ConceptReferenceTerm getConceptReferenceTermByName(String name, ConceptSource conceptSource) throws DAOException {
		Criteria criteria = sessionFactory.getCurrentSession().createCriteria(ConceptReferenceTerm.class);
		criteria.add(Restrictions.ilike("name", name, MatchMode.EXACT));
		criteria.add(Restrictions.eq("conceptSource", conceptSource));
		List terms = criteria.list();
		if (terms.size() == 0) {
			return null;
		} else if (terms.size() > 1) {
			throw new APIException(Context.getMessageSourceService().getMessage(
			    "ConceptReferenceTerm.foundMultipleTermsWithNameInSource", new Object[] { name, conceptSource.getName() },
			    null));
		}
		return (ConceptReferenceTerm) terms.get(0);
	}
	
	/**
	 * @see org.openmrs.api.db.ConceptDAO#getConceptReferenceTermByCode(java.lang.String,
	 *      org.openmrs.ConceptSource)
	 */
	@SuppressWarnings("rawtypes")
	@Override
	public ConceptReferenceTerm getConceptReferenceTermByCode(String code, ConceptSource conceptSource) throws DAOException {
		Criteria criteria = sessionFactory.getCurrentSession().createCriteria(ConceptReferenceTerm.class);
		criteria.add(Restrictions.eq("code", code));
		criteria.add(Restrictions.eq("conceptSource", conceptSource));
		List terms = criteria.list();
		if (terms.size() == 0) {
			return null;
		} else if (terms.size() > 1) {
			throw new APIException(Context.getMessageSourceService().getMessage(
			    "ConceptReferenceTerm.foundMultipleTermsWithCodeInSource", new Object[] { code, conceptSource.getName() },
			    null));
		}
		return (ConceptReferenceTerm) terms.get(0);
	}
	
	/**
	 * @see org.openmrs.api.db.ConceptDAO#saveConceptReferenceTerm(org.openmrs.ConceptReferenceTerm)
	 */
	@Override
	public ConceptReferenceTerm saveConceptReferenceTerm(ConceptReferenceTerm conceptReferenceTerm) throws DAOException {
		sessionFactory.getCurrentSession().saveOrUpdate(conceptReferenceTerm);
		return conceptReferenceTerm;
	}
	
	/**
	 * @see org.openmrs.api.db.ConceptDAO#deleteConceptReferenceTerm(org.openmrs.ConceptReferenceTerm)
	 */
	@Override
	public void deleteConceptReferenceTerm(ConceptReferenceTerm conceptReferenceTerm) throws DAOException {
		sessionFactory.getCurrentSession().delete(conceptReferenceTerm);
	}
	
	/**
	 * @see org.openmrs.api.db.ConceptDAO#getCountOfConceptReferenceTerms(java.lang.String, boolean)
	 */
	@Override
	public Long getCountOfConceptReferenceTerms(String query, ConceptSource conceptSource, boolean includeRetired)
	        throws DAOException {
		Criteria criteria = createConceptReferenceTermCriteria(query, conceptSource, includeRetired);
		
		criteria.setProjection(Projections.rowCount());
		return (Long) criteria.uniqueResult();
	}
	
	/**
	 * @see org.openmrs.api.db.ConceptDAO#getConceptReferenceTerms(String, ConceptSource, Integer,
	 *      Integer, boolean)
	 */
	@SuppressWarnings("unchecked")
	@Override
	public List<ConceptReferenceTerm> getConceptReferenceTerms(String query, ConceptSource conceptSource, Integer start,
	        Integer length, boolean includeRetired) throws APIException {
		Criteria criteria = createConceptReferenceTermCriteria(query, conceptSource, includeRetired);
		
		if (start != null) {
			criteria.setFirstResult(start);
		}
		if (length != null && length > 0) {
			criteria.setMaxResults(length);
		}
		
		return criteria.list();
	}
	
	/**
	 * @param query
	 * @param includeRetired
	 * @return
	 */
	private Criteria createConceptReferenceTermCriteria(String query, ConceptSource conceptSource, boolean includeRetired) {
		Criteria searchCriteria = sessionFactory.getCurrentSession().createCriteria(ConceptReferenceTerm.class);
		if (conceptSource != null) {
			searchCriteria.add(Restrictions.eq("conceptSource", conceptSource));
		}
		if (!includeRetired) {
			searchCriteria.add(Restrictions.eq("retired", false));
		}
		if (query != null) {
			searchCriteria.add(Restrictions.or(Restrictions.ilike("name", query, MatchMode.ANYWHERE), Restrictions.ilike(
			    "code", query, MatchMode.ANYWHERE)));
		}
		return searchCriteria;
	}
	
	/**
	 * @see org.openmrs.api.db.ConceptDAO#getReferenceTermMappingsTo(ConceptReferenceTerm)
	 */
	@SuppressWarnings("unchecked")
	@Override
	public List<ConceptReferenceTermMap> getReferenceTermMappingsTo(ConceptReferenceTerm term) throws DAOException {
		Criteria criteria = sessionFactory.getCurrentSession().createCriteria(ConceptReferenceTermMap.class);
		criteria.add(Restrictions.eq("termB", term));
		return criteria.list();
	}
	
	/**
	 * @see org.openmrs.api.db.ConceptDAO#isConceptReferenceTermInUse(org.openmrs.ConceptReferenceTerm)
	 */
	@Override
	public boolean isConceptReferenceTermInUse(ConceptReferenceTerm term) throws DAOException {
		Criteria criteria = sessionFactory.getCurrentSession().createCriteria(ConceptMap.class);
		criteria.add(Restrictions.eq("conceptReferenceTerm", term));
		criteria.setProjection(Projections.rowCount());
		if ((Long) criteria.uniqueResult() > 0) {
			return true;
		}
		
		criteria = sessionFactory.getCurrentSession().createCriteria(ConceptReferenceTermMap.class);
		criteria.add(Restrictions.eq("termB", term));
		criteria.setProjection(Projections.rowCount());
		return (Long) criteria.uniqueResult() > 0;
	}
	
	/**
	 * @see org.openmrs.api.db.ConceptDAO#isConceptMapTypeInUse(org.openmrs.ConceptMapType)
	 */
	@Override
	public boolean isConceptMapTypeInUse(ConceptMapType mapType) throws DAOException {
		Criteria criteria = sessionFactory.getCurrentSession().createCriteria(ConceptMap.class);
		criteria.add(Restrictions.eq("conceptMapType", mapType));
		criteria.setProjection(Projections.rowCount());
		if ((Long) criteria.uniqueResult() > 0) {
			return true;
		}
		
		criteria = sessionFactory.getCurrentSession().createCriteria(ConceptReferenceTermMap.class);
		criteria.add(Restrictions.eq("conceptMapType", mapType));
		criteria.setProjection(Projections.rowCount());
		return (Long) criteria.uniqueResult() > 0;
	}
	
	/**
	 * @see org.openmrs.api.db.ConceptDAO#getConceptsByName(java.lang.String, java.util.Locale,
	 *      java.lang.Boolean)
	 */
	@Override
	public List<Concept> getConceptsByName(final String name, final Locale locale, final Boolean exactLocale) {
		StringBuilder query = new StringBuilder();
		
		if (!StringUtils.isBlank(name)) {
			final String searchPhrase = LuceneQuery.escapeQuery(name);
			
			final Locale searchLocale;
			if (locale == null) {
				searchLocale = Context.getLocale();
			} else {
				searchLocale = locale;
			}
			
			if (exactLocale == null || exactLocale) {
				query.append(" +name:").append("\"").append(searchPhrase).append("\"");
				query.append(" +locale:").append(searchLocale);
			} else {
				query.append(newNamesQuery(Sets.newHashSet(searchLocale), searchPhrase, false));
			}
		}
		
		query.append(" +concept.retired:false");
		
		final List<ConceptName> names = LuceneQuery.newQuery(query.toString(), sessionFactory.getCurrentSession(),
		    ConceptName.class).skipSame("concept.conceptId").list();
		
		final List<Concept> concepts = Lists.transform(names, transformNameToConcept);
		
		return concepts;
	}
	
	/**
	 * @see org.openmrs.api.db.ConceptDAO#getConceptByName(java.lang.String)
	 */
	@Override
	public Concept getConceptByName(final String name) {
		Criteria criteria = sessionFactory.getCurrentSession().createCriteria(ConceptName.class);
		
		Locale locale = Context.getLocale();
		Locale language = new Locale(locale.getLanguage() + "%");
		criteria.add(Restrictions.or(Restrictions.eq("locale", locale), Restrictions.like("locale", language)));
		
		if (Context.getConceptService().isConceptNameSearchCaseSensitive()) {
			criteria.add(Restrictions.ilike("name", name));
		} else {
			criteria.add(Restrictions.eq("name", name));
		}
		
		criteria.add(Restrictions.eq("voided", false));
		
		criteria.createAlias("concept", "concept");
		criteria.add(Restrictions.eq("concept.retired", false));
		
		@SuppressWarnings("unchecked")
		List<ConceptName> list = criteria.list();
		
		if (list.size() == 1) {
			return list.get(0).getConcept();
		} else {
			log.warn("Multiple concepts found for '" + name + "'");
			
			List<Concept> concepts = Lists.transform(list, transformNameToConcept);
			for (Concept concept : concepts) {
				for (ConceptName conceptName : concept.getNames(locale)) {
					if (conceptName.getName().equalsIgnoreCase(name)) {
						return concept;
					}
				}
				for (ConceptName indexTerm : concept.getIndexTermsForLocale(locale)) {
					if (indexTerm.getName().equalsIgnoreCase(name)) {
						return concept;
					}
				}
			}
		}
		
		return null;
	}
	
	/**
	 * @see org.openmrs.api.db.ConceptDAO#getDefaultConceptMapType()
	 */
	@Override
	public ConceptMapType getDefaultConceptMapType() throws DAOException {
		FlushMode previousFlushMode = sessionFactory.getCurrentSession().getFlushMode();
		sessionFactory.getCurrentSession().setFlushMode(FlushMode.MANUAL);
		try {
			//Defaults to same-as if the gp is not set.
			String defaultConceptMapType = Context.getAdministrationService().getGlobalProperty(
			    OpenmrsConstants.GP_DEFAULT_CONCEPT_MAP_TYPE);
			if (defaultConceptMapType == null) {
				throw new DAOException("The default concept map type is not set. You need to set the '"
				        + OpenmrsConstants.GP_DEFAULT_CONCEPT_MAP_TYPE + "' global property.");
			}
			
			ConceptMapType conceptMapType = getConceptMapTypeByName(defaultConceptMapType);
			if (conceptMapType == null) {
				throw new DAOException("The default concept map type (name: " + defaultConceptMapType
				        + ") does not exist! You need to set the '" + OpenmrsConstants.GP_DEFAULT_CONCEPT_MAP_TYPE
				        + "' global property.");
			}
			return conceptMapType;
		}
		finally {
			sessionFactory.getCurrentSession().setFlushMode(previousFlushMode);
		}
	}
	
	/**
<<<<<<< HEAD
	 * @see org.openmrs.api.db.ConceptDAO#isConceptNameDuplicate(org.openmrs.ConceptName)
	 */
	@Override
	public boolean isConceptNameDuplicate(ConceptName name) {
		if (!name.isFullySpecifiedName() || !name.isLocalePreferred()) {
			return false;
		}
		if (name.getConcept() != null && name.getConcept().isRetired()) {
			return false;
		}
		
		Criteria criteria = sessionFactory.getCurrentSession().createCriteria(ConceptName.class);
		
		criteria.add(Restrictions.eq("voided", false));
		criteria.add(Restrictions.or(Restrictions.eq("locale", name.getLocale()), Restrictions.eq("locale", new Locale(name
		        .getLocale().getLanguage()))));
		if (Context.getConceptService().isConceptNameSearchCaseSensitive()) {
			criteria.add(Restrictions.ilike("name", name.getName()));
		} else {
			criteria.add(Restrictions.eq("name", name.getName()));
		}
		
		criteria.add(Restrictions.or(Restrictions.eq("conceptNameType", ConceptNameType.FULLY_SPECIFIED), Restrictions.eq(
		    "localePreferred", true)));
		
		criteria.createAlias("concept", "concept");
		criteria.add(Restrictions.eq("concept.retired", false));
		if (name.getConcept() != null && name.getConcept().getConceptId() != null) {
			criteria.add(Restrictions.ne("concept.conceptId", name.getConcept().getConceptId()));
		}
		
		criteria.setProjection(Projections.rowCount());
		long rowCount = ((Number) criteria.uniqueResult()).longValue();
		
		return rowCount != 0L;
=======
	 * @see ConceptDAO#getDrugs(String, java.util.Locale, boolean, boolean)
	 */
	@Override
	public List<Drug> getDrugs(String searchPhrase, Locale locale, boolean exactLocale, boolean includeRetired) {
		Criteria criteria = sessionFactory.getCurrentSession().createCriteria(Drug.class, "drug");
		criteria.setResultTransformer(DistinctRootEntityResultTransformer.INSTANCE);
		Disjunction searchPhraseDisjunction = Restrictions.disjunction();
		searchPhraseDisjunction.add(Restrictions.ilike("drug.name", searchPhrase, MatchMode.ANYWHERE));
		
		//match on the concept names of the drug concepts
		criteria.createAlias("drug.concept", "drugConcept", Criteria.LEFT_JOIN);
		criteria.createAlias("drugConcept.names", "conceptName", Criteria.LEFT_JOIN);
		Conjunction conceptNameConjunction = Restrictions.conjunction();
		conceptNameConjunction.add(Restrictions.ilike("conceptName.name", searchPhrase, MatchMode.ANYWHERE));
		if (locale != null) {
			List<Locale> locales = new ArrayList<Locale>(2);
			locales.add(locale);
			//look in the broader locale too if exactLocale is false e.g en for en_GB
			if (!exactLocale && StringUtils.isNotBlank(locale.getCountry())) {
				locales.add(new Locale(locale.getLanguage()));
			}
			conceptNameConjunction.add(Restrictions.in("conceptName.locale", locales));
		}
		searchPhraseDisjunction.add(conceptNameConjunction);
		
		//match on the codes of the reference terms associated to the drug mappings
		criteria.createAlias("drug.drugReferenceMaps", "map", Criteria.LEFT_JOIN);
		criteria.createAlias("map.conceptReferenceTerm", "term", Criteria.LEFT_JOIN);
		searchPhraseDisjunction.add(Restrictions.ilike("term.code", searchPhrase, MatchMode.ANYWHERE));
		
		criteria.add(searchPhraseDisjunction);
		
		if (!includeRetired) {
			criteria.add(Restrictions.eq("drug.retired", false));
		}
		
		return criteria.list();
	}
	
	/**
	 * @see org.openmrs.api.db.ConceptDAO#getDrugsByMapping(String, ConceptSource, Collection,
	 *      boolean)
	 */
	@Override
	public List<Drug> getDrugsByMapping(String code, ConceptSource conceptSource,
	        Collection<ConceptMapType> withAnyOfTheseTypes, boolean includeRetired) throws DAOException {
		
		Criteria criteria = createSearchDrugByMappingCriteria(code, conceptSource, includeRetired);
		// match with any of the supplied collection of conceptMapTypes
		if (withAnyOfTheseTypes.size() > 0) {
			criteria.add(Restrictions.in("map.conceptMapType", withAnyOfTheseTypes));
		}
		//check whether retired on not retired drugs
		return (List<Drug>) criteria.list();
	}
	
	/**
	 * @see org.openmrs.api.db.ConceptDAO#getDrugs
	 */
	@Override
	public Drug getDrugByMapping(String code, ConceptSource conceptSource,
	        Collection<ConceptMapType> withAnyOfTheseTypesOrOrderOfPreference) throws DAOException {
		Criteria criteria = createSearchDrugByMappingCriteria(code, conceptSource, true);
		
		// match with any of the supplied collection or order of preference of conceptMapTypes
		if (withAnyOfTheseTypesOrOrderOfPreference.size() > 0) {
			for (ConceptMapType conceptMapType : withAnyOfTheseTypesOrOrderOfPreference) {
				criteria.add(Restrictions.eq("map.conceptMapType", conceptMapType));
				List<Drug> drugs = criteria.list();
				if (drugs.size() > 1) {
					throw new DAOException("There are multiple matches for the highest-priority ConceptMapType");
				} else if (drugs.size() == 1) {
					return drugs.get(0);
				}
				//reset for the next execution to avoid unwanted AND clauses on every found map type
				criteria = createSearchDrugByMappingCriteria(code, conceptSource, true);
			}
		} else {
			List<Drug> drugs = criteria.list();
			if (drugs.size() > 1) {
				throw new DAOException("There are multiple matches for the highest-priority ConceptMapType");
			} else if (drugs.size() == 1) {
				return drugs.get(0);
			}
		}
		return null;
	}
	
	private Criteria createSearchDrugByMappingCriteria(String code, ConceptSource conceptSource, boolean includeRetired) {
		Criteria searchCriteria = sessionFactory.getCurrentSession().createCriteria(Drug.class, "drug");
		searchCriteria.setResultTransformer(DistinctRootEntityResultTransformer.INSTANCE);
		
		//join to the drugReferenceMap table
		searchCriteria.createAlias("drug.drugReferenceMaps", "map");
		if (code != null || conceptSource != null) {
			// join to the conceptReferenceTerm table
			searchCriteria.createAlias("map.conceptReferenceTerm", "term");
		}
		// match the source code to the passed code
		if (code != null) {
			searchCriteria.add(Restrictions.eq("term.code", code));
		}
		// match the conceptSource to the passed in concept source, null accepted
		if (conceptSource != null) {
			searchCriteria.add(Restrictions.eq("term.conceptSource", conceptSource));
		}
		//check whether retired or not retired drugs
		if (!includeRetired) {
			searchCriteria.add(Restrictions.eq("drug.retired", false));
		}
		return searchCriteria;
>>>>>>> 8d7d25b2
	}
}
<|MERGE_RESOLUTION|>--- conflicted
+++ resolved
@@ -1,1951 +1,1948 @@
-/**
- * The contents of this file are subject to the OpenMRS Public License
- * Version 1.0 (the "License"); you may not use this file except in
- * compliance with the License. You may obtain a copy of the License at
- * http://license.openmrs.org
- *
- * Software distributed under the License is distributed on an "AS IS"
- * basis, WITHOUT WARRANTY OF ANY KIND, either express or implied. See the
- * License for the specific language governing rights and limitations
- * under the License.
- *
- * Copyright (C) OpenMRS, LLC.  All Rights Reserved.
- */
-package org.openmrs.api.db.hibernate;
-
-import java.sql.Connection;
-import java.sql.PreparedStatement;
-import java.sql.SQLException;
-import java.util.ArrayList;
-import java.util.Arrays;
-import java.util.Collection;
-import java.util.Collections;
-import java.util.HashMap;
-import java.util.HashSet;
-import java.util.Iterator;
-import java.util.List;
-import java.util.Locale;
-import java.util.Map;
-import java.util.Set;
-import java.util.Vector;
-
-import org.apache.commons.lang.StringUtils;
-import org.apache.commons.logging.Log;
-import org.apache.commons.logging.LogFactory;
-import org.hibernate.Criteria;
-import org.hibernate.FlushMode;
-import org.hibernate.Query;
-import org.hibernate.SQLQuery;
-import org.hibernate.SessionFactory;
-import org.hibernate.criterion.Criterion;
-<<<<<<< HEAD
-=======
-import org.hibernate.criterion.DetachedCriteria;
-import org.hibernate.criterion.Disjunction;
->>>>>>> 8d7d25b2
-import org.hibernate.criterion.MatchMode;
-import org.hibernate.criterion.Order;
-import org.hibernate.criterion.Projections;
-import org.hibernate.criterion.Restrictions;
-import org.hibernate.transform.DistinctRootEntityResultTransformer;
-import org.openmrs.Concept;
-import org.openmrs.ConceptAnswer;
-import org.openmrs.ConceptClass;
-import org.openmrs.ConceptComplex;
-import org.openmrs.ConceptDatatype;
-import org.openmrs.ConceptDescription;
-import org.openmrs.ConceptMap;
-import org.openmrs.ConceptMapType;
-import org.openmrs.ConceptName;
-import org.openmrs.ConceptNameTag;
-import org.openmrs.ConceptNumeric;
-import org.openmrs.ConceptProposal;
-import org.openmrs.ConceptReferenceTerm;
-import org.openmrs.ConceptReferenceTermMap;
-import org.openmrs.ConceptSearchResult;
-import org.openmrs.ConceptSet;
-import org.openmrs.ConceptSource;
-import org.openmrs.ConceptStopWord;
-import org.openmrs.Drug;
-import org.openmrs.DrugIngredient;
-import org.openmrs.OpenmrsObject;
-import org.openmrs.api.APIException;
-import org.openmrs.api.ConceptNameType;
-import org.openmrs.api.ConceptService;
-import org.openmrs.api.context.Context;
-import org.openmrs.api.db.ConceptDAO;
-import org.openmrs.api.db.DAOException;
-import org.openmrs.api.db.hibernate.search.LuceneQuery;
-import org.openmrs.collection.ListPart;
-import org.openmrs.util.ConceptMapTypeComparator;
-import org.openmrs.util.OpenmrsConstants;
-
-import com.google.common.base.Function;
-import com.google.common.collect.Lists;
-import com.google.common.collect.Sets;
-
-/**
- * The Hibernate class for Concepts, Drugs, and related classes. <br/>
- * <br/>
- * Use the {@link ConceptService} to access these methods
- *
- * @see ConceptService
- */
-public class HibernateConceptDAO implements ConceptDAO {
-	
-	protected final Log log = LogFactory.getLog(getClass());
-	
-	private SessionFactory sessionFactory;
-	
-	private final Function<ConceptName, Concept> transformNameToConcept = new Function<ConceptName, Concept>() {
-		
-		@Override
-		public Concept apply(ConceptName name) {
-			return name.getConcept();
-		}
-	};
-	
-	/**
-	 * Sets the session factory
-	 *
-	 * @param sessionFactory
-	 */
-	public void setSessionFactory(SessionFactory sessionFactory) {
-		this.sessionFactory = sessionFactory;
-	}
-	
-	/**
-	 * @see org.openmrs.api.db.ConceptDAO#getConceptComplex(java.lang.Integer)
-	 */
-	public ConceptComplex getConceptComplex(Integer conceptId) {
-		ConceptComplex cc;
-		Object obj = sessionFactory.getCurrentSession().get(ConceptComplex.class, conceptId);
-		// If Concept has already been read & cached, we may get back a Concept instead of
-		// ConceptComplex.  If this happens, we need to clear the object from the cache
-		// and re-fetch it as a ConceptComplex
-		if (obj != null && !obj.getClass().equals(ConceptComplex.class)) {
-			sessionFactory.getCurrentSession().evict(obj); // remove from cache
-			// session.get() did not work here, we need to perform a query to get a ConceptComplex
-			Query query = sessionFactory.getCurrentSession().createQuery("from ConceptComplex where conceptId = :conceptId")
-			        .setParameter("conceptId", conceptId);
-			obj = query.uniqueResult();
-		}
-		cc = (ConceptComplex) obj;
-		
-		return cc;
-	}
-	
-	/**
-	 * @see org.openmrs.api.db.ConceptDAO#saveConcept(org.openmrs.Concept)
-	 */
-	public Concept saveConcept(Concept concept) throws DAOException {
-		if ((concept.getConceptId() != null) && (concept.getConceptId() > 0)) {
-			// this method checks the concept_numeric, concept_derived, etc tables
-			// to see if a row exists there or not.  This is needed because hibernate
-			// doesn't like to insert into concept_numeric but update concept in the
-			// same go.  It assumes that its either in both tables or no tables
-			insertRowIntoSubclassIfNecessary(concept);
-		}
-		
-		sessionFactory.getCurrentSession().saveOrUpdate(concept);
-		return concept;
-	}
-	
-	/**
-	 * Convenience method that will check this concept for subtype values (ConceptNumeric,
-	 * ConceptDerived, etc) and insert a line into that subtable if needed. This prevents a
-	 * hibernate ConstraintViolationException
-	 *
-	 * @param concept the concept that will be inserted
-	 */
-	private void insertRowIntoSubclassIfNecessary(Concept concept) {
-		Connection connection = sessionFactory.getCurrentSession().connection();
-		
-		PreparedStatement ps = null;
-		PreparedStatement ps2 = null;
-		
-		// check the concept_numeric table
-		if (concept instanceof ConceptNumeric) {
-			
-			try {
-				ps = connection
-				        .prepareStatement("SELECT * FROM concept WHERE concept_id = ? and not exists (select * from concept_numeric WHERE concept_id = ?)");
-				ps.setInt(1, concept.getConceptId());
-				ps.setInt(2, concept.getConceptId());
-				ps.execute();
-				
-				// Converting to concept numeric:  A single concept row exists, but concept numeric has not been populated yet.
-				if (ps.getResultSet().next()) {
-					// we have to evict the current concept out of the session because
-					// the user probably had to change the class of this object to get it
-					// to now be a numeric
-					// (must be done before the "insert into...")
-					sessionFactory.getCurrentSession().clear();
-					
-					ps2 = connection.prepareStatement("INSERT INTO concept_numeric (concept_id, precise) VALUES (?, false)");
-					ps2.setInt(1, concept.getConceptId());
-					ps2.executeUpdate();
-				}
-				// Converting from concept numeric:  The concept and concept numeric rows both exist, so we need to delete concept_numeric.
-				else {
-					//concept is changed from numeric to something else
-					// hence row should be deleted from the concept_numeric
-					if (!concept.isNumeric()) {
-						ps2 = connection.prepareStatement("DELETE FROM concept_numeric WHERE concept_id = ?");
-						ps2.setInt(1, concept.getConceptId());
-						ps2.executeUpdate();
-					} else {
-						// it is indeed numeric now... don't delete
-					}
-				}
-			}
-			catch (SQLException e) {
-				log.error("Error while trying to see if this ConceptNumeric is in the concept_numeric table already", e);
-			}
-			finally {
-				if (ps != null) {
-					try {
-						ps.close();
-					}
-					catch (SQLException e) {
-						log.error("Error generated while closing statement", e);
-					}
-				}
-				if (ps2 != null) {
-					try {
-						ps2.close();
-					}
-					catch (SQLException e) {
-						log.error("Error generated while closing statement", e);
-					}
-				}
-			}
-		}
-		// check the concept complex table
-		else if (concept instanceof ConceptComplex) {
-			
-			try {
-				ps = connection
-				        .prepareStatement("SELECT * FROM concept WHERE concept_id = ? and not exists (select * from concept_complex WHERE concept_id = ?)");
-				ps.setInt(1, concept.getConceptId());
-				ps.setInt(2, concept.getConceptId());
-				ps.execute();
-				
-				// Converting to concept complex:  A single concept row exists, but concept complex has not been populated yet.
-				if (ps.getResultSet().next()) {
-					// we have to evict the current concept out of the session because
-					// the user probably had to change the class of this object to get it
-					// to now be a ConceptComplex
-					// (must be done before the "insert into...")
-					sessionFactory.getCurrentSession().clear();
-					
-					// Add an empty row into the concept_complex table
-					ps2 = connection.prepareStatement("INSERT INTO concept_complex (concept_id) VALUES (?)");
-					ps2.setInt(1, concept.getConceptId());
-					ps2.executeUpdate();
-				}
-				// Converting from concept complex:  The concept and concept complex rows both exist, so we need to delete the concept_complex row.
-				// no stub insert is needed because either a concept row doesn't exist OR a concept_complex row does exist
-				else {
-					// concept is changed from complex to something else
-					// hence row should be deleted from the concept_complex
-					if (!concept.isComplex()) {
-						ps2 = connection.prepareStatement("DELETE FROM concept_complex WHERE concept_id = ?");
-						ps2.setInt(1, concept.getConceptId());
-						ps2.executeUpdate();
-					} else {
-						// it is indeed numeric now... don't delete
-					}
-					
-				}
-			}
-			catch (SQLException e) {
-				log.error("Error while trying to see if this ConceptComplex is in the concept_complex table already", e);
-			}
-			finally {
-				if (ps != null) {
-					try {
-						ps.close();
-					}
-					catch (SQLException e) {
-						log.error("Error generated while closing statement", e);
-					}
-				}
-				if (ps2 != null) {
-					try {
-						ps2.close();
-					}
-					catch (SQLException e) {
-						log.error("Error generated while closing statement", e);
-					}
-				}
-			}
-		}
-	}
-	
-	/**
-	 * @see org.openmrs.api.db.ConceptDAO#purgeConcept(org.openmrs.Concept)
-	 */
-	public void purgeConcept(Concept concept) throws DAOException {
-		sessionFactory.getCurrentSession().delete(concept);
-	}
-	
-	/**
-	 * @see org.openmrs.api.db.ConceptDAO#getConcept(java.lang.Integer)
-	 */
-	public Concept getConcept(Integer conceptId) throws DAOException {
-		return (Concept) sessionFactory.getCurrentSession().get(Concept.class, conceptId);
-	}
-	
-	/**
-	 * @see org.openmrs.api.db.ConceptDAO#getConceptName(java.lang.Integer)
-	 */
-	public ConceptName getConceptName(Integer conceptNameId) throws DAOException {
-		return (ConceptName) sessionFactory.getCurrentSession().get(ConceptName.class, conceptNameId);
-	}
-	
-	/**
-	 * @see org.openmrs.api.db.ConceptDAO#getConceptAnswer(java.lang.Integer)
-	 */
-	public ConceptAnswer getConceptAnswer(Integer conceptAnswerId) throws DAOException {
-		return (ConceptAnswer) sessionFactory.getCurrentSession().get(ConceptAnswer.class, conceptAnswerId);
-	}
-	
-	/**
-	 * @see org.openmrs.api.db.ConceptDAO#getAllConcepts(java.lang.String, boolean, boolean)
-	 */
-	@SuppressWarnings("unchecked")
-	public List<Concept> getAllConcepts(String sortBy, boolean asc, boolean includeRetired) throws DAOException {
-		
-		boolean isNameField = false;
-		
-		try {
-			Concept.class.getDeclaredField(sortBy);
-		}
-		catch (NoSuchFieldException e) {
-			try {
-				ConceptName.class.getDeclaredField(sortBy);
-				isNameField = true;
-			}
-			catch (NoSuchFieldException e2) {
-				sortBy = "conceptId";
-			}
-		}
-		
-		String hql = "";
-		if (isNameField) {
-			hql += "select concept";
-		}
-		
-		hql += " from Concept as concept";
-		boolean hasWhereClause = false;
-		if (isNameField) {
-			hasWhereClause = true;
-			//This assumes every concept has a unique(avoid duplicates) fully specified name
-			//which should be true for a clean concept dictionary
-			hql += " left join concept.names as names where names.conceptNameType = 'FULLY_SPECIFIED'";
-		}
-		
-		if (!includeRetired) {
-			if (hasWhereClause) {
-				hql += " and";
-			} else {
-				hql += " where";
-			}
-			hql += " concept.retired = false";
-			
-		}
-		
-		if (isNameField) {
-			hql += " order by names." + sortBy;
-		} else {
-			hql += " order by concept." + sortBy;
-		}
-		
-		hql += asc ? " asc" : " desc";
-		Query query = sessionFactory.getCurrentSession().createQuery(hql);
-		return (List<Concept>) query.list();
-	}
-	
-	/**
-	 * @see org.openmrs.api.db.ConceptDAO#saveDrug(org.openmrs.Drug)
-	 */
-	public Drug saveDrug(Drug drug) throws DAOException {
-		sessionFactory.getCurrentSession().saveOrUpdate(drug);
-		return drug;
-	}
-	
-	/**
-	 * @see org.openmrs.api.db.ConceptDAO#getDrug(java.lang.Integer)
-	 */
-	public Drug getDrug(Integer drugId) throws DAOException {
-		return (Drug) sessionFactory.getCurrentSession().get(Drug.class, drugId);
-	}
-	
-	/**
-	 * @see org.openmrs.api.db.ConceptDAO#getDrugs(java.lang.String, org.openmrs.Concept, boolean)
-	 */
-	@SuppressWarnings("unchecked")
-	public List<Drug> getDrugs(String drugName, Concept concept, boolean includeRetired) throws DAOException {
-		Criteria searchCriteria = sessionFactory.getCurrentSession().createCriteria(Drug.class, "drug");
-		if (!includeRetired) {
-			searchCriteria.add(Restrictions.eq("drug.retired", false));
-		}
-		if (concept != null) {
-			searchCriteria.add(Restrictions.eq("drug.concept", concept));
-		}
-		if (drugName != null) {
-			searchCriteria.add(Restrictions.eq("drug.name", drugName));
-		}
-		return (List<Drug>) searchCriteria.list();
-	}
-	
-	/**
-	 * @see org.openmrs.api.db.ConceptDAO#getDrugsByIngredient(org.openmrs.Concept)
-	 */
-	@SuppressWarnings("unchecked")
-	public List<Drug> getDrugsByIngredient(Concept ingredient) {
-		Criteria searchDrugCriteria = sessionFactory.getCurrentSession().createCriteria(Drug.class, "drug");
-		Criterion rhs = Restrictions.eq("drug.concept", ingredient);
-		searchDrugCriteria.createAlias("ingredients", "ingredients");
-		Criterion lhs = Restrictions.eq("ingredients.ingredient", ingredient);
-		searchDrugCriteria.add(Restrictions.or(lhs, rhs));
-		
-		return (List<Drug>) searchDrugCriteria.list();
-	}
-	
-	/**
-	 * @see org.openmrs.api.db.ConceptDAO#getDrugs(java.lang.String)
-	 */
-	@Override
-	public List<Drug> getDrugs(final String phrase) throws DAOException {
-		if (phrase.trim().isEmpty()) {
-			return Collections.emptyList();
-		}
-		
-		List<String> notEmptyWords = new ArrayList<String>();
-		String[] words = phrase.split(" ");
-		for (String word : words) {
-			if (!word.isEmpty()) {
-				notEmptyWords.add(word);
-			}
-<<<<<<< HEAD
-=======
-			searchCriteria.add(Restrictions.eq("drug.retired", false)); /* exclude retired drugs */
-			searchCriteria.addOrder(Order.asc("drug.concept"));
-			conceptDrugs = searchCriteria.list();
->>>>>>> 8d7d25b2
-		}
-		
-		String query = "name:(\"" + phrase + "\")^0.6 OR name:(" + phrase + ")^0.2 OR name:("
-		        + StringUtils.join(notEmptyWords, "* OR ") + "*)^0.1 OR name:("
-		        + StringUtils.join(notEmptyWords, "~0.2 OR ") + "~0.2)^0.1";
-		
-		List<Drug> list = LuceneQuery.newQuery(query, sessionFactory.getCurrentSession(), Drug.class).list();
-		
-		return list;
-	}
-	
-	/**
-	 * @see org.openmrs.api.db.ConceptDAO#getConceptClass(java.lang.Integer)
-	 */
-	public ConceptClass getConceptClass(Integer i) throws DAOException {
-		return (ConceptClass) sessionFactory.getCurrentSession().get(ConceptClass.class, i);
-	}
-	
-	/**
-	 * @see org.openmrs.api.db.ConceptDAO#getConceptClasses(java.lang.String)
-	 */
-	@SuppressWarnings("unchecked")
-	public List<ConceptClass> getConceptClasses(String name) throws DAOException {
-		Criteria crit = sessionFactory.getCurrentSession().createCriteria(ConceptClass.class);
-		if (name != null) {
-			crit.add(Restrictions.eq("name", name));
-		}
-		return crit.list();
-	}
-	
-	/**
-	 * @see org.openmrs.api.db.ConceptDAO#getAllConceptClasses(boolean)
-	 */
-	@SuppressWarnings("unchecked")
-	public List<ConceptClass> getAllConceptClasses(boolean includeRetired) throws DAOException {
-		Criteria crit = sessionFactory.getCurrentSession().createCriteria(ConceptClass.class);
-		
-		// Minor bug - was assigning includeRetired instead of evaluating
-		if (!includeRetired) {
-			crit.add(Restrictions.eq("retired", false));
-		}
-		
-		return crit.list();
-	}
-	
-	/**
-	 * @see org.openmrs.api.db.ConceptDAO#saveConceptClass(org.openmrs.ConceptClass)
-	 */
-	public ConceptClass saveConceptClass(ConceptClass cc) throws DAOException {
-		sessionFactory.getCurrentSession().saveOrUpdate(cc);
-		return cc;
-	}
-	
-	/**
-	 * @see org.openmrs.api.db.ConceptDAO#purgeConceptClass(org.openmrs.ConceptClass)
-	 */
-	public void purgeConceptClass(ConceptClass cc) throws DAOException {
-		sessionFactory.getCurrentSession().delete(cc);
-	}
-	
-	/**
-	 * @see org.openmrs.api.db.ConceptDAO#purgeConceptNameTag(org.openmrs.ConceptNameTag)
-	 */
-	public void deleteConceptNameTag(ConceptNameTag cnt) throws DAOException {
-		sessionFactory.getCurrentSession().delete(cnt);
-	}
-	
-	/**
-	 * @see org.openmrs.api.db.ConceptDAO#getConceptDatatype(java.lang.Integer)
-	 */
-	public ConceptDatatype getConceptDatatype(Integer i) {
-		return (ConceptDatatype) sessionFactory.getCurrentSession().get(ConceptDatatype.class, i);
-	}
-	
-	/**
-	 * @see org.openmrs.api.db.ConceptDAO#getAllConceptDatatypes(boolean)
-	 */
-	@SuppressWarnings("unchecked")
-	public List<ConceptDatatype> getAllConceptDatatypes(boolean includeRetired) throws DAOException {
-		Criteria crit = sessionFactory.getCurrentSession().createCriteria(ConceptDatatype.class);
-		
-		if (!includeRetired) {
-			crit.add(Restrictions.eq("retired", false));
-		}
-		
-		return crit.list();
-	}
-	
-	/**
-	 * @see org.openmrs.api.db.ConceptDAO#getConceptDatatypes(java.lang.String)
-	 */
-	@SuppressWarnings("unchecked")
-	public List<ConceptDatatype> getConceptDatatypes(String name) throws DAOException {
-		Criteria crit = sessionFactory.getCurrentSession().createCriteria(ConceptDatatype.class);
-		
-		if (name != null) {
-			crit.add(Restrictions.like("name", name, MatchMode.START));
-		}
-		
-		return crit.list();
-	}
-	
-	/**
-	 * @see org.openmrs.api.db.ConceptDAO#getConceptDatatypeByName(String)
-	 */
-	public ConceptDatatype getConceptDatatypeByName(String name) throws DAOException {
-		Criteria criteria = sessionFactory.getCurrentSession().createCriteria(ConceptDatatype.class);
-		if (name != null) {
-			criteria.add(Restrictions.eq("name", name));
-		}
-		return (ConceptDatatype) criteria.uniqueResult();
-	}
-	
-	/**
-	 * @see org.openmrs.api.db.ConceptDAO#saveConceptDatatype(org.openmrs.ConceptDatatype)
-	 */
-	public ConceptDatatype saveConceptDatatype(ConceptDatatype cd) throws DAOException {
-		sessionFactory.getCurrentSession().saveOrUpdate(cd);
-		return cd;
-	}
-	
-	/**
-	 * @see org.openmrs.api.db.ConceptDAO#purgeConceptDatatype(org.openmrs.ConceptDatatype)
-	 */
-	public void purgeConceptDatatype(ConceptDatatype cd) throws DAOException {
-		sessionFactory.getCurrentSession().delete(cd);
-	}
-	
-	/**
-	 * @see org.openmrs.api.db.ConceptDAO#getConceptNumeric(java.lang.Integer)
-	 */
-	public ConceptNumeric getConceptNumeric(Integer i) {
-		ConceptNumeric cn;
-		Object obj = sessionFactory.getCurrentSession().get(ConceptNumeric.class, i);
-		// If Concept has already been read & cached, we may get back a Concept instead of
-		// ConceptNumeric.  If this happens, we need to clear the object from the cache
-		// and re-fetch it as a ConceptNumeric
-		if (obj != null && !obj.getClass().equals(ConceptNumeric.class)) {
-			sessionFactory.getCurrentSession().evict(obj); // remove from cache
-			// session.get() did not work here, we need to perform a query to get a ConceptNumeric
-			Query query = sessionFactory.getCurrentSession().createQuery("from ConceptNumeric where conceptId = :conceptId")
-			        .setParameter("conceptId", i);
-			obj = query.uniqueResult();
-		}
-		cn = (ConceptNumeric) obj;
-		
-		return cn;
-	}
-	
-	/**
-	 * @see org.openmrs.api.db.ConceptDAO#getConcepts(java.lang.String, java.util.Locale, boolean,
-	 *      java.util.List, java.util.List)
-	 */
-	public List<Concept> getConcepts(final String name, final Locale loc, final boolean searchOnPhrase,
-	        final List<ConceptClass> classes, final List<ConceptDatatype> datatypes) throws DAOException {
-		
-		StringBuilder query = new StringBuilder();
-		
-		final Locale locale;
-		if (loc == null) {
-			locale = Context.getLocale();
-		} else {
-			locale = loc;
-		}
-		
-		if (!StringUtils.isBlank(name)) {
-			if (searchOnPhrase) {
-				String search = newNamesQuery(Sets.newHashSet(locale), name, true);
-				query.append(search);
-			} else {
-				String search = newNamesQuery(Sets.newHashSet(locale), name, false);
-				query.append(search);
-			}
-		}
-		
-		final List<ConceptName> names = LuceneQuery.newQuery(query.toString(), sessionFactory.getCurrentSession(),
-		    ConceptName.class).include("concept.datatype.conceptDatatypeId", transformToIds(datatypes)).include(
-		    "concept.conceptClass.conceptClassId", transformToIds(classes)).include("concept.retired", false).skipSame(
-		    "concept.conceptId").list();
-		
-		final List<Concept> concepts = Lists.transform(names, transformNameToConcept);
-		
-		return concepts;
-	}
-	
-	private String newNamesQuery(final Set<Locale> locales, final String name, final boolean keywords) {
-		final String escapedName = LuceneQuery.escapeQuery(name);
-		
-		final StringBuilder query = new StringBuilder();
-		query.append("(");
-		if (keywords) {
-			List<String> words = tokenizeName(escapedName, locales);
-			
-			//Put exact phrase higher
-			query.append(" name:(\"" + escapedName + "\")^0.6");
-			
-			if (!words.isEmpty()) {
-				//Include exact
-				query.append(" OR name:(" + StringUtils.join(words, " ") + ")^0.2");
-				
-				//Include partial
-				query.append(" OR name:(" + StringUtils.join(words, "* ") + "*)^0.1");
-				
-				//Include similar
-				query.append(" OR name:(" + StringUtils.join(words, "~0.8 ") + "~0.8)^0.1");
-			}
-		} else {
-			query.append(" name:\"" + escapedName + "\"");
-		}
-		query.append(")");
-		
-		List<String> localeQueries = new ArrayList<String>();
-		for (Locale locale : locales) {
-			String localeQuery = locale.getLanguage() + "* ";
-			if (!StringUtils.isBlank(locale.getCountry())) {
-				localeQuery += " OR " + locale + "^2 ";
-			}
-			localeQueries.add(localeQuery);
-		}
-		query.append(" locale:(");
-		query.append(StringUtils.join(localeQueries, " OR "));
-		query.append(")");
-		query.append(" voided:false");
-		
-		return query.toString();
-	}
-	
-	private List<String> tokenizeName(final String escapedName, final Set<Locale> locales) {
-		List<String> words = new ArrayList<String>();
-		words.addAll(Arrays.asList(escapedName.trim().split(" ")));
-		
-		Set<String> stopWords = new HashSet<String>();
-		for (Locale locale : locales) {
-			stopWords.addAll(Context.getConceptService().getConceptStopWords(locale));
-		}
-		
-		for (Iterator<String> it = words.iterator(); it.hasNext();) {
-			String word = it.next();
-			if (stopWords.contains(word.trim().toUpperCase())) {
-				it.remove();
-			}
-		}
-		return words;
-	}
-	
-	/**
-	 * gets questions for the given answer concept
-	 *
-	 * @see org.openmrs.api.db.ConceptDAO#getConceptsByAnswer(org.openmrs.Concept)
-	 */
-	@SuppressWarnings("unchecked")
-	public List<Concept> getConceptsByAnswer(Concept concept) {
-		String q = "select c from Concept c join c.answers ca where ca.answerConcept = :answer";
-		Query query = sessionFactory.getCurrentSession().createQuery(q);
-		query.setParameter("answer", concept);
-		
-		return query.list();
-	}
-	
-	/**
-	 * @see org.openmrs.api.db.ConceptDAO#getPrevConcept(org.openmrs.Concept)
-	 */
-	@SuppressWarnings("unchecked")
-	public Concept getPrevConcept(Concept c) {
-		Integer i = c.getConceptId();
-		
-		List<Concept> concepts = sessionFactory.getCurrentSession().createCriteria(Concept.class).add(
-		    Restrictions.lt("conceptId", i)).addOrder(Order.desc("conceptId")).setFetchSize(1).list();
-		
-		if (concepts.size() < 1) {
-			return null;
-		}
-		return concepts.get(0);
-	}
-	
-	/**
-	 * @see org.openmrs.api.db.ConceptDAO#getNextConcept(org.openmrs.Concept)
-	 */
-	@SuppressWarnings("unchecked")
-	public Concept getNextConcept(Concept c) {
-		Integer i = c.getConceptId();
-		
-		List<Concept> concepts = sessionFactory.getCurrentSession().createCriteria(Concept.class).add(
-		    Restrictions.gt("conceptId", i)).addOrder(Order.asc("conceptId")).setMaxResults(1).list();
-		
-		if (concepts.size() < 1) {
-			return null;
-		}
-		return concepts.get(0);
-	}
-	
-	/**
-	 * @see org.openmrs.api.db.ConceptDAO#getConceptsWithDrugsInFormulary()
-	 */
-	@SuppressWarnings("unchecked")
-	public List<Concept> getConceptsWithDrugsInFormulary() {
-		Query query = sessionFactory.getCurrentSession().createQuery(
-		    "select distinct concept from Drug d where d.retired = false");
-		return query.list();
-	}
-	
-	/**
-	 * @see org.openmrs.api.db.ConceptDAO#purgeDrug(org.openmrs.Drug)
-	 */
-	public void purgeDrug(Drug drug) throws DAOException {
-		sessionFactory.getCurrentSession().delete(drug);
-	}
-	
-	/**
-	 * @see org.openmrs.api.db.ConceptDAO#saveConceptProposal(org.openmrs.ConceptProposal)
-	 */
-	public ConceptProposal saveConceptProposal(ConceptProposal cp) throws DAOException {
-		sessionFactory.getCurrentSession().saveOrUpdate(cp);
-		return cp;
-	}
-	
-	/**
-	 * @see org.openmrs.api.db.ConceptDAO#purgeConceptProposal(org.openmrs.ConceptProposal)
-	 */
-	public void purgeConceptProposal(ConceptProposal cp) throws DAOException {
-		sessionFactory.getCurrentSession().delete(cp);
-		return;
-	}
-	
-	/**
-	 * @see org.openmrs.api.db.ConceptDAO#getAllConceptProposals(boolean)
-	 */
-	@SuppressWarnings("unchecked")
-	public List<ConceptProposal> getAllConceptProposals(boolean includeCompleted) throws DAOException {
-		Criteria crit = sessionFactory.getCurrentSession().createCriteria(ConceptProposal.class);
-		
-		if (!includeCompleted) {
-			crit.add(Restrictions.eq("state", OpenmrsConstants.CONCEPT_PROPOSAL_UNMAPPED));
-		}
-		crit.addOrder(Order.asc("originalText"));
-		return crit.list();
-	}
-	
-	/**
-	 * @see org.openmrs.api.db.ConceptDAO#getConceptProposal(java.lang.Integer)
-	 */
-	public ConceptProposal getConceptProposal(Integer conceptProposalId) throws DAOException {
-		return (ConceptProposal) sessionFactory.getCurrentSession().get(ConceptProposal.class, conceptProposalId);
-	}
-	
-	/**
-	 * @see org.openmrs.api.db.ConceptDAO#getConceptProposals(java.lang.String)
-	 */
-	@SuppressWarnings("unchecked")
-	public List<ConceptProposal> getConceptProposals(String text) throws DAOException {
-		Criteria crit = sessionFactory.getCurrentSession().createCriteria(ConceptProposal.class);
-		crit.add(Restrictions.eq("state", OpenmrsConstants.CONCEPT_PROPOSAL_UNMAPPED));
-		crit.add(Restrictions.eq("originalText", text));
-		return crit.list();
-	}
-	
-	/**
-	 * @see org.openmrs.api.db.ConceptDAO#getProposedConcepts(java.lang.String)
-	 */
-	@SuppressWarnings("unchecked")
-	public List<Concept> getProposedConcepts(String text) throws DAOException {
-		Criteria crit = sessionFactory.getCurrentSession().createCriteria(ConceptProposal.class);
-		crit.add(Restrictions.ne("state", OpenmrsConstants.CONCEPT_PROPOSAL_UNMAPPED));
-		crit.add(Restrictions.eq("originalText", text));
-		crit.add(Restrictions.isNotNull("mappedConcept"));
-		crit.setProjection(Projections.distinct(Projections.property("mappedConcept")));
-		
-		return crit.list();
-	}
-	
-	/**
-	 * @see org.openmrs.api.db.ConceptDAO#getConceptSetsByConcept(org.openmrs.Concept)
-	 */
-	@SuppressWarnings("unchecked")
-	public List<ConceptSet> getConceptSetsByConcept(Concept concept) {
-		return sessionFactory.getCurrentSession().createCriteria(ConceptSet.class).add(
-		    Restrictions.eq("conceptSet", concept)).addOrder(Order.asc("sortWeight")).list();
-	}
-	
-	/**
-	 * @see org.openmrs.api.db.ConceptDAO#getSetsContainingConcept(org.openmrs.Concept)
-	 */
-	@SuppressWarnings("unchecked")
-	public List<ConceptSet> getSetsContainingConcept(Concept concept) {
-		return sessionFactory.getCurrentSession().createCriteria(ConceptSet.class).add(Restrictions.eq("concept", concept))
-		        .list();
-	}
-	
-	/**
-	 * returns a list of n-generations of parents of a concept in a concept set
-	 *
-	 * @param Concept current
-	 * @return List<Concept>
-	 * @throws DAOException
-	 */
-	@SuppressWarnings("unchecked")
-	private List<Concept> getParents(Concept current) throws DAOException {
-		List<Concept> parents = new Vector<Concept>();
-		if (current != null) {
-			Query query = sessionFactory.getCurrentSession().createQuery(
-			    "from Concept c join c.conceptSets sets where sets.concept = ?").setEntity(0, current);
-			List<Concept> immed_parents = query.list();
-			for (Concept c : immed_parents) {
-				parents.addAll(getParents(c));
-			}
-			parents.add(current);
-			if (log.isDebugEnabled()) {
-				log.debug("parents found: ");
-				for (Concept c : parents) {
-					log.debug("id: " + c.getConceptId());
-				}
-			}
-		}
-		return parents;
-	}
-	
-	/**
-	 * @see org.openmrs.api.db.ConceptDAO#getLocalesOfConceptNames()
-	 */
-	public Set<Locale> getLocalesOfConceptNames() {
-		Set<Locale> locales = new HashSet<Locale>();
-		
-		Query query = sessionFactory.getCurrentSession().createQuery("select distinct locale from ConceptName");
-		
-		for (Object locale : query.list()) {
-			locales.add((Locale) locale);
-		}
-		
-		return locales;
-	}
-	
-	/**
-	 * @see org.openmrs.api.db.ConceptDAO#getConceptNameTag(java.lang.Integer)
-	 */
-	public ConceptNameTag getConceptNameTag(Integer i) {
-		return (ConceptNameTag) sessionFactory.getCurrentSession().get(ConceptNameTag.class, i);
-	}
-	
-	/**
-	 * @see org.openmrs.api.db.ConceptDAO#getConceptNameTagByName(java.lang.String)
-	 */
-	public ConceptNameTag getConceptNameTagByName(String name) {
-		Criteria crit = sessionFactory.getCurrentSession().createCriteria(ConceptNameTag.class).add(
-		    Restrictions.eq("tag", name));
-		
-		if (crit.list().size() < 1) {
-			return null;
-		}
-		
-		return (ConceptNameTag) crit.list().get(0);
-	}
-	
-	/**
-	 * @see org.openmrs.api.db.ConceptDAO#getAllConceptNameTags()
-	 */
-	@SuppressWarnings("unchecked")
-	public List<ConceptNameTag> getAllConceptNameTags() {
-		return sessionFactory.getCurrentSession().createQuery("from ConceptNameTag cnt order by cnt.tag").list();
-	}
-	
-	/**
-	 * @see org.openmrs.api.db.ConceptDAO#getConceptSource(java.lang.Integer)
-	 */
-	public ConceptSource getConceptSource(Integer conceptSourceId) {
-		return (ConceptSource) sessionFactory.getCurrentSession().get(ConceptSource.class, conceptSourceId);
-	}
-	
-	/**
-	 * @see org.openmrs.api.db.ConceptDAO#getAllConceptSources()
-	 */
-	
-	@SuppressWarnings("unchecked")
-	public List<ConceptSource> getAllConceptSources(boolean includeRetired) throws DAOException {
-		Criteria criteria = sessionFactory.getCurrentSession().createCriteria(ConceptSource.class);
-		
-		if (!includeRetired) {
-			criteria.add(Restrictions.eq("retired", false));
-		}
-		
-		return criteria.list();
-	}
-	
-	/**
-	 * @see org.openmrs.api.db.ConceptDAO#deleteConceptSource(org.openmrs.ConceptSource)
-	 */
-	public ConceptSource deleteConceptSource(ConceptSource cs) throws DAOException {
-		sessionFactory.getCurrentSession().delete(cs);
-		return cs;
-	}
-	
-	/**
-	 * @see org.openmrs.api.db.ConceptDAO#saveConceptSource(org.openmrs.ConceptSource)
-	 */
-	public ConceptSource saveConceptSource(ConceptSource conceptSource) throws DAOException {
-		sessionFactory.getCurrentSession().saveOrUpdate(conceptSource);
-		return conceptSource;
-	}
-	
-	/**
-	 * @see org.openmrs.api.db.ConceptDAO#saveConceptNameTag(org.openmrs.ConceptNameTag)
-	 */
-	public ConceptNameTag saveConceptNameTag(ConceptNameTag nameTag) {
-		if (nameTag == null) {
-			return null;
-		}
-		
-		sessionFactory.getCurrentSession().saveOrUpdate(nameTag);
-		return nameTag;
-	}
-	
-	/**
-	 * @see org.openmrs.api.db.ConceptDAO#getMaxConceptId()
-	 */
-	public Integer getMinConceptId() {
-		Query query = sessionFactory.getCurrentSession().createQuery("select min(conceptId) from Concept");
-		return (Integer) query.uniqueResult();
-	}
-	
-	/**
-	 * @see org.openmrs.api.db.ConceptDAO#getMaxConceptId()
-	 */
-	public Integer getMaxConceptId() {
-		Query query = sessionFactory.getCurrentSession().createQuery("select max(conceptId) from Concept");
-		return (Integer) query.uniqueResult();
-	}
-	
-	/**
-	 * @see org.openmrs.api.db.ConceptDAO#conceptIterator()
-	 */
-	public Iterator<Concept> conceptIterator() {
-		return new ConceptIterator();
-	}
-	
-	/**
-	 * An iterator that loops over all concepts in the dictionary one at a time
-	 */
-	private class ConceptIterator implements Iterator<Concept> {
-		
-		Concept currentConcept = null;
-		
-		Concept nextConcept;
-		
-		public ConceptIterator() {
-			final int firstConceptId = getMinConceptId();
-			nextConcept = getConcept(firstConceptId);
-		}
-		
-		/**
-		 * @see java.util.Iterator#hasNext()
-		 */
-		public boolean hasNext() {
-			return (nextConcept != null);
-		}
-		
-		/**
-		 * @see java.util.Iterator#next()
-		 */
-		public Concept next() {
-			if (currentConcept != null) {
-				sessionFactory.getCurrentSession().evict(currentConcept);
-			}
-			
-			currentConcept = nextConcept;
-			nextConcept = getNextConcept(currentConcept);
-			
-			return currentConcept;
-		}
-		
-		/**
-		 * @see java.util.Iterator#remove()
-		 */
-		public void remove() {
-			throw new UnsupportedOperationException();
-		}
-		
-	}
-	
-	/**
-	 * @see org.openmrs.api.db.ConceptDAO#getConceptsByMapping(java.lang.String, java.lang.String)
-	 */
-	@SuppressWarnings("unchecked")
-	public List<Concept> getConceptsByMapping(String code, String sourceName, boolean includeRetired) {
-		Criteria criteria = sessionFactory.getCurrentSession().createCriteria(ConceptMap.class);
-		
-		// make this criteria return a list of concepts
-		criteria.setProjection(Projections.property("concept"));
-		
-		//join to the conceptReferenceTerm table
-		criteria.createAlias("conceptReferenceTerm", "term");
-		
-		// match the source code to the passed code
-		criteria.add(Restrictions.eq("term.code", code));
-		
-		// join to concept reference source and match to the h17Code or source name
-		criteria.createAlias("term.conceptSource", "source");
-		criteria.add(Restrictions.or(Restrictions.eq("source.name", sourceName), Restrictions.eq("source.hl7Code",
-		    sourceName)));
-		
-		criteria.createAlias("concept", "concept");
-		
-		if (!includeRetired) {
-			// ignore retired concepts
-			criteria.add(Restrictions.eq("concept.retired", false));
-		} else {
-			// sort retired concepts to the end of the list
-			criteria.addOrder(Order.asc("concept.retired"));
-		}
-		
-		// we only want distinct concepts
-		criteria.setResultTransformer(DistinctRootEntityResultTransformer.INSTANCE);
-		
-		return (List<Concept>) criteria.list();
-	}
-	
-	/**
-	 * @see org.openmrs.api.db.ConceptDAO#getConceptByUuid(java.lang.String)
-	 */
-	public Concept getConceptByUuid(String uuid) {
-		return (Concept) sessionFactory.getCurrentSession().createQuery("from Concept c where c.uuid = :uuid").setString(
-		    "uuid", uuid).uniqueResult();
-	}
-	
-	/**
-	 * @see org.openmrs.api.db.ConceptDAO#getConceptClassByUuid(java.lang.String)
-	 */
-	public ConceptClass getConceptClassByUuid(String uuid) {
-		return (ConceptClass) sessionFactory.getCurrentSession().createQuery("from ConceptClass cc where cc.uuid = :uuid")
-		        .setString("uuid", uuid).uniqueResult();
-	}
-	
-	public ConceptAnswer getConceptAnswerByUuid(String uuid) {
-		return (ConceptAnswer) sessionFactory.getCurrentSession().createQuery("from ConceptAnswer cc where cc.uuid = :uuid")
-		        .setString("uuid", uuid).uniqueResult();
-	}
-	
-	public ConceptName getConceptNameByUuid(String uuid) {
-		return (ConceptName) sessionFactory.getCurrentSession().createQuery("from ConceptName cc where cc.uuid = :uuid")
-		        .setString("uuid", uuid).uniqueResult();
-	}
-	
-	public ConceptSet getConceptSetByUuid(String uuid) {
-		return (ConceptSet) sessionFactory.getCurrentSession().createQuery("from ConceptSet cc where cc.uuid = :uuid")
-		        .setString("uuid", uuid).uniqueResult();
-	}
-	
-	public ConceptSource getConceptSourceByUuid(String uuid) {
-		return (ConceptSource) sessionFactory.getCurrentSession().createQuery("from ConceptSource cc where cc.uuid = :uuid")
-		        .setString("uuid", uuid).uniqueResult();
-	}
-	
-	/**
-	 * @see org.openmrs.api.db.ConceptDAO#getConceptDatatypeByUuid(java.lang.String)
-	 */
-	public ConceptDatatype getConceptDatatypeByUuid(String uuid) {
-		return (ConceptDatatype) sessionFactory.getCurrentSession().createQuery(
-		    "from ConceptDatatype cd where cd.uuid = :uuid").setString("uuid", uuid).uniqueResult();
-	}
-	
-	/**
-	 * @see org.openmrs.api.db.ConceptDAO#getConceptNumericByUuid(java.lang.String)
-	 */
-	public ConceptNumeric getConceptNumericByUuid(String uuid) {
-		return (ConceptNumeric) sessionFactory.getCurrentSession().createQuery(
-		    "from ConceptNumeric cn where cn.uuid = :uuid").setString("uuid", uuid).uniqueResult();
-	}
-	
-	/**
-	 * @see org.openmrs.api.db.ConceptDAO#getConceptProposalByUuid(java.lang.String)
-	 */
-	public ConceptProposal getConceptProposalByUuid(String uuid) {
-		return (ConceptProposal) sessionFactory.getCurrentSession().createQuery(
-		    "from ConceptProposal cp where cp.uuid = :uuid").setString("uuid", uuid).uniqueResult();
-	}
-	
-	/**
-	 * @see org.openmrs.api.db.ConceptDAO#getDrugByUuid(java.lang.String)
-	 */
-	public Drug getDrugByUuid(String uuid) {
-		return (Drug) sessionFactory.getCurrentSession().createQuery("from Drug d where d.uuid = :uuid").setString("uuid",
-		    uuid).uniqueResult();
-	}
-	
-	public DrugIngredient getDrugIngredientByUuid(String uuid) {
-		return (DrugIngredient) sessionFactory.getCurrentSession().createQuery("from DrugIngredient d where d.uuid = :uuid")
-		        .setString("uuid", uuid).uniqueResult();
-	}
-	
-	/**
-	 * @see org.openmrs.api.db.ConceptDAO#getConceptUuids()
-	 */
-	public Map<Integer, String> getConceptUuids() {
-		Map<Integer, String> ret = new HashMap<Integer, String>();
-		Query q = sessionFactory.getCurrentSession().createQuery("select conceptId, uuid from Concept");
-		List<Object[]> list = q.list();
-		for (Object[] o : list) {
-			ret.put((Integer) o[0], (String) o[1]);
-		}
-		return ret;
-	}
-	
-	/**
-	 * @see org.openmrs.api.db.ConceptDAO#getConceptDescriptionByUuid(java.lang.String)
-	 */
-	public ConceptDescription getConceptDescriptionByUuid(String uuid) {
-		return (ConceptDescription) sessionFactory.getCurrentSession().createQuery(
-		    "from ConceptDescription cd where cd.uuid = :uuid").setString("uuid", uuid).uniqueResult();
-	}
-	
-	/**
-	 * @see org.openmrs.api.db.ConceptDAO#getConceptNameTagByUuid(java.lang.String)
-	 */
-	public ConceptNameTag getConceptNameTagByUuid(String uuid) {
-		return (ConceptNameTag) sessionFactory.getCurrentSession().createQuery(
-		    "from ConceptNameTag cnt where cnt.uuid = :uuid").setString("uuid", uuid).uniqueResult();
-	}
-	
-	/**
-	 * @see org.openmrs.api.db.ConceptDAO#getConceptMapsBySource(ConceptSource)
-	 */
-	@SuppressWarnings("unchecked")
-	public List<ConceptMap> getConceptMapsBySource(ConceptSource conceptSource) throws DAOException {
-		Criteria criteria = sessionFactory.getCurrentSession().createCriteria(ConceptMap.class);
-		criteria.createAlias("conceptReferenceTerm", "term");
-		criteria.add(Restrictions.eq("term.conceptSource", conceptSource));
-		return (List<ConceptMap>) criteria.list();
-	}
-	
-	/**
-	 * @see org.openmrs.api.db.ConceptDAO#getConceptSourceByName(java.lang.String)
-	 */
-	public ConceptSource getConceptSourceByName(String conceptSourceName) throws DAOException {
-		Criteria criteria = sessionFactory.getCurrentSession().createCriteria(ConceptSource.class, "source");
-		criteria.add(Restrictions.eq("source.name", conceptSourceName));
-		return (ConceptSource) criteria.uniqueResult();
-	}
-	
-	/**
-	 * @see org.openmrs.api.db.ConceptDAO#getSavedConceptDatatype(org.openmrs.Concept)
-	 */
-	public ConceptDatatype getSavedConceptDatatype(Concept concept) {
-		SQLQuery sql = sessionFactory.getCurrentSession().createSQLQuery(
-		    "select datatype.* from " + "concept_datatype datatype, " + "concept concept " + "where "
-		            + "datatype.concept_datatype_id = concept.datatype_id " + "and concept.concept_id=:conceptId")
-		        .addEntity(ConceptDatatype.class);
-		sql.setInteger("conceptId", concept.getConceptId());
-		return (ConceptDatatype) sql.uniqueResult();
-	}
-	
-	/**
-	 * @see org.openmrs.api.db.ConceptDAO#getSavedConceptName(org.openmrs.ConceptName)
-	 */
-	@Override
-	public ConceptName getSavedConceptName(ConceptName conceptName) {
-		sessionFactory.getCurrentSession().refresh(conceptName);
-		return conceptName;
-	}
-	
-	/**
-	 * @see org.openmrs.api.db.ConceptDAO#getConceptStopWords(java.util.Locale)
-	 */
-	public List<String> getConceptStopWords(Locale locale) throws DAOException {
-		
-		locale = (locale == null ? Context.getLocale() : locale);
-		
-		Criteria criteria = sessionFactory.getCurrentSession().createCriteria(ConceptStopWord.class);
-		criteria.setProjection(Projections.property("value"));
-		criteria.add(Restrictions.eq("locale", locale));
-		
-		return (List<String>) criteria.list();
-	}
-	
-	/**
-	 * @see org.openmrs.api.db.ConceptDAO#saveConceptStopWord(org.openmrs.ConceptStopWord)
-	 */
-	public ConceptStopWord saveConceptStopWord(ConceptStopWord conceptStopWord) throws DAOException {
-		if (conceptStopWord != null) {
-			Criteria criteria = sessionFactory.getCurrentSession().createCriteria(ConceptStopWord.class);
-			criteria.add(Restrictions.eq("value", conceptStopWord.getValue()));
-			criteria.add(Restrictions.eq("locale", conceptStopWord.getLocale()));
-			List<ConceptStopWord> stopWordList = criteria.list();
-			
-			if (!stopWordList.isEmpty()) {
-				throw new DAOException("Duplicate ConceptStopWord Entry");
-			}
-			sessionFactory.getCurrentSession().saveOrUpdate(conceptStopWord);
-		}
-		
-		return conceptStopWord;
-	}
-	
-	/**
-	 * @see org.openmrs.api.db.ConceptDAO#deleteConceptStopWord(java.lang.Integer)
-	 */
-	public void deleteConceptStopWord(Integer conceptStopWordId) throws DAOException {
-		if (conceptStopWordId == null) {
-			throw new DAOException("conceptStopWordId is null");
-		}
-		Object csw = sessionFactory.getCurrentSession().createCriteria(ConceptStopWord.class).add(
-		    Restrictions.eq("conceptStopWordId", conceptStopWordId)).uniqueResult();
-		if (csw == null) {
-			throw new DAOException("Concept Stop Word not found or already deleted");
-		}
-		sessionFactory.getCurrentSession().delete(csw);
-	}
-	
-	/**
-	 * @see org.openmrs.api.db.ConceptDAO#getAllConceptStopWords()
-	 */
-	public List<ConceptStopWord> getAllConceptStopWords() {
-		return sessionFactory.getCurrentSession().createCriteria(ConceptStopWord.class).list();
-	}
-	
-	/**
-	 * @see ConceptService#getCountOfDrugs(String, Concept, boolean, boolean)
-	 */
-	public Long getCountOfDrugs(String drugName, Concept concept, boolean searchOnPhrase, boolean searchDrugConceptNames,
-	        boolean includeRetired) throws DAOException {
-		Criteria searchCriteria = sessionFactory.getCurrentSession().createCriteria(Drug.class, "drug");
-		if (StringUtils.isBlank(drugName) && concept == null) {
-			return 0L;
-		}
-		
-		if (!includeRetired) {
-			searchCriteria.add(Restrictions.eq("drug.retired", false));
-		}
-		if (concept != null) {
-			searchCriteria.add(Restrictions.eq("drug.concept", concept));
-		}
-		MatchMode matchMode = MatchMode.START;
-		if (searchOnPhrase) {
-			matchMode = MatchMode.ANYWHERE;
-		}
-		if (!StringUtils.isBlank(drugName)) {
-			searchCriteria.add(Restrictions.ilike("drug.name", drugName, matchMode));
-			if (searchDrugConceptNames) {
-				searchCriteria.createCriteria("concept", "concept").createAlias("concept.names", "names");
-				searchCriteria.add(Restrictions.ilike("names.name", drugName, matchMode));
-			}
-		}
-		
-		searchCriteria.setProjection(Projections.countDistinct("drug.drugId"));
-		
-		return (Long) searchCriteria.uniqueResult();
-	}
-	
-	/**
-	 * @should return a drug if either the drug name or concept name matches the phase not both
-	 * @should return distinct drugs
-	 * @should return a drug, if phrase match concept_name No need to match both concept_name and drug_name
-	 * @should return drug when phrase match drug_name even searchDrugConceptNames is false
-	 * @should return a drug if phrase match drug_name No need to match both concept_name and drug_name
-	 */
-	@SuppressWarnings("unchecked")
-	@Override
-	public List<Drug> getDrugs(String drugName, Concept concept, boolean searchOnPhrase, boolean searchDrugConceptNames,
-	        boolean includeRetired, Integer start, Integer length) throws DAOException {
-		Criteria searchCriteria = sessionFactory.getCurrentSession().createCriteria(Drug.class, "drug");
-		if (StringUtils.isBlank(drugName) && concept == null) {
-			return Collections.emptyList();
-		}
-		
-		if (!includeRetired) {
-			searchCriteria.add(Restrictions.eq("drug.retired", false));
-		}
-		MatchMode matchMode = MatchMode.START;
-		if (searchOnPhrase) {
-			matchMode = MatchMode.ANYWHERE;
-		}
-		if (!StringUtils.isBlank(drugName)) {
-			if (searchDrugConceptNames && concept != null) {
-				searchCriteria.createCriteria("concept", "concept").createAlias("concept.names", "names");
-				searchCriteria.add(Restrictions.or(Restrictions.ilike("drug.name", drugName, matchMode), Restrictions.ilike(
-				    "names.name", drugName, matchMode)));
-				searchCriteria.setProjection(Projections.distinct(Projections.property("drugId")));
-			} else {
-				searchCriteria.add(Restrictions.ilike("drug.name", drugName, matchMode));
-				
-			}
-		}
-		
-		if (start != null) {
-			searchCriteria.setFirstResult(start);
-		}
-		if (length != null && length > 0) {
-			searchCriteria.setMaxResults(length);
-		}
-		
-		return searchCriteria.list();
-	}
-	
-	/**
-	 * @see ConceptDAO#getConcepts(String, List, boolean, List, List, List, List, Concept, Integer,
-	 *      Integer)
-	 */
-	@Override
-	public List<ConceptSearchResult> getConcepts(final String phrase, final List<Locale> locales,
-	        final boolean includeRetired, final List<ConceptClass> requireClasses, final List<ConceptClass> excludeClasses,
-	        final List<ConceptDatatype> requireDatatypes, final List<ConceptDatatype> excludeDatatypes,
-	        final Concept answersToConcept, final Integer start, final Integer size) throws DAOException {
-		
-		LuceneQuery<ConceptName> query = createConceptNameQuery(phrase, locales, includeRetired, requireClasses,
-		    excludeClasses, requireDatatypes, excludeDatatypes, answersToConcept);
-		
-		ListPart<ConceptName> names = query.listPart(start, size);
-		
-		List<ConceptSearchResult> results = Lists.transform(names.getList(),
-		    new Function<ConceptName, ConceptSearchResult>() {
-			    
-			    @Override
-			    public ConceptSearchResult apply(ConceptName conceptName) {
-				    return new ConceptSearchResult(phrase, conceptName.getConcept(), conceptName);
-			    }
-		    });
-		
-		return results;
-	}
-	
-	@Override
-	public Integer getCountOfConcepts(final String phrase, List<Locale> locales, boolean includeRetired,
-	        List<ConceptClass> requireClasses, List<ConceptClass> excludeClasses, List<ConceptDatatype> requireDatatypes,
-	        List<ConceptDatatype> excludeDatatypes, Concept answersToConcept) throws DAOException {
-		
-		LuceneQuery<ConceptName> query = createConceptNameQuery(phrase, locales, includeRetired, requireClasses,
-		    excludeClasses, requireDatatypes, excludeDatatypes, answersToConcept);
-		
-		Long size = query.resultSize();
-		return size.intValue();
-	}
-	
-	private LuceneQuery<ConceptName> createConceptNameQuery(final String phrase, List<Locale> locales,
-	        boolean includeRetired, List<ConceptClass> requireClasses, List<ConceptClass> excludeClasses,
-	        List<ConceptDatatype> requireDatatypes, List<ConceptDatatype> excludeDatatypes, Concept answersToConcept) {
-		final StringBuilder query = new StringBuilder();
-		
-		if (!StringUtils.isBlank(phrase)) {
-			final Set<Locale> searchLocales;
-			
-			if (locales == null) {
-				searchLocales = Sets.newHashSet(Context.getLocale());
-			} else {
-				searchLocales = Sets.newHashSet(locales);
-			}
-			
-			query.append(newNamesQuery(searchLocales, phrase, true));
-		}
-		
-		LuceneQuery<ConceptName> luceneQuery = LuceneQuery.newQuery(query.toString(), sessionFactory.getCurrentSession(),
-		    ConceptName.class).include("concept.conceptClass.conceptClassId", transformToIds(requireClasses)).exclude(
-		    "concept.conceptClass.conceptClassId", transformToIds(excludeClasses)).include(
-		    "concept.datatype.conceptDatatypeId", transformToIds(requireDatatypes)).exclude(
-		    "concept.datatype.conceptDatatypeId", transformToIds(excludeDatatypes));
-		
-		if (answersToConcept != null) {
-			Collection<ConceptAnswer> answers = answersToConcept.getAnswers(false);
-			
-			if (answers != null && !answers.isEmpty()) {
-				List<Integer> ids = new ArrayList<Integer>();
-				for (ConceptAnswer conceptAnswer : answersToConcept.getAnswers(false)) {
-					ids.add(conceptAnswer.getAnswerConcept().getId());
-				}
-				luceneQuery.include("concept.conceptId", ids.toArray(new Object[0]));
-			}
-		}
-		
-		if (!includeRetired) {
-			luceneQuery.include("concept.retired", false);
-		}
-		
-		luceneQuery.skipSame("concept.conceptId");
-		
-		return luceneQuery;
-	}
-	
-	private String[] transformToIds(final List<? extends OpenmrsObject> items) {
-		if (items == null || items.isEmpty()) {
-			return new String[0];
-		}
-		
-		String[] ids = new String[items.size()];
-		for (int i = 0; i < items.size(); i++) {
-			ids[i] = items.get(i).getId().toString();
-		}
-		return ids;
-	}
-	
-	/**
-	 * @see org.openmrs.api.db.ConceptDAO#getConceptMapTypes(boolean, boolean)
-	 */
-	@SuppressWarnings("unchecked")
-	@Override
-	public List<ConceptMapType> getConceptMapTypes(boolean includeRetired, boolean includeHidden) throws DAOException {
-		Criteria criteria = sessionFactory.getCurrentSession().createCriteria(ConceptMapType.class);
-		if (!includeRetired) {
-			criteria.add(Restrictions.eq("retired", false));
-		}
-		if (!includeHidden) {
-			criteria.add(Restrictions.eq("isHidden", false));
-		}
-		
-		List<ConceptMapType> conceptMapTypes = criteria.list();
-		Collections.sort(conceptMapTypes, new ConceptMapTypeComparator());
-		
-		return conceptMapTypes;
-	}
-	
-	/**
-	 * @see org.openmrs.api.db.ConceptDAO#getConceptMapType(java.lang.Integer)
-	 */
-	@Override
-	public ConceptMapType getConceptMapType(Integer conceptMapTypeId) throws DAOException {
-		return (ConceptMapType) sessionFactory.getCurrentSession().get(ConceptMapType.class, conceptMapTypeId);
-	}
-	
-	/**
-	 * @see org.openmrs.api.db.ConceptDAO#getConceptMapTypeByUuid(java.lang.String)
-	 */
-	@Override
-	public ConceptMapType getConceptMapTypeByUuid(String uuid) throws DAOException {
-		return (ConceptMapType) sessionFactory.getCurrentSession().createQuery(
-		    "from ConceptMapType cmt where cmt.uuid = :uuid").setString("uuid", uuid).uniqueResult();
-	}
-	
-	/**
-	 * @see org.openmrs.api.db.ConceptDAO#getConceptMapTypeByName(java.lang.String)
-	 */
-	@Override
-	public ConceptMapType getConceptMapTypeByName(String name) throws DAOException {
-		Criteria criteria = sessionFactory.getCurrentSession().createCriteria(ConceptMapType.class);
-		criteria.add(Restrictions.ilike("name", name, MatchMode.EXACT));
-		return (ConceptMapType) criteria.uniqueResult();
-	}
-	
-	/**
-	 * @see org.openmrs.api.db.ConceptDAO#saveConceptMapType(org.openmrs.ConceptMapType)
-	 */
-	@Override
-	public ConceptMapType saveConceptMapType(ConceptMapType conceptMapType) throws DAOException {
-		sessionFactory.getCurrentSession().saveOrUpdate(conceptMapType);
-		return conceptMapType;
-	}
-	
-	/**
-	 * @see org.openmrs.api.db.ConceptDAO#deleteConceptMapType(org.openmrs.ConceptMapType)
-	 */
-	@Override
-	public void deleteConceptMapType(ConceptMapType conceptMapType) throws DAOException {
-		sessionFactory.getCurrentSession().delete(conceptMapType);
-	}
-	
-	/**
-	 * @see org.openmrs.api.db.ConceptDAO#getConceptReferenceTerms(boolean)
-	 */
-	@SuppressWarnings("unchecked")
-	@Override
-	public List<ConceptReferenceTerm> getConceptReferenceTerms(boolean includeRetired) throws DAOException {
-		Criteria criteria = sessionFactory.getCurrentSession().createCriteria(ConceptReferenceTerm.class);
-		if (!includeRetired) {
-			criteria.add(Restrictions.eq("retired", false));
-		}
-		return criteria.list();
-	}
-	
-	/**
-	 * @see org.openmrs.api.db.ConceptDAO#getConceptReferenceTerm(java.lang.Integer)
-	 */
-	@Override
-	public ConceptReferenceTerm getConceptReferenceTerm(Integer conceptReferenceTermId) throws DAOException {
-		return (ConceptReferenceTerm) sessionFactory.getCurrentSession().get(ConceptReferenceTerm.class,
-		    conceptReferenceTermId);
-	}
-	
-	/**
-	 * @see org.openmrs.api.db.ConceptDAO#getConceptReferenceTermByUuid(java.lang.String)
-	 */
-	@Override
-	public ConceptReferenceTerm getConceptReferenceTermByUuid(String uuid) throws DAOException {
-		return (ConceptReferenceTerm) sessionFactory.getCurrentSession().createQuery(
-		    "from ConceptReferenceTerm crt where crt.uuid = :uuid").setString("uuid", uuid).uniqueResult();
-	}
-	
-	/**
-	 * @see org.openmrs.api.db.ConceptDAO#getConceptReferenceTermsBySource(ConceptSource)
-	 */
-	@SuppressWarnings("unchecked")
-	@Override
-	public List<ConceptReferenceTerm> getConceptReferenceTermsBySource(ConceptSource conceptSource) throws DAOException {
-		Criteria criteria = sessionFactory.getCurrentSession().createCriteria(ConceptReferenceTerm.class);
-		criteria.add(Restrictions.eq("conceptSource", conceptSource));
-		return (List<ConceptReferenceTerm>) criteria.list();
-	}
-	
-	/**
-	 * @see org.openmrs.api.db.ConceptDAO#getConceptReferenceTermByName(java.lang.String,
-	 *      org.openmrs.ConceptSource)
-	 */
-	@SuppressWarnings("rawtypes")
-	@Override
-	public ConceptReferenceTerm getConceptReferenceTermByName(String name, ConceptSource conceptSource) throws DAOException {
-		Criteria criteria = sessionFactory.getCurrentSession().createCriteria(ConceptReferenceTerm.class);
-		criteria.add(Restrictions.ilike("name", name, MatchMode.EXACT));
-		criteria.add(Restrictions.eq("conceptSource", conceptSource));
-		List terms = criteria.list();
-		if (terms.size() == 0) {
-			return null;
-		} else if (terms.size() > 1) {
-			throw new APIException(Context.getMessageSourceService().getMessage(
-			    "ConceptReferenceTerm.foundMultipleTermsWithNameInSource", new Object[] { name, conceptSource.getName() },
-			    null));
-		}
-		return (ConceptReferenceTerm) terms.get(0);
-	}
-	
-	/**
-	 * @see org.openmrs.api.db.ConceptDAO#getConceptReferenceTermByCode(java.lang.String,
-	 *      org.openmrs.ConceptSource)
-	 */
-	@SuppressWarnings("rawtypes")
-	@Override
-	public ConceptReferenceTerm getConceptReferenceTermByCode(String code, ConceptSource conceptSource) throws DAOException {
-		Criteria criteria = sessionFactory.getCurrentSession().createCriteria(ConceptReferenceTerm.class);
-		criteria.add(Restrictions.eq("code", code));
-		criteria.add(Restrictions.eq("conceptSource", conceptSource));
-		List terms = criteria.list();
-		if (terms.size() == 0) {
-			return null;
-		} else if (terms.size() > 1) {
-			throw new APIException(Context.getMessageSourceService().getMessage(
-			    "ConceptReferenceTerm.foundMultipleTermsWithCodeInSource", new Object[] { code, conceptSource.getName() },
-			    null));
-		}
-		return (ConceptReferenceTerm) terms.get(0);
-	}
-	
-	/**
-	 * @see org.openmrs.api.db.ConceptDAO#saveConceptReferenceTerm(org.openmrs.ConceptReferenceTerm)
-	 */
-	@Override
-	public ConceptReferenceTerm saveConceptReferenceTerm(ConceptReferenceTerm conceptReferenceTerm) throws DAOException {
-		sessionFactory.getCurrentSession().saveOrUpdate(conceptReferenceTerm);
-		return conceptReferenceTerm;
-	}
-	
-	/**
-	 * @see org.openmrs.api.db.ConceptDAO#deleteConceptReferenceTerm(org.openmrs.ConceptReferenceTerm)
-	 */
-	@Override
-	public void deleteConceptReferenceTerm(ConceptReferenceTerm conceptReferenceTerm) throws DAOException {
-		sessionFactory.getCurrentSession().delete(conceptReferenceTerm);
-	}
-	
-	/**
-	 * @see org.openmrs.api.db.ConceptDAO#getCountOfConceptReferenceTerms(java.lang.String, boolean)
-	 */
-	@Override
-	public Long getCountOfConceptReferenceTerms(String query, ConceptSource conceptSource, boolean includeRetired)
-	        throws DAOException {
-		Criteria criteria = createConceptReferenceTermCriteria(query, conceptSource, includeRetired);
-		
-		criteria.setProjection(Projections.rowCount());
-		return (Long) criteria.uniqueResult();
-	}
-	
-	/**
-	 * @see org.openmrs.api.db.ConceptDAO#getConceptReferenceTerms(String, ConceptSource, Integer,
-	 *      Integer, boolean)
-	 */
-	@SuppressWarnings("unchecked")
-	@Override
-	public List<ConceptReferenceTerm> getConceptReferenceTerms(String query, ConceptSource conceptSource, Integer start,
-	        Integer length, boolean includeRetired) throws APIException {
-		Criteria criteria = createConceptReferenceTermCriteria(query, conceptSource, includeRetired);
-		
-		if (start != null) {
-			criteria.setFirstResult(start);
-		}
-		if (length != null && length > 0) {
-			criteria.setMaxResults(length);
-		}
-		
-		return criteria.list();
-	}
-	
-	/**
-	 * @param query
-	 * @param includeRetired
-	 * @return
-	 */
-	private Criteria createConceptReferenceTermCriteria(String query, ConceptSource conceptSource, boolean includeRetired) {
-		Criteria searchCriteria = sessionFactory.getCurrentSession().createCriteria(ConceptReferenceTerm.class);
-		if (conceptSource != null) {
-			searchCriteria.add(Restrictions.eq("conceptSource", conceptSource));
-		}
-		if (!includeRetired) {
-			searchCriteria.add(Restrictions.eq("retired", false));
-		}
-		if (query != null) {
-			searchCriteria.add(Restrictions.or(Restrictions.ilike("name", query, MatchMode.ANYWHERE), Restrictions.ilike(
-			    "code", query, MatchMode.ANYWHERE)));
-		}
-		return searchCriteria;
-	}
-	
-	/**
-	 * @see org.openmrs.api.db.ConceptDAO#getReferenceTermMappingsTo(ConceptReferenceTerm)
-	 */
-	@SuppressWarnings("unchecked")
-	@Override
-	public List<ConceptReferenceTermMap> getReferenceTermMappingsTo(ConceptReferenceTerm term) throws DAOException {
-		Criteria criteria = sessionFactory.getCurrentSession().createCriteria(ConceptReferenceTermMap.class);
-		criteria.add(Restrictions.eq("termB", term));
-		return criteria.list();
-	}
-	
-	/**
-	 * @see org.openmrs.api.db.ConceptDAO#isConceptReferenceTermInUse(org.openmrs.ConceptReferenceTerm)
-	 */
-	@Override
-	public boolean isConceptReferenceTermInUse(ConceptReferenceTerm term) throws DAOException {
-		Criteria criteria = sessionFactory.getCurrentSession().createCriteria(ConceptMap.class);
-		criteria.add(Restrictions.eq("conceptReferenceTerm", term));
-		criteria.setProjection(Projections.rowCount());
-		if ((Long) criteria.uniqueResult() > 0) {
-			return true;
-		}
-		
-		criteria = sessionFactory.getCurrentSession().createCriteria(ConceptReferenceTermMap.class);
-		criteria.add(Restrictions.eq("termB", term));
-		criteria.setProjection(Projections.rowCount());
-		return (Long) criteria.uniqueResult() > 0;
-	}
-	
-	/**
-	 * @see org.openmrs.api.db.ConceptDAO#isConceptMapTypeInUse(org.openmrs.ConceptMapType)
-	 */
-	@Override
-	public boolean isConceptMapTypeInUse(ConceptMapType mapType) throws DAOException {
-		Criteria criteria = sessionFactory.getCurrentSession().createCriteria(ConceptMap.class);
-		criteria.add(Restrictions.eq("conceptMapType", mapType));
-		criteria.setProjection(Projections.rowCount());
-		if ((Long) criteria.uniqueResult() > 0) {
-			return true;
-		}
-		
-		criteria = sessionFactory.getCurrentSession().createCriteria(ConceptReferenceTermMap.class);
-		criteria.add(Restrictions.eq("conceptMapType", mapType));
-		criteria.setProjection(Projections.rowCount());
-		return (Long) criteria.uniqueResult() > 0;
-	}
-	
-	/**
-	 * @see org.openmrs.api.db.ConceptDAO#getConceptsByName(java.lang.String, java.util.Locale,
-	 *      java.lang.Boolean)
-	 */
-	@Override
-	public List<Concept> getConceptsByName(final String name, final Locale locale, final Boolean exactLocale) {
-		StringBuilder query = new StringBuilder();
-		
-		if (!StringUtils.isBlank(name)) {
-			final String searchPhrase = LuceneQuery.escapeQuery(name);
-			
-			final Locale searchLocale;
-			if (locale == null) {
-				searchLocale = Context.getLocale();
-			} else {
-				searchLocale = locale;
-			}
-			
-			if (exactLocale == null || exactLocale) {
-				query.append(" +name:").append("\"").append(searchPhrase).append("\"");
-				query.append(" +locale:").append(searchLocale);
-			} else {
-				query.append(newNamesQuery(Sets.newHashSet(searchLocale), searchPhrase, false));
-			}
-		}
-		
-		query.append(" +concept.retired:false");
-		
-		final List<ConceptName> names = LuceneQuery.newQuery(query.toString(), sessionFactory.getCurrentSession(),
-		    ConceptName.class).skipSame("concept.conceptId").list();
-		
-		final List<Concept> concepts = Lists.transform(names, transformNameToConcept);
-		
-		return concepts;
-	}
-	
-	/**
-	 * @see org.openmrs.api.db.ConceptDAO#getConceptByName(java.lang.String)
-	 */
-	@Override
-	public Concept getConceptByName(final String name) {
-		Criteria criteria = sessionFactory.getCurrentSession().createCriteria(ConceptName.class);
-		
-		Locale locale = Context.getLocale();
-		Locale language = new Locale(locale.getLanguage() + "%");
-		criteria.add(Restrictions.or(Restrictions.eq("locale", locale), Restrictions.like("locale", language)));
-		
-		if (Context.getConceptService().isConceptNameSearchCaseSensitive()) {
-			criteria.add(Restrictions.ilike("name", name));
-		} else {
-			criteria.add(Restrictions.eq("name", name));
-		}
-		
-		criteria.add(Restrictions.eq("voided", false));
-		
-		criteria.createAlias("concept", "concept");
-		criteria.add(Restrictions.eq("concept.retired", false));
-		
-		@SuppressWarnings("unchecked")
-		List<ConceptName> list = criteria.list();
-		
-		if (list.size() == 1) {
-			return list.get(0).getConcept();
-		} else {
-			log.warn("Multiple concepts found for '" + name + "'");
-			
-			List<Concept> concepts = Lists.transform(list, transformNameToConcept);
-			for (Concept concept : concepts) {
-				for (ConceptName conceptName : concept.getNames(locale)) {
-					if (conceptName.getName().equalsIgnoreCase(name)) {
-						return concept;
-					}
-				}
-				for (ConceptName indexTerm : concept.getIndexTermsForLocale(locale)) {
-					if (indexTerm.getName().equalsIgnoreCase(name)) {
-						return concept;
-					}
-				}
-			}
-		}
-		
-		return null;
-	}
-	
-	/**
-	 * @see org.openmrs.api.db.ConceptDAO#getDefaultConceptMapType()
-	 */
-	@Override
-	public ConceptMapType getDefaultConceptMapType() throws DAOException {
-		FlushMode previousFlushMode = sessionFactory.getCurrentSession().getFlushMode();
-		sessionFactory.getCurrentSession().setFlushMode(FlushMode.MANUAL);
-		try {
-			//Defaults to same-as if the gp is not set.
-			String defaultConceptMapType = Context.getAdministrationService().getGlobalProperty(
-			    OpenmrsConstants.GP_DEFAULT_CONCEPT_MAP_TYPE);
-			if (defaultConceptMapType == null) {
-				throw new DAOException("The default concept map type is not set. You need to set the '"
-				        + OpenmrsConstants.GP_DEFAULT_CONCEPT_MAP_TYPE + "' global property.");
-			}
-			
-			ConceptMapType conceptMapType = getConceptMapTypeByName(defaultConceptMapType);
-			if (conceptMapType == null) {
-				throw new DAOException("The default concept map type (name: " + defaultConceptMapType
-				        + ") does not exist! You need to set the '" + OpenmrsConstants.GP_DEFAULT_CONCEPT_MAP_TYPE
-				        + "' global property.");
-			}
-			return conceptMapType;
-		}
-		finally {
-			sessionFactory.getCurrentSession().setFlushMode(previousFlushMode);
-		}
-	}
-	
-	/**
-<<<<<<< HEAD
-	 * @see org.openmrs.api.db.ConceptDAO#isConceptNameDuplicate(org.openmrs.ConceptName)
-	 */
-	@Override
-	public boolean isConceptNameDuplicate(ConceptName name) {
-		if (!name.isFullySpecifiedName() || !name.isLocalePreferred()) {
-			return false;
-		}
-		if (name.getConcept() != null && name.getConcept().isRetired()) {
-			return false;
-		}
-		
-		Criteria criteria = sessionFactory.getCurrentSession().createCriteria(ConceptName.class);
-		
-		criteria.add(Restrictions.eq("voided", false));
-		criteria.add(Restrictions.or(Restrictions.eq("locale", name.getLocale()), Restrictions.eq("locale", new Locale(name
-		        .getLocale().getLanguage()))));
-		if (Context.getConceptService().isConceptNameSearchCaseSensitive()) {
-			criteria.add(Restrictions.ilike("name", name.getName()));
-		} else {
-			criteria.add(Restrictions.eq("name", name.getName()));
-		}
-		
-		criteria.add(Restrictions.or(Restrictions.eq("conceptNameType", ConceptNameType.FULLY_SPECIFIED), Restrictions.eq(
-		    "localePreferred", true)));
-		
-		criteria.createAlias("concept", "concept");
-		criteria.add(Restrictions.eq("concept.retired", false));
-		if (name.getConcept() != null && name.getConcept().getConceptId() != null) {
-			criteria.add(Restrictions.ne("concept.conceptId", name.getConcept().getConceptId()));
-		}
-		
-		criteria.setProjection(Projections.rowCount());
-		long rowCount = ((Number) criteria.uniqueResult()).longValue();
-		
-		return rowCount != 0L;
-=======
-	 * @see ConceptDAO#getDrugs(String, java.util.Locale, boolean, boolean)
-	 */
-	@Override
-	public List<Drug> getDrugs(String searchPhrase, Locale locale, boolean exactLocale, boolean includeRetired) {
-		Criteria criteria = sessionFactory.getCurrentSession().createCriteria(Drug.class, "drug");
-		criteria.setResultTransformer(DistinctRootEntityResultTransformer.INSTANCE);
-		Disjunction searchPhraseDisjunction = Restrictions.disjunction();
-		searchPhraseDisjunction.add(Restrictions.ilike("drug.name", searchPhrase, MatchMode.ANYWHERE));
-		
-		//match on the concept names of the drug concepts
-		criteria.createAlias("drug.concept", "drugConcept", Criteria.LEFT_JOIN);
-		criteria.createAlias("drugConcept.names", "conceptName", Criteria.LEFT_JOIN);
-		Conjunction conceptNameConjunction = Restrictions.conjunction();
-		conceptNameConjunction.add(Restrictions.ilike("conceptName.name", searchPhrase, MatchMode.ANYWHERE));
-		if (locale != null) {
-			List<Locale> locales = new ArrayList<Locale>(2);
-			locales.add(locale);
-			//look in the broader locale too if exactLocale is false e.g en for en_GB
-			if (!exactLocale && StringUtils.isNotBlank(locale.getCountry())) {
-				locales.add(new Locale(locale.getLanguage()));
-			}
-			conceptNameConjunction.add(Restrictions.in("conceptName.locale", locales));
-		}
-		searchPhraseDisjunction.add(conceptNameConjunction);
-		
-		//match on the codes of the reference terms associated to the drug mappings
-		criteria.createAlias("drug.drugReferenceMaps", "map", Criteria.LEFT_JOIN);
-		criteria.createAlias("map.conceptReferenceTerm", "term", Criteria.LEFT_JOIN);
-		searchPhraseDisjunction.add(Restrictions.ilike("term.code", searchPhrase, MatchMode.ANYWHERE));
-		
-		criteria.add(searchPhraseDisjunction);
-		
-		if (!includeRetired) {
-			criteria.add(Restrictions.eq("drug.retired", false));
-		}
-		
-		return criteria.list();
-	}
-	
-	/**
-	 * @see org.openmrs.api.db.ConceptDAO#getDrugsByMapping(String, ConceptSource, Collection,
-	 *      boolean)
-	 */
-	@Override
-	public List<Drug> getDrugsByMapping(String code, ConceptSource conceptSource,
-	        Collection<ConceptMapType> withAnyOfTheseTypes, boolean includeRetired) throws DAOException {
-		
-		Criteria criteria = createSearchDrugByMappingCriteria(code, conceptSource, includeRetired);
-		// match with any of the supplied collection of conceptMapTypes
-		if (withAnyOfTheseTypes.size() > 0) {
-			criteria.add(Restrictions.in("map.conceptMapType", withAnyOfTheseTypes));
-		}
-		//check whether retired on not retired drugs
-		return (List<Drug>) criteria.list();
-	}
-	
-	/**
-	 * @see org.openmrs.api.db.ConceptDAO#getDrugs
-	 */
-	@Override
-	public Drug getDrugByMapping(String code, ConceptSource conceptSource,
-	        Collection<ConceptMapType> withAnyOfTheseTypesOrOrderOfPreference) throws DAOException {
-		Criteria criteria = createSearchDrugByMappingCriteria(code, conceptSource, true);
-		
-		// match with any of the supplied collection or order of preference of conceptMapTypes
-		if (withAnyOfTheseTypesOrOrderOfPreference.size() > 0) {
-			for (ConceptMapType conceptMapType : withAnyOfTheseTypesOrOrderOfPreference) {
-				criteria.add(Restrictions.eq("map.conceptMapType", conceptMapType));
-				List<Drug> drugs = criteria.list();
-				if (drugs.size() > 1) {
-					throw new DAOException("There are multiple matches for the highest-priority ConceptMapType");
-				} else if (drugs.size() == 1) {
-					return drugs.get(0);
-				}
-				//reset for the next execution to avoid unwanted AND clauses on every found map type
-				criteria = createSearchDrugByMappingCriteria(code, conceptSource, true);
-			}
-		} else {
-			List<Drug> drugs = criteria.list();
-			if (drugs.size() > 1) {
-				throw new DAOException("There are multiple matches for the highest-priority ConceptMapType");
-			} else if (drugs.size() == 1) {
-				return drugs.get(0);
-			}
-		}
-		return null;
-	}
-	
-	private Criteria createSearchDrugByMappingCriteria(String code, ConceptSource conceptSource, boolean includeRetired) {
-		Criteria searchCriteria = sessionFactory.getCurrentSession().createCriteria(Drug.class, "drug");
-		searchCriteria.setResultTransformer(DistinctRootEntityResultTransformer.INSTANCE);
-		
-		//join to the drugReferenceMap table
-		searchCriteria.createAlias("drug.drugReferenceMaps", "map");
-		if (code != null || conceptSource != null) {
-			// join to the conceptReferenceTerm table
-			searchCriteria.createAlias("map.conceptReferenceTerm", "term");
-		}
-		// match the source code to the passed code
-		if (code != null) {
-			searchCriteria.add(Restrictions.eq("term.code", code));
-		}
-		// match the conceptSource to the passed in concept source, null accepted
-		if (conceptSource != null) {
-			searchCriteria.add(Restrictions.eq("term.conceptSource", conceptSource));
-		}
-		//check whether retired or not retired drugs
-		if (!includeRetired) {
-			searchCriteria.add(Restrictions.eq("drug.retired", false));
-		}
-		return searchCriteria;
->>>>>>> 8d7d25b2
-	}
-}
+/**
+ * The contents of this file are subject to the OpenMRS Public License
+ * Version 1.0 (the "License"); you may not use this file except in
+ * compliance with the License. You may obtain a copy of the License at
+ * http://license.openmrs.org
+ *
+ * Software distributed under the License is distributed on an "AS IS"
+ * basis, WITHOUT WARRANTY OF ANY KIND, either express or implied. See the
+ * License for the specific language governing rights and limitations
+ * under the License.
+ *
+ * Copyright (C) OpenMRS, LLC.  All Rights Reserved.
+ */
+package org.openmrs.api.db.hibernate;
+
+import java.sql.Connection;
+import java.sql.PreparedStatement;
+import java.sql.SQLException;
+import java.util.ArrayList;
+import java.util.Arrays;
+import java.util.Collection;
+import java.util.Collections;
+import java.util.HashMap;
+import java.util.HashSet;
+import java.util.Iterator;
+import java.util.List;
+import java.util.Locale;
+import java.util.Map;
+import java.util.Set;
+import java.util.Vector;
+
+import org.apache.commons.lang.StringUtils;
+import org.apache.commons.logging.Log;
+import org.apache.commons.logging.LogFactory;
+import org.hibernate.Criteria;
+import org.hibernate.FlushMode;
+import org.hibernate.Query;
+import org.hibernate.SQLQuery;
+import org.hibernate.SessionFactory;
+import org.hibernate.criterion.Conjunction;
+import org.hibernate.criterion.Criterion;
+import org.hibernate.criterion.Disjunction;
+import org.hibernate.criterion.MatchMode;
+import org.hibernate.criterion.Order;
+import org.hibernate.criterion.Projections;
+import org.hibernate.criterion.Restrictions;
+import org.hibernate.transform.DistinctRootEntityResultTransformer;
+import org.openmrs.Concept;
+import org.openmrs.ConceptAnswer;
+import org.openmrs.ConceptClass;
+import org.openmrs.ConceptComplex;
+import org.openmrs.ConceptDatatype;
+import org.openmrs.ConceptDescription;
+import org.openmrs.ConceptMap;
+import org.openmrs.ConceptMapType;
+import org.openmrs.ConceptName;
+import org.openmrs.ConceptNameTag;
+import org.openmrs.ConceptNumeric;
+import org.openmrs.ConceptProposal;
+import org.openmrs.ConceptReferenceTerm;
+import org.openmrs.ConceptReferenceTermMap;
+import org.openmrs.ConceptSearchResult;
+import org.openmrs.ConceptSet;
+import org.openmrs.ConceptSource;
+import org.openmrs.ConceptStopWord;
+import org.openmrs.Drug;
+import org.openmrs.DrugIngredient;
+import org.openmrs.OpenmrsObject;
+import org.openmrs.api.APIException;
+import org.openmrs.api.ConceptNameType;
+import org.openmrs.api.ConceptService;
+import org.openmrs.api.context.Context;
+import org.openmrs.api.db.ConceptDAO;
+import org.openmrs.api.db.DAOException;
+import org.openmrs.api.db.hibernate.search.LuceneQuery;
+import org.openmrs.collection.ListPart;
+import org.openmrs.util.ConceptMapTypeComparator;
+import org.openmrs.util.OpenmrsConstants;
+
+import com.google.common.base.Function;
+import com.google.common.collect.Lists;
+import com.google.common.collect.Sets;
+
+/**
+ * The Hibernate class for Concepts, Drugs, and related classes. <br/>
+ * <br/>
+ * Use the {@link ConceptService} to access these methods
+ *
+ * @see ConceptService
+ */
+public class HibernateConceptDAO implements ConceptDAO {
+	
+	protected final Log log = LogFactory.getLog(getClass());
+	
+	private SessionFactory sessionFactory;
+	
+	private final Function<ConceptName, Concept> transformNameToConcept = new Function<ConceptName, Concept>() {
+		
+		@Override
+		public Concept apply(ConceptName name) {
+			return name.getConcept();
+		}
+	};
+	
+	/**
+	 * Sets the session factory
+	 *
+	 * @param sessionFactory
+	 */
+	public void setSessionFactory(SessionFactory sessionFactory) {
+		this.sessionFactory = sessionFactory;
+	}
+	
+	/**
+	 * @see org.openmrs.api.db.ConceptDAO#getConceptComplex(java.lang.Integer)
+	 */
+	public ConceptComplex getConceptComplex(Integer conceptId) {
+		ConceptComplex cc;
+		Object obj = sessionFactory.getCurrentSession().get(ConceptComplex.class, conceptId);
+		// If Concept has already been read & cached, we may get back a Concept instead of
+		// ConceptComplex.  If this happens, we need to clear the object from the cache
+		// and re-fetch it as a ConceptComplex
+		if (obj != null && !obj.getClass().equals(ConceptComplex.class)) {
+			sessionFactory.getCurrentSession().evict(obj); // remove from cache
+			// session.get() did not work here, we need to perform a query to get a ConceptComplex
+			Query query = sessionFactory.getCurrentSession().createQuery("from ConceptComplex where conceptId = :conceptId")
+			        .setParameter("conceptId", conceptId);
+			obj = query.uniqueResult();
+		}
+		cc = (ConceptComplex) obj;
+		
+		return cc;
+	}
+	
+	/**
+	 * @see org.openmrs.api.db.ConceptDAO#saveConcept(org.openmrs.Concept)
+	 */
+	public Concept saveConcept(Concept concept) throws DAOException {
+		if ((concept.getConceptId() != null) && (concept.getConceptId() > 0)) {
+			// this method checks the concept_numeric, concept_derived, etc tables
+			// to see if a row exists there or not.  This is needed because hibernate
+			// doesn't like to insert into concept_numeric but update concept in the
+			// same go.  It assumes that its either in both tables or no tables
+			insertRowIntoSubclassIfNecessary(concept);
+		}
+		
+		sessionFactory.getCurrentSession().saveOrUpdate(concept);
+		return concept;
+	}
+	
+	/**
+	 * Convenience method that will check this concept for subtype values (ConceptNumeric,
+	 * ConceptDerived, etc) and insert a line into that subtable if needed. This prevents a
+	 * hibernate ConstraintViolationException
+	 *
+	 * @param concept the concept that will be inserted
+	 */
+	private void insertRowIntoSubclassIfNecessary(Concept concept) {
+		Connection connection = sessionFactory.getCurrentSession().connection();
+		
+		PreparedStatement ps = null;
+		PreparedStatement ps2 = null;
+		
+		// check the concept_numeric table
+		if (concept instanceof ConceptNumeric) {
+			
+			try {
+				ps = connection
+				        .prepareStatement("SELECT * FROM concept WHERE concept_id = ? and not exists (select * from concept_numeric WHERE concept_id = ?)");
+				ps.setInt(1, concept.getConceptId());
+				ps.setInt(2, concept.getConceptId());
+				ps.execute();
+				
+				// Converting to concept numeric:  A single concept row exists, but concept numeric has not been populated yet.
+				if (ps.getResultSet().next()) {
+					// we have to evict the current concept out of the session because
+					// the user probably had to change the class of this object to get it
+					// to now be a numeric
+					// (must be done before the "insert into...")
+					sessionFactory.getCurrentSession().clear();
+					
+					ps2 = connection.prepareStatement("INSERT INTO concept_numeric (concept_id, precise) VALUES (?, false)");
+					ps2.setInt(1, concept.getConceptId());
+					ps2.executeUpdate();
+				}
+				// Converting from concept numeric:  The concept and concept numeric rows both exist, so we need to delete concept_numeric.
+				else {
+					//concept is changed from numeric to something else
+					// hence row should be deleted from the concept_numeric
+					if (!concept.isNumeric()) {
+						ps2 = connection.prepareStatement("DELETE FROM concept_numeric WHERE concept_id = ?");
+						ps2.setInt(1, concept.getConceptId());
+						ps2.executeUpdate();
+					} else {
+						// it is indeed numeric now... don't delete
+					}
+				}
+			}
+			catch (SQLException e) {
+				log.error("Error while trying to see if this ConceptNumeric is in the concept_numeric table already", e);
+			}
+			finally {
+				if (ps != null) {
+					try {
+						ps.close();
+					}
+					catch (SQLException e) {
+						log.error("Error generated while closing statement", e);
+					}
+				}
+				if (ps2 != null) {
+					try {
+						ps2.close();
+					}
+					catch (SQLException e) {
+						log.error("Error generated while closing statement", e);
+					}
+				}
+			}
+		}
+		// check the concept complex table
+		else if (concept instanceof ConceptComplex) {
+			
+			try {
+				ps = connection
+				        .prepareStatement("SELECT * FROM concept WHERE concept_id = ? and not exists (select * from concept_complex WHERE concept_id = ?)");
+				ps.setInt(1, concept.getConceptId());
+				ps.setInt(2, concept.getConceptId());
+				ps.execute();
+				
+				// Converting to concept complex:  A single concept row exists, but concept complex has not been populated yet.
+				if (ps.getResultSet().next()) {
+					// we have to evict the current concept out of the session because
+					// the user probably had to change the class of this object to get it
+					// to now be a ConceptComplex
+					// (must be done before the "insert into...")
+					sessionFactory.getCurrentSession().clear();
+					
+					// Add an empty row into the concept_complex table
+					ps2 = connection.prepareStatement("INSERT INTO concept_complex (concept_id) VALUES (?)");
+					ps2.setInt(1, concept.getConceptId());
+					ps2.executeUpdate();
+				}
+				// Converting from concept complex:  The concept and concept complex rows both exist, so we need to delete the concept_complex row.
+				// no stub insert is needed because either a concept row doesn't exist OR a concept_complex row does exist
+				else {
+					// concept is changed from complex to something else
+					// hence row should be deleted from the concept_complex
+					if (!concept.isComplex()) {
+						ps2 = connection.prepareStatement("DELETE FROM concept_complex WHERE concept_id = ?");
+						ps2.setInt(1, concept.getConceptId());
+						ps2.executeUpdate();
+					} else {
+						// it is indeed numeric now... don't delete
+					}
+					
+				}
+			}
+			catch (SQLException e) {
+				log.error("Error while trying to see if this ConceptComplex is in the concept_complex table already", e);
+			}
+			finally {
+				if (ps != null) {
+					try {
+						ps.close();
+					}
+					catch (SQLException e) {
+						log.error("Error generated while closing statement", e);
+					}
+				}
+				if (ps2 != null) {
+					try {
+						ps2.close();
+					}
+					catch (SQLException e) {
+						log.error("Error generated while closing statement", e);
+					}
+				}
+			}
+		}
+	}
+	
+	/**
+	 * @see org.openmrs.api.db.ConceptDAO#purgeConcept(org.openmrs.Concept)
+	 */
+	public void purgeConcept(Concept concept) throws DAOException {
+		sessionFactory.getCurrentSession().delete(concept);
+	}
+	
+	/**
+	 * @see org.openmrs.api.db.ConceptDAO#getConcept(java.lang.Integer)
+	 */
+	public Concept getConcept(Integer conceptId) throws DAOException {
+		return (Concept) sessionFactory.getCurrentSession().get(Concept.class, conceptId);
+	}
+	
+	/**
+	 * @see org.openmrs.api.db.ConceptDAO#getConceptName(java.lang.Integer)
+	 */
+	public ConceptName getConceptName(Integer conceptNameId) throws DAOException {
+		return (ConceptName) sessionFactory.getCurrentSession().get(ConceptName.class, conceptNameId);
+	}
+	
+	/**
+	 * @see org.openmrs.api.db.ConceptDAO#getConceptAnswer(java.lang.Integer)
+	 */
+	public ConceptAnswer getConceptAnswer(Integer conceptAnswerId) throws DAOException {
+		return (ConceptAnswer) sessionFactory.getCurrentSession().get(ConceptAnswer.class, conceptAnswerId);
+	}
+	
+	/**
+	 * @see org.openmrs.api.db.ConceptDAO#getAllConcepts(java.lang.String, boolean, boolean)
+	 */
+	@SuppressWarnings("unchecked")
+	public List<Concept> getAllConcepts(String sortBy, boolean asc, boolean includeRetired) throws DAOException {
+		
+		boolean isNameField = false;
+		
+		try {
+			Concept.class.getDeclaredField(sortBy);
+		}
+		catch (NoSuchFieldException e) {
+			try {
+				ConceptName.class.getDeclaredField(sortBy);
+				isNameField = true;
+			}
+			catch (NoSuchFieldException e2) {
+				sortBy = "conceptId";
+			}
+		}
+		
+		String hql = "";
+		if (isNameField) {
+			hql += "select concept";
+		}
+		
+		hql += " from Concept as concept";
+		boolean hasWhereClause = false;
+		if (isNameField) {
+			hasWhereClause = true;
+			//This assumes every concept has a unique(avoid duplicates) fully specified name
+			//which should be true for a clean concept dictionary
+			hql += " left join concept.names as names where names.conceptNameType = 'FULLY_SPECIFIED'";
+		}
+		
+		if (!includeRetired) {
+			if (hasWhereClause) {
+				hql += " and";
+			} else {
+				hql += " where";
+			}
+			hql += " concept.retired = false";
+			
+		}
+		
+		if (isNameField) {
+			hql += " order by names." + sortBy;
+		} else {
+			hql += " order by concept." + sortBy;
+		}
+		
+		hql += asc ? " asc" : " desc";
+		Query query = sessionFactory.getCurrentSession().createQuery(hql);
+		return (List<Concept>) query.list();
+	}
+	
+	/**
+	 * @see org.openmrs.api.db.ConceptDAO#saveDrug(org.openmrs.Drug)
+	 */
+	public Drug saveDrug(Drug drug) throws DAOException {
+		sessionFactory.getCurrentSession().saveOrUpdate(drug);
+		return drug;
+	}
+	
+	/**
+	 * @see org.openmrs.api.db.ConceptDAO#getDrug(java.lang.Integer)
+	 */
+	public Drug getDrug(Integer drugId) throws DAOException {
+		return (Drug) sessionFactory.getCurrentSession().get(Drug.class, drugId);
+	}
+	
+	/**
+	 * @see org.openmrs.api.db.ConceptDAO#getDrugs(java.lang.String, org.openmrs.Concept, boolean)
+	 */
+	@SuppressWarnings("unchecked")
+	public List<Drug> getDrugs(String drugName, Concept concept, boolean includeRetired) throws DAOException {
+		Criteria searchCriteria = sessionFactory.getCurrentSession().createCriteria(Drug.class, "drug");
+		if (!includeRetired) {
+			searchCriteria.add(Restrictions.eq("drug.retired", false));
+		}
+		if (concept != null) {
+			searchCriteria.add(Restrictions.eq("drug.concept", concept));
+		}
+		if (drugName != null) {
+			searchCriteria.add(Restrictions.eq("drug.name", drugName));
+		}
+		return (List<Drug>) searchCriteria.list();
+	}
+	
+	/**
+	 * @see org.openmrs.api.db.ConceptDAO#getDrugsByIngredient(org.openmrs.Concept)
+	 */
+	@SuppressWarnings("unchecked")
+	public List<Drug> getDrugsByIngredient(Concept ingredient) {
+		Criteria searchDrugCriteria = sessionFactory.getCurrentSession().createCriteria(Drug.class, "drug");
+		Criterion rhs = Restrictions.eq("drug.concept", ingredient);
+		searchDrugCriteria.createAlias("ingredients", "ingredients");
+		Criterion lhs = Restrictions.eq("ingredients.ingredient", ingredient);
+		searchDrugCriteria.add(Restrictions.or(lhs, rhs));
+		
+		return (List<Drug>) searchDrugCriteria.list();
+	}
+	
+	/**
+	 * @see org.openmrs.api.db.ConceptDAO#getDrugs(java.lang.String)
+	 */
+	@Override
+	public List<Drug> getDrugs(final String phrase) throws DAOException {
+		if (phrase.trim().isEmpty()) {
+			return Collections.emptyList();
+		}
+		
+		final String escapedPhrase = LuceneQuery.escapeQuery(phrase);
+		
+		List<String> notEmptyWords = new ArrayList<String>();
+		String[] words = escapedPhrase.split(" ");
+		for (String word : words) {
+			if (!word.trim().isEmpty()) {
+				notEmptyWords.add(word);
+			}
+		}
+		
+		String query = "name:(\"" + escapedPhrase + "\")^0.6 OR name:(" + escapedPhrase + ")^0.2";
+		
+		if (!notEmptyWords.isEmpty()) {
+			query += "OR name:(" + StringUtils.join(notEmptyWords, "* ") + "*)^0.1 OR name:("
+			        + StringUtils.join(notEmptyWords, "~0.8 ") + "~0.8)^0.1";
+		}
+		
+		List<Drug> list = LuceneQuery.newQuery(query, sessionFactory.getCurrentSession(), Drug.class).exclude("retired",
+		    true).list();
+		
+		return list;
+	}
+	
+	/**
+	 * @see org.openmrs.api.db.ConceptDAO#getConceptClass(java.lang.Integer)
+	 */
+	public ConceptClass getConceptClass(Integer i) throws DAOException {
+		return (ConceptClass) sessionFactory.getCurrentSession().get(ConceptClass.class, i);
+	}
+	
+	/**
+	 * @see org.openmrs.api.db.ConceptDAO#getConceptClasses(java.lang.String)
+	 */
+	@SuppressWarnings("unchecked")
+	public List<ConceptClass> getConceptClasses(String name) throws DAOException {
+		Criteria crit = sessionFactory.getCurrentSession().createCriteria(ConceptClass.class);
+		if (name != null) {
+			crit.add(Restrictions.eq("name", name));
+		}
+		return crit.list();
+	}
+	
+	/**
+	 * @see org.openmrs.api.db.ConceptDAO#getAllConceptClasses(boolean)
+	 */
+	@SuppressWarnings("unchecked")
+	public List<ConceptClass> getAllConceptClasses(boolean includeRetired) throws DAOException {
+		Criteria crit = sessionFactory.getCurrentSession().createCriteria(ConceptClass.class);
+		
+		// Minor bug - was assigning includeRetired instead of evaluating
+		if (!includeRetired) {
+			crit.add(Restrictions.eq("retired", false));
+		}
+		
+		return crit.list();
+	}
+	
+	/**
+	 * @see org.openmrs.api.db.ConceptDAO#saveConceptClass(org.openmrs.ConceptClass)
+	 */
+	public ConceptClass saveConceptClass(ConceptClass cc) throws DAOException {
+		sessionFactory.getCurrentSession().saveOrUpdate(cc);
+		return cc;
+	}
+	
+	/**
+	 * @see org.openmrs.api.db.ConceptDAO#purgeConceptClass(org.openmrs.ConceptClass)
+	 */
+	public void purgeConceptClass(ConceptClass cc) throws DAOException {
+		sessionFactory.getCurrentSession().delete(cc);
+	}
+	
+	/**
+	 * @see org.openmrs.api.db.ConceptDAO#purgeConceptNameTag(org.openmrs.ConceptNameTag)
+	 */
+	public void deleteConceptNameTag(ConceptNameTag cnt) throws DAOException {
+		sessionFactory.getCurrentSession().delete(cnt);
+	}
+	
+	/**
+	 * @see org.openmrs.api.db.ConceptDAO#getConceptDatatype(java.lang.Integer)
+	 */
+	public ConceptDatatype getConceptDatatype(Integer i) {
+		return (ConceptDatatype) sessionFactory.getCurrentSession().get(ConceptDatatype.class, i);
+	}
+	
+	/**
+	 * @see org.openmrs.api.db.ConceptDAO#getAllConceptDatatypes(boolean)
+	 */
+	@SuppressWarnings("unchecked")
+	public List<ConceptDatatype> getAllConceptDatatypes(boolean includeRetired) throws DAOException {
+		Criteria crit = sessionFactory.getCurrentSession().createCriteria(ConceptDatatype.class);
+		
+		if (!includeRetired) {
+			crit.add(Restrictions.eq("retired", false));
+		}
+		
+		return crit.list();
+	}
+	
+	/**
+	 * @see org.openmrs.api.db.ConceptDAO#getConceptDatatypes(java.lang.String)
+	 */
+	@SuppressWarnings("unchecked")
+	public List<ConceptDatatype> getConceptDatatypes(String name) throws DAOException {
+		Criteria crit = sessionFactory.getCurrentSession().createCriteria(ConceptDatatype.class);
+		
+		if (name != null) {
+			crit.add(Restrictions.like("name", name, MatchMode.START));
+		}
+		
+		return crit.list();
+	}
+	
+	/**
+	 * @see org.openmrs.api.db.ConceptDAO#getConceptDatatypeByName(String)
+	 */
+	public ConceptDatatype getConceptDatatypeByName(String name) throws DAOException {
+		Criteria criteria = sessionFactory.getCurrentSession().createCriteria(ConceptDatatype.class);
+		if (name != null) {
+			criteria.add(Restrictions.eq("name", name));
+		}
+		return (ConceptDatatype) criteria.uniqueResult();
+	}
+	
+	/**
+	 * @see org.openmrs.api.db.ConceptDAO#saveConceptDatatype(org.openmrs.ConceptDatatype)
+	 */
+	public ConceptDatatype saveConceptDatatype(ConceptDatatype cd) throws DAOException {
+		sessionFactory.getCurrentSession().saveOrUpdate(cd);
+		return cd;
+	}
+	
+	/**
+	 * @see org.openmrs.api.db.ConceptDAO#purgeConceptDatatype(org.openmrs.ConceptDatatype)
+	 */
+	public void purgeConceptDatatype(ConceptDatatype cd) throws DAOException {
+		sessionFactory.getCurrentSession().delete(cd);
+	}
+	
+	/**
+	 * @see org.openmrs.api.db.ConceptDAO#getConceptNumeric(java.lang.Integer)
+	 */
+	public ConceptNumeric getConceptNumeric(Integer i) {
+		ConceptNumeric cn;
+		Object obj = sessionFactory.getCurrentSession().get(ConceptNumeric.class, i);
+		// If Concept has already been read & cached, we may get back a Concept instead of
+		// ConceptNumeric.  If this happens, we need to clear the object from the cache
+		// and re-fetch it as a ConceptNumeric
+		if (obj != null && !obj.getClass().equals(ConceptNumeric.class)) {
+			sessionFactory.getCurrentSession().evict(obj); // remove from cache
+			// session.get() did not work here, we need to perform a query to get a ConceptNumeric
+			Query query = sessionFactory.getCurrentSession().createQuery("from ConceptNumeric where conceptId = :conceptId")
+			        .setParameter("conceptId", i);
+			obj = query.uniqueResult();
+		}
+		cn = (ConceptNumeric) obj;
+		
+		return cn;
+	}
+	
+	/**
+	 * @see org.openmrs.api.db.ConceptDAO#getConcepts(java.lang.String, java.util.Locale, boolean,
+	 *      java.util.List, java.util.List)
+	 */
+	public List<Concept> getConcepts(final String name, final Locale loc, final boolean searchOnPhrase,
+	        final List<ConceptClass> classes, final List<ConceptDatatype> datatypes) throws DAOException {
+		
+		StringBuilder query = new StringBuilder();
+		
+		final Locale locale;
+		if (loc == null) {
+			locale = Context.getLocale();
+		} else {
+			locale = loc;
+		}
+		
+		if (!StringUtils.isBlank(name)) {
+			if (searchOnPhrase) {
+				String search = newNamesQuery(Sets.newHashSet(locale), name, true);
+				query.append(search);
+			} else {
+				String search = newNamesQuery(Sets.newHashSet(locale), name, false);
+				query.append(search);
+			}
+		}
+		
+		final List<ConceptName> names = LuceneQuery.newQuery(query.toString(), sessionFactory.getCurrentSession(),
+		    ConceptName.class).include("concept.datatype.conceptDatatypeId", transformToIds(datatypes)).include(
+		    "concept.conceptClass.conceptClassId", transformToIds(classes)).include("concept.retired", false).skipSame(
+		    "concept.conceptId").list();
+		
+		final List<Concept> concepts = Lists.transform(names, transformNameToConcept);
+		
+		return concepts;
+	}
+	
+	private String newNamesQuery(final Set<Locale> locales, final String name, final boolean keywords) {
+		final String escapedName = LuceneQuery.escapeQuery(name);
+		
+		final StringBuilder query = new StringBuilder();
+		query.append("(");
+		if (keywords) {
+			List<String> words = tokenizeName(escapedName, locales);
+			
+			//Put exact phrase higher
+			query.append(" name:(\"" + escapedName + "\")^0.6");
+			
+			if (!words.isEmpty()) {
+				//Include exact
+				query.append(" OR name:(" + StringUtils.join(words, " ") + ")^0.2");
+				
+				//Include partial
+				query.append(" OR name:(" + StringUtils.join(words, "* ") + "*)^0.1");
+				
+				//Include similar
+				query.append(" OR name:(" + StringUtils.join(words, "~0.8 ") + "~0.8)^0.1");
+			}
+		} else {
+			query.append(" name:\"" + escapedName + "\"");
+		}
+		query.append(")");
+		
+		List<String> localeQueries = new ArrayList<String>();
+		for (Locale locale : locales) {
+			String localeQuery = locale.getLanguage() + "* ";
+			if (!StringUtils.isBlank(locale.getCountry())) {
+				localeQuery += " OR " + locale + "^2 ";
+			}
+			localeQueries.add(localeQuery);
+		}
+		query.append(" locale:(");
+		query.append(StringUtils.join(localeQueries, " OR "));
+		query.append(")");
+		query.append(" voided:false");
+		
+		return query.toString();
+	}
+	
+	private List<String> tokenizeName(final String escapedName, final Set<Locale> locales) {
+		List<String> words = new ArrayList<String>();
+		words.addAll(Arrays.asList(escapedName.trim().split(" ")));
+		
+		Set<String> stopWords = new HashSet<String>();
+		for (Locale locale : locales) {
+			stopWords.addAll(Context.getConceptService().getConceptStopWords(locale));
+		}
+		
+		for (Iterator<String> it = words.iterator(); it.hasNext();) {
+			String word = it.next();
+			if (stopWords.contains(word.trim().toUpperCase())) {
+				it.remove();
+			}
+		}
+		return words;
+	}
+	
+	/**
+	 * gets questions for the given answer concept
+	 *
+	 * @see org.openmrs.api.db.ConceptDAO#getConceptsByAnswer(org.openmrs.Concept)
+	 */
+	@SuppressWarnings("unchecked")
+	public List<Concept> getConceptsByAnswer(Concept concept) {
+		String q = "select c from Concept c join c.answers ca where ca.answerConcept = :answer";
+		Query query = sessionFactory.getCurrentSession().createQuery(q);
+		query.setParameter("answer", concept);
+		
+		return query.list();
+	}
+	
+	/**
+	 * @see org.openmrs.api.db.ConceptDAO#getPrevConcept(org.openmrs.Concept)
+	 */
+	@SuppressWarnings("unchecked")
+	public Concept getPrevConcept(Concept c) {
+		Integer i = c.getConceptId();
+		
+		List<Concept> concepts = sessionFactory.getCurrentSession().createCriteria(Concept.class).add(
+		    Restrictions.lt("conceptId", i)).addOrder(Order.desc("conceptId")).setFetchSize(1).list();
+		
+		if (concepts.size() < 1) {
+			return null;
+		}
+		return concepts.get(0);
+	}
+	
+	/**
+	 * @see org.openmrs.api.db.ConceptDAO#getNextConcept(org.openmrs.Concept)
+	 */
+	@SuppressWarnings("unchecked")
+	public Concept getNextConcept(Concept c) {
+		Integer i = c.getConceptId();
+		
+		List<Concept> concepts = sessionFactory.getCurrentSession().createCriteria(Concept.class).add(
+		    Restrictions.gt("conceptId", i)).addOrder(Order.asc("conceptId")).setMaxResults(1).list();
+		
+		if (concepts.size() < 1) {
+			return null;
+		}
+		return concepts.get(0);
+	}
+	
+	/**
+	 * @see org.openmrs.api.db.ConceptDAO#getConceptsWithDrugsInFormulary()
+	 */
+	@SuppressWarnings("unchecked")
+	public List<Concept> getConceptsWithDrugsInFormulary() {
+		Query query = sessionFactory.getCurrentSession().createQuery(
+		    "select distinct concept from Drug d where d.retired = false");
+		return query.list();
+	}
+	
+	/**
+	 * @see org.openmrs.api.db.ConceptDAO#purgeDrug(org.openmrs.Drug)
+	 */
+	public void purgeDrug(Drug drug) throws DAOException {
+		sessionFactory.getCurrentSession().delete(drug);
+	}
+	
+	/**
+	 * @see org.openmrs.api.db.ConceptDAO#saveConceptProposal(org.openmrs.ConceptProposal)
+	 */
+	public ConceptProposal saveConceptProposal(ConceptProposal cp) throws DAOException {
+		sessionFactory.getCurrentSession().saveOrUpdate(cp);
+		return cp;
+	}
+	
+	/**
+	 * @see org.openmrs.api.db.ConceptDAO#purgeConceptProposal(org.openmrs.ConceptProposal)
+	 */
+	public void purgeConceptProposal(ConceptProposal cp) throws DAOException {
+		sessionFactory.getCurrentSession().delete(cp);
+		return;
+	}
+	
+	/**
+	 * @see org.openmrs.api.db.ConceptDAO#getAllConceptProposals(boolean)
+	 */
+	@SuppressWarnings("unchecked")
+	public List<ConceptProposal> getAllConceptProposals(boolean includeCompleted) throws DAOException {
+		Criteria crit = sessionFactory.getCurrentSession().createCriteria(ConceptProposal.class);
+		
+		if (!includeCompleted) {
+			crit.add(Restrictions.eq("state", OpenmrsConstants.CONCEPT_PROPOSAL_UNMAPPED));
+		}
+		crit.addOrder(Order.asc("originalText"));
+		return crit.list();
+	}
+	
+	/**
+	 * @see org.openmrs.api.db.ConceptDAO#getConceptProposal(java.lang.Integer)
+	 */
+	public ConceptProposal getConceptProposal(Integer conceptProposalId) throws DAOException {
+		return (ConceptProposal) sessionFactory.getCurrentSession().get(ConceptProposal.class, conceptProposalId);
+	}
+	
+	/**
+	 * @see org.openmrs.api.db.ConceptDAO#getConceptProposals(java.lang.String)
+	 */
+	@SuppressWarnings("unchecked")
+	public List<ConceptProposal> getConceptProposals(String text) throws DAOException {
+		Criteria crit = sessionFactory.getCurrentSession().createCriteria(ConceptProposal.class);
+		crit.add(Restrictions.eq("state", OpenmrsConstants.CONCEPT_PROPOSAL_UNMAPPED));
+		crit.add(Restrictions.eq("originalText", text));
+		return crit.list();
+	}
+	
+	/**
+	 * @see org.openmrs.api.db.ConceptDAO#getProposedConcepts(java.lang.String)
+	 */
+	@SuppressWarnings("unchecked")
+	public List<Concept> getProposedConcepts(String text) throws DAOException {
+		Criteria crit = sessionFactory.getCurrentSession().createCriteria(ConceptProposal.class);
+		crit.add(Restrictions.ne("state", OpenmrsConstants.CONCEPT_PROPOSAL_UNMAPPED));
+		crit.add(Restrictions.eq("originalText", text));
+		crit.add(Restrictions.isNotNull("mappedConcept"));
+		crit.setProjection(Projections.distinct(Projections.property("mappedConcept")));
+		
+		return crit.list();
+	}
+	
+	/**
+	 * @see org.openmrs.api.db.ConceptDAO#getConceptSetsByConcept(org.openmrs.Concept)
+	 */
+	@SuppressWarnings("unchecked")
+	public List<ConceptSet> getConceptSetsByConcept(Concept concept) {
+		return sessionFactory.getCurrentSession().createCriteria(ConceptSet.class).add(
+		    Restrictions.eq("conceptSet", concept)).addOrder(Order.asc("sortWeight")).list();
+	}
+	
+	/**
+	 * @see org.openmrs.api.db.ConceptDAO#getSetsContainingConcept(org.openmrs.Concept)
+	 */
+	@SuppressWarnings("unchecked")
+	public List<ConceptSet> getSetsContainingConcept(Concept concept) {
+		return sessionFactory.getCurrentSession().createCriteria(ConceptSet.class).add(Restrictions.eq("concept", concept))
+		        .list();
+	}
+	
+	/**
+	 * returns a list of n-generations of parents of a concept in a concept set
+	 *
+	 * @param Concept current
+	 * @return List<Concept>
+	 * @throws DAOException
+	 */
+	@SuppressWarnings("unchecked")
+	private List<Concept> getParents(Concept current) throws DAOException {
+		List<Concept> parents = new Vector<Concept>();
+		if (current != null) {
+			Query query = sessionFactory.getCurrentSession().createQuery(
+			    "from Concept c join c.conceptSets sets where sets.concept = ?").setEntity(0, current);
+			List<Concept> immed_parents = query.list();
+			for (Concept c : immed_parents) {
+				parents.addAll(getParents(c));
+			}
+			parents.add(current);
+			if (log.isDebugEnabled()) {
+				log.debug("parents found: ");
+				for (Concept c : parents) {
+					log.debug("id: " + c.getConceptId());
+				}
+			}
+		}
+		return parents;
+	}
+	
+	/**
+	 * @see org.openmrs.api.db.ConceptDAO#getLocalesOfConceptNames()
+	 */
+	public Set<Locale> getLocalesOfConceptNames() {
+		Set<Locale> locales = new HashSet<Locale>();
+		
+		Query query = sessionFactory.getCurrentSession().createQuery("select distinct locale from ConceptName");
+		
+		for (Object locale : query.list()) {
+			locales.add((Locale) locale);
+		}
+		
+		return locales;
+	}
+	
+	/**
+	 * @see org.openmrs.api.db.ConceptDAO#getConceptNameTag(java.lang.Integer)
+	 */
+	public ConceptNameTag getConceptNameTag(Integer i) {
+		return (ConceptNameTag) sessionFactory.getCurrentSession().get(ConceptNameTag.class, i);
+	}
+	
+	/**
+	 * @see org.openmrs.api.db.ConceptDAO#getConceptNameTagByName(java.lang.String)
+	 */
+	public ConceptNameTag getConceptNameTagByName(String name) {
+		Criteria crit = sessionFactory.getCurrentSession().createCriteria(ConceptNameTag.class).add(
+		    Restrictions.eq("tag", name));
+		
+		if (crit.list().size() < 1) {
+			return null;
+		}
+		
+		return (ConceptNameTag) crit.list().get(0);
+	}
+	
+	/**
+	 * @see org.openmrs.api.db.ConceptDAO#getAllConceptNameTags()
+	 */
+	@SuppressWarnings("unchecked")
+	public List<ConceptNameTag> getAllConceptNameTags() {
+		return sessionFactory.getCurrentSession().createQuery("from ConceptNameTag cnt order by cnt.tag").list();
+	}
+	
+	/**
+	 * @see org.openmrs.api.db.ConceptDAO#getConceptSource(java.lang.Integer)
+	 */
+	public ConceptSource getConceptSource(Integer conceptSourceId) {
+		return (ConceptSource) sessionFactory.getCurrentSession().get(ConceptSource.class, conceptSourceId);
+	}
+	
+	/**
+	 * @see org.openmrs.api.db.ConceptDAO#getAllConceptSources()
+	 */
+	
+	@SuppressWarnings("unchecked")
+	public List<ConceptSource> getAllConceptSources(boolean includeRetired) throws DAOException {
+		Criteria criteria = sessionFactory.getCurrentSession().createCriteria(ConceptSource.class);
+		
+		if (!includeRetired) {
+			criteria.add(Restrictions.eq("retired", false));
+		}
+		
+		return criteria.list();
+	}
+	
+	/**
+	 * @see org.openmrs.api.db.ConceptDAO#deleteConceptSource(org.openmrs.ConceptSource)
+	 */
+	public ConceptSource deleteConceptSource(ConceptSource cs) throws DAOException {
+		sessionFactory.getCurrentSession().delete(cs);
+		return cs;
+	}
+	
+	/**
+	 * @see org.openmrs.api.db.ConceptDAO#saveConceptSource(org.openmrs.ConceptSource)
+	 */
+	public ConceptSource saveConceptSource(ConceptSource conceptSource) throws DAOException {
+		sessionFactory.getCurrentSession().saveOrUpdate(conceptSource);
+		return conceptSource;
+	}
+	
+	/**
+	 * @see org.openmrs.api.db.ConceptDAO#saveConceptNameTag(org.openmrs.ConceptNameTag)
+	 */
+	public ConceptNameTag saveConceptNameTag(ConceptNameTag nameTag) {
+		if (nameTag == null) {
+			return null;
+		}
+		
+		sessionFactory.getCurrentSession().saveOrUpdate(nameTag);
+		return nameTag;
+	}
+	
+	/**
+	 * @see org.openmrs.api.db.ConceptDAO#getMaxConceptId()
+	 */
+	public Integer getMinConceptId() {
+		Query query = sessionFactory.getCurrentSession().createQuery("select min(conceptId) from Concept");
+		return (Integer) query.uniqueResult();
+	}
+	
+	/**
+	 * @see org.openmrs.api.db.ConceptDAO#getMaxConceptId()
+	 */
+	public Integer getMaxConceptId() {
+		Query query = sessionFactory.getCurrentSession().createQuery("select max(conceptId) from Concept");
+		return (Integer) query.uniqueResult();
+	}
+	
+	/**
+	 * @see org.openmrs.api.db.ConceptDAO#conceptIterator()
+	 */
+	public Iterator<Concept> conceptIterator() {
+		return new ConceptIterator();
+	}
+	
+	/**
+	 * An iterator that loops over all concepts in the dictionary one at a time
+	 */
+	private class ConceptIterator implements Iterator<Concept> {
+		
+		Concept currentConcept = null;
+		
+		Concept nextConcept;
+		
+		public ConceptIterator() {
+			final int firstConceptId = getMinConceptId();
+			nextConcept = getConcept(firstConceptId);
+		}
+		
+		/**
+		 * @see java.util.Iterator#hasNext()
+		 */
+		public boolean hasNext() {
+			return (nextConcept != null);
+		}
+		
+		/**
+		 * @see java.util.Iterator#next()
+		 */
+		public Concept next() {
+			if (currentConcept != null) {
+				sessionFactory.getCurrentSession().evict(currentConcept);
+			}
+			
+			currentConcept = nextConcept;
+			nextConcept = getNextConcept(currentConcept);
+			
+			return currentConcept;
+		}
+		
+		/**
+		 * @see java.util.Iterator#remove()
+		 */
+		public void remove() {
+			throw new UnsupportedOperationException();
+		}
+		
+	}
+	
+	/**
+	 * @see org.openmrs.api.db.ConceptDAO#getConceptsByMapping(java.lang.String, java.lang.String)
+	 */
+	@SuppressWarnings("unchecked")
+	public List<Concept> getConceptsByMapping(String code, String sourceName, boolean includeRetired) {
+		Criteria criteria = sessionFactory.getCurrentSession().createCriteria(ConceptMap.class);
+		
+		// make this criteria return a list of concepts
+		criteria.setProjection(Projections.property("concept"));
+		
+		//join to the conceptReferenceTerm table
+		criteria.createAlias("conceptReferenceTerm", "term");
+		
+		// match the source code to the passed code
+		criteria.add(Restrictions.eq("term.code", code));
+		
+		// join to concept reference source and match to the h17Code or source name
+		criteria.createAlias("term.conceptSource", "source");
+		criteria.add(Restrictions.or(Restrictions.eq("source.name", sourceName), Restrictions.eq("source.hl7Code",
+		    sourceName)));
+		
+		criteria.createAlias("concept", "concept");
+		
+		if (!includeRetired) {
+			// ignore retired concepts
+			criteria.add(Restrictions.eq("concept.retired", false));
+		} else {
+			// sort retired concepts to the end of the list
+			criteria.addOrder(Order.asc("concept.retired"));
+		}
+		
+		// we only want distinct concepts
+		criteria.setResultTransformer(DistinctRootEntityResultTransformer.INSTANCE);
+		
+		return (List<Concept>) criteria.list();
+	}
+	
+	/**
+	 * @see org.openmrs.api.db.ConceptDAO#getConceptByUuid(java.lang.String)
+	 */
+	public Concept getConceptByUuid(String uuid) {
+		return (Concept) sessionFactory.getCurrentSession().createQuery("from Concept c where c.uuid = :uuid").setString(
+		    "uuid", uuid).uniqueResult();
+	}
+	
+	/**
+	 * @see org.openmrs.api.db.ConceptDAO#getConceptClassByUuid(java.lang.String)
+	 */
+	public ConceptClass getConceptClassByUuid(String uuid) {
+		return (ConceptClass) sessionFactory.getCurrentSession().createQuery("from ConceptClass cc where cc.uuid = :uuid")
+		        .setString("uuid", uuid).uniqueResult();
+	}
+	
+	public ConceptAnswer getConceptAnswerByUuid(String uuid) {
+		return (ConceptAnswer) sessionFactory.getCurrentSession().createQuery("from ConceptAnswer cc where cc.uuid = :uuid")
+		        .setString("uuid", uuid).uniqueResult();
+	}
+	
+	public ConceptName getConceptNameByUuid(String uuid) {
+		return (ConceptName) sessionFactory.getCurrentSession().createQuery("from ConceptName cc where cc.uuid = :uuid")
+		        .setString("uuid", uuid).uniqueResult();
+	}
+	
+	public ConceptSet getConceptSetByUuid(String uuid) {
+		return (ConceptSet) sessionFactory.getCurrentSession().createQuery("from ConceptSet cc where cc.uuid = :uuid")
+		        .setString("uuid", uuid).uniqueResult();
+	}
+	
+	public ConceptSource getConceptSourceByUuid(String uuid) {
+		return (ConceptSource) sessionFactory.getCurrentSession().createQuery("from ConceptSource cc where cc.uuid = :uuid")
+		        .setString("uuid", uuid).uniqueResult();
+	}
+	
+	/**
+	 * @see org.openmrs.api.db.ConceptDAO#getConceptDatatypeByUuid(java.lang.String)
+	 */
+	public ConceptDatatype getConceptDatatypeByUuid(String uuid) {
+		return (ConceptDatatype) sessionFactory.getCurrentSession().createQuery(
+		    "from ConceptDatatype cd where cd.uuid = :uuid").setString("uuid", uuid).uniqueResult();
+	}
+	
+	/**
+	 * @see org.openmrs.api.db.ConceptDAO#getConceptNumericByUuid(java.lang.String)
+	 */
+	public ConceptNumeric getConceptNumericByUuid(String uuid) {
+		return (ConceptNumeric) sessionFactory.getCurrentSession().createQuery(
+		    "from ConceptNumeric cn where cn.uuid = :uuid").setString("uuid", uuid).uniqueResult();
+	}
+	
+	/**
+	 * @see org.openmrs.api.db.ConceptDAO#getConceptProposalByUuid(java.lang.String)
+	 */
+	public ConceptProposal getConceptProposalByUuid(String uuid) {
+		return (ConceptProposal) sessionFactory.getCurrentSession().createQuery(
+		    "from ConceptProposal cp where cp.uuid = :uuid").setString("uuid", uuid).uniqueResult();
+	}
+	
+	/**
+	 * @see org.openmrs.api.db.ConceptDAO#getDrugByUuid(java.lang.String)
+	 */
+	public Drug getDrugByUuid(String uuid) {
+		return (Drug) sessionFactory.getCurrentSession().createQuery("from Drug d where d.uuid = :uuid").setString("uuid",
+		    uuid).uniqueResult();
+	}
+	
+	public DrugIngredient getDrugIngredientByUuid(String uuid) {
+		return (DrugIngredient) sessionFactory.getCurrentSession().createQuery("from DrugIngredient d where d.uuid = :uuid")
+		        .setString("uuid", uuid).uniqueResult();
+	}
+	
+	/**
+	 * @see org.openmrs.api.db.ConceptDAO#getConceptUuids()
+	 */
+	public Map<Integer, String> getConceptUuids() {
+		Map<Integer, String> ret = new HashMap<Integer, String>();
+		Query q = sessionFactory.getCurrentSession().createQuery("select conceptId, uuid from Concept");
+		List<Object[]> list = q.list();
+		for (Object[] o : list) {
+			ret.put((Integer) o[0], (String) o[1]);
+		}
+		return ret;
+	}
+	
+	/**
+	 * @see org.openmrs.api.db.ConceptDAO#getConceptDescriptionByUuid(java.lang.String)
+	 */
+	public ConceptDescription getConceptDescriptionByUuid(String uuid) {
+		return (ConceptDescription) sessionFactory.getCurrentSession().createQuery(
+		    "from ConceptDescription cd where cd.uuid = :uuid").setString("uuid", uuid).uniqueResult();
+	}
+	
+	/**
+	 * @see org.openmrs.api.db.ConceptDAO#getConceptNameTagByUuid(java.lang.String)
+	 */
+	public ConceptNameTag getConceptNameTagByUuid(String uuid) {
+		return (ConceptNameTag) sessionFactory.getCurrentSession().createQuery(
+		    "from ConceptNameTag cnt where cnt.uuid = :uuid").setString("uuid", uuid).uniqueResult();
+	}
+	
+	/**
+	 * @see org.openmrs.api.db.ConceptDAO#getConceptMapsBySource(ConceptSource)
+	 */
+	@SuppressWarnings("unchecked")
+	public List<ConceptMap> getConceptMapsBySource(ConceptSource conceptSource) throws DAOException {
+		Criteria criteria = sessionFactory.getCurrentSession().createCriteria(ConceptMap.class);
+		criteria.createAlias("conceptReferenceTerm", "term");
+		criteria.add(Restrictions.eq("term.conceptSource", conceptSource));
+		return (List<ConceptMap>) criteria.list();
+	}
+	
+	/**
+	 * @see org.openmrs.api.db.ConceptDAO#getConceptSourceByName(java.lang.String)
+	 */
+	public ConceptSource getConceptSourceByName(String conceptSourceName) throws DAOException {
+		Criteria criteria = sessionFactory.getCurrentSession().createCriteria(ConceptSource.class, "source");
+		criteria.add(Restrictions.eq("source.name", conceptSourceName));
+		return (ConceptSource) criteria.uniqueResult();
+	}
+	
+	/**
+	 * @see org.openmrs.api.db.ConceptDAO#getSavedConceptDatatype(org.openmrs.Concept)
+	 */
+	public ConceptDatatype getSavedConceptDatatype(Concept concept) {
+		SQLQuery sql = sessionFactory.getCurrentSession().createSQLQuery(
+		    "select datatype.* from " + "concept_datatype datatype, " + "concept concept " + "where "
+		            + "datatype.concept_datatype_id = concept.datatype_id " + "and concept.concept_id=:conceptId")
+		        .addEntity(ConceptDatatype.class);
+		sql.setInteger("conceptId", concept.getConceptId());
+		return (ConceptDatatype) sql.uniqueResult();
+	}
+	
+	/**
+	 * @see org.openmrs.api.db.ConceptDAO#getSavedConceptName(org.openmrs.ConceptName)
+	 */
+	@Override
+	public ConceptName getSavedConceptName(ConceptName conceptName) {
+		sessionFactory.getCurrentSession().refresh(conceptName);
+		return conceptName;
+	}
+	
+	/**
+	 * @see org.openmrs.api.db.ConceptDAO#getConceptStopWords(java.util.Locale)
+	 */
+	public List<String> getConceptStopWords(Locale locale) throws DAOException {
+		
+		locale = (locale == null ? Context.getLocale() : locale);
+		
+		Criteria criteria = sessionFactory.getCurrentSession().createCriteria(ConceptStopWord.class);
+		criteria.setProjection(Projections.property("value"));
+		criteria.add(Restrictions.eq("locale", locale));
+		
+		return (List<String>) criteria.list();
+	}
+	
+	/**
+	 * @see org.openmrs.api.db.ConceptDAO#saveConceptStopWord(org.openmrs.ConceptStopWord)
+	 */
+	public ConceptStopWord saveConceptStopWord(ConceptStopWord conceptStopWord) throws DAOException {
+		if (conceptStopWord != null) {
+			Criteria criteria = sessionFactory.getCurrentSession().createCriteria(ConceptStopWord.class);
+			criteria.add(Restrictions.eq("value", conceptStopWord.getValue()));
+			criteria.add(Restrictions.eq("locale", conceptStopWord.getLocale()));
+			List<ConceptStopWord> stopWordList = criteria.list();
+			
+			if (!stopWordList.isEmpty()) {
+				throw new DAOException("Duplicate ConceptStopWord Entry");
+			}
+			sessionFactory.getCurrentSession().saveOrUpdate(conceptStopWord);
+		}
+		
+		return conceptStopWord;
+	}
+	
+	/**
+	 * @see org.openmrs.api.db.ConceptDAO#deleteConceptStopWord(java.lang.Integer)
+	 */
+	public void deleteConceptStopWord(Integer conceptStopWordId) throws DAOException {
+		if (conceptStopWordId == null) {
+			throw new DAOException("conceptStopWordId is null");
+		}
+		Object csw = sessionFactory.getCurrentSession().createCriteria(ConceptStopWord.class).add(
+		    Restrictions.eq("conceptStopWordId", conceptStopWordId)).uniqueResult();
+		if (csw == null) {
+			throw new DAOException("Concept Stop Word not found or already deleted");
+		}
+		sessionFactory.getCurrentSession().delete(csw);
+	}
+	
+	/**
+	 * @see org.openmrs.api.db.ConceptDAO#getAllConceptStopWords()
+	 */
+	public List<ConceptStopWord> getAllConceptStopWords() {
+		return sessionFactory.getCurrentSession().createCriteria(ConceptStopWord.class).list();
+	}
+	
+	/**
+	 * @see ConceptService#getCountOfDrugs(String, Concept, boolean, boolean)
+	 */
+	public Long getCountOfDrugs(String drugName, Concept concept, boolean searchOnPhrase, boolean searchDrugConceptNames,
+	        boolean includeRetired) throws DAOException {
+		Criteria searchCriteria = sessionFactory.getCurrentSession().createCriteria(Drug.class, "drug");
+		if (StringUtils.isBlank(drugName) && concept == null) {
+			return 0L;
+		}
+		
+		if (!includeRetired) {
+			searchCriteria.add(Restrictions.eq("drug.retired", false));
+		}
+		if (concept != null) {
+			searchCriteria.add(Restrictions.eq("drug.concept", concept));
+		}
+		MatchMode matchMode = MatchMode.START;
+		if (searchOnPhrase) {
+			matchMode = MatchMode.ANYWHERE;
+		}
+		if (!StringUtils.isBlank(drugName)) {
+			searchCriteria.add(Restrictions.ilike("drug.name", drugName, matchMode));
+			if (searchDrugConceptNames) {
+				searchCriteria.createCriteria("concept", "concept").createAlias("concept.names", "names");
+				searchCriteria.add(Restrictions.ilike("names.name", drugName, matchMode));
+			}
+		}
+		
+		searchCriteria.setProjection(Projections.countDistinct("drug.drugId"));
+		
+		return (Long) searchCriteria.uniqueResult();
+	}
+	
+	/**
+	 * @should return a drug if either the drug name or concept name matches the phase not both
+	 * @should return distinct drugs
+	 * @should return a drug, if phrase match concept_name No need to match both concept_name and drug_name
+	 * @should return drug when phrase match drug_name even searchDrugConceptNames is false
+	 * @should return a drug if phrase match drug_name No need to match both concept_name and drug_name
+	 */
+	@SuppressWarnings("unchecked")
+	@Override
+	public List<Drug> getDrugs(String drugName, Concept concept, boolean searchOnPhrase, boolean searchDrugConceptNames,
+	        boolean includeRetired, Integer start, Integer length) throws DAOException {
+		Criteria searchCriteria = sessionFactory.getCurrentSession().createCriteria(Drug.class, "drug");
+		if (StringUtils.isBlank(drugName) && concept == null) {
+			return Collections.emptyList();
+		}
+		
+		if (!includeRetired) {
+			searchCriteria.add(Restrictions.eq("drug.retired", false));
+		}
+		MatchMode matchMode = MatchMode.START;
+		if (searchOnPhrase) {
+			matchMode = MatchMode.ANYWHERE;
+		}
+		if (!StringUtils.isBlank(drugName)) {
+			if (searchDrugConceptNames && concept != null) {
+				searchCriteria.createCriteria("concept", "concept").createAlias("concept.names", "names");
+				searchCriteria.add(Restrictions.or(Restrictions.ilike("drug.name", drugName, matchMode), Restrictions.ilike(
+				    "names.name", drugName, matchMode)));
+				searchCriteria.setProjection(Projections.distinct(Projections.property("drugId")));
+			} else {
+				searchCriteria.add(Restrictions.ilike("drug.name", drugName, matchMode));
+				
+			}
+		}
+		
+		if (start != null) {
+			searchCriteria.setFirstResult(start);
+		}
+		if (length != null && length > 0) {
+			searchCriteria.setMaxResults(length);
+		}
+		
+		return searchCriteria.list();
+	}
+	
+	/**
+	 * @see ConceptDAO#getConcepts(String, List, boolean, List, List, List, List, Concept, Integer,
+	 *      Integer)
+	 */
+	@Override
+	public List<ConceptSearchResult> getConcepts(final String phrase, final List<Locale> locales,
+	        final boolean includeRetired, final List<ConceptClass> requireClasses, final List<ConceptClass> excludeClasses,
+	        final List<ConceptDatatype> requireDatatypes, final List<ConceptDatatype> excludeDatatypes,
+	        final Concept answersToConcept, final Integer start, final Integer size) throws DAOException {
+		
+		LuceneQuery<ConceptName> query = createConceptNameQuery(phrase, locales, includeRetired, requireClasses,
+		    excludeClasses, requireDatatypes, excludeDatatypes, answersToConcept);
+		
+		ListPart<ConceptName> names = query.listPart(start, size);
+		
+		List<ConceptSearchResult> results = Lists.transform(names.getList(),
+		    new Function<ConceptName, ConceptSearchResult>() {
+			    
+			    @Override
+			    public ConceptSearchResult apply(ConceptName conceptName) {
+				    return new ConceptSearchResult(phrase, conceptName.getConcept(), conceptName);
+			    }
+		    });
+		
+		return results;
+	}
+	
+	@Override
+	public Integer getCountOfConcepts(final String phrase, List<Locale> locales, boolean includeRetired,
+	        List<ConceptClass> requireClasses, List<ConceptClass> excludeClasses, List<ConceptDatatype> requireDatatypes,
+	        List<ConceptDatatype> excludeDatatypes, Concept answersToConcept) throws DAOException {
+		
+		LuceneQuery<ConceptName> query = createConceptNameQuery(phrase, locales, includeRetired, requireClasses,
+		    excludeClasses, requireDatatypes, excludeDatatypes, answersToConcept);
+		
+		Long size = query.resultSize();
+		return size.intValue();
+	}
+	
+	private LuceneQuery<ConceptName> createConceptNameQuery(final String phrase, List<Locale> locales,
+	        boolean includeRetired, List<ConceptClass> requireClasses, List<ConceptClass> excludeClasses,
+	        List<ConceptDatatype> requireDatatypes, List<ConceptDatatype> excludeDatatypes, Concept answersToConcept) {
+		final StringBuilder query = new StringBuilder();
+		
+		if (!StringUtils.isBlank(phrase)) {
+			final Set<Locale> searchLocales;
+			
+			if (locales == null) {
+				searchLocales = Sets.newHashSet(Context.getLocale());
+			} else {
+				searchLocales = Sets.newHashSet(locales);
+			}
+			
+			query.append(newNamesQuery(searchLocales, phrase, true));
+		}
+		
+		LuceneQuery<ConceptName> luceneQuery = LuceneQuery.newQuery(query.toString(), sessionFactory.getCurrentSession(),
+		    ConceptName.class).include("concept.conceptClass.conceptClassId", transformToIds(requireClasses)).exclude(
+		    "concept.conceptClass.conceptClassId", transformToIds(excludeClasses)).include(
+		    "concept.datatype.conceptDatatypeId", transformToIds(requireDatatypes)).exclude(
+		    "concept.datatype.conceptDatatypeId", transformToIds(excludeDatatypes));
+		
+		if (answersToConcept != null) {
+			Collection<ConceptAnswer> answers = answersToConcept.getAnswers(false);
+			
+			if (answers != null && !answers.isEmpty()) {
+				List<Integer> ids = new ArrayList<Integer>();
+				for (ConceptAnswer conceptAnswer : answersToConcept.getAnswers(false)) {
+					ids.add(conceptAnswer.getAnswerConcept().getId());
+				}
+				luceneQuery.include("concept.conceptId", ids.toArray(new Object[0]));
+			}
+		}
+		
+		if (!includeRetired) {
+			luceneQuery.include("concept.retired", false);
+		}
+		
+		luceneQuery.skipSame("concept.conceptId");
+		
+		return luceneQuery;
+	}
+	
+	private String[] transformToIds(final List<? extends OpenmrsObject> items) {
+		if (items == null || items.isEmpty()) {
+			return new String[0];
+		}
+		
+		String[] ids = new String[items.size()];
+		for (int i = 0; i < items.size(); i++) {
+			ids[i] = items.get(i).getId().toString();
+		}
+		return ids;
+	}
+	
+	/**
+	 * @see org.openmrs.api.db.ConceptDAO#getConceptMapTypes(boolean, boolean)
+	 */
+	@SuppressWarnings("unchecked")
+	@Override
+	public List<ConceptMapType> getConceptMapTypes(boolean includeRetired, boolean includeHidden) throws DAOException {
+		Criteria criteria = sessionFactory.getCurrentSession().createCriteria(ConceptMapType.class);
+		if (!includeRetired) {
+			criteria.add(Restrictions.eq("retired", false));
+		}
+		if (!includeHidden) {
+			criteria.add(Restrictions.eq("isHidden", false));
+		}
+		
+		List<ConceptMapType> conceptMapTypes = criteria.list();
+		Collections.sort(conceptMapTypes, new ConceptMapTypeComparator());
+		
+		return conceptMapTypes;
+	}
+	
+	/**
+	 * @see org.openmrs.api.db.ConceptDAO#getConceptMapType(java.lang.Integer)
+	 */
+	@Override
+	public ConceptMapType getConceptMapType(Integer conceptMapTypeId) throws DAOException {
+		return (ConceptMapType) sessionFactory.getCurrentSession().get(ConceptMapType.class, conceptMapTypeId);
+	}
+	
+	/**
+	 * @see org.openmrs.api.db.ConceptDAO#getConceptMapTypeByUuid(java.lang.String)
+	 */
+	@Override
+	public ConceptMapType getConceptMapTypeByUuid(String uuid) throws DAOException {
+		return (ConceptMapType) sessionFactory.getCurrentSession().createQuery(
+		    "from ConceptMapType cmt where cmt.uuid = :uuid").setString("uuid", uuid).uniqueResult();
+	}
+	
+	/**
+	 * @see org.openmrs.api.db.ConceptDAO#getConceptMapTypeByName(java.lang.String)
+	 */
+	@Override
+	public ConceptMapType getConceptMapTypeByName(String name) throws DAOException {
+		Criteria criteria = sessionFactory.getCurrentSession().createCriteria(ConceptMapType.class);
+		criteria.add(Restrictions.ilike("name", name, MatchMode.EXACT));
+		return (ConceptMapType) criteria.uniqueResult();
+	}
+	
+	/**
+	 * @see org.openmrs.api.db.ConceptDAO#saveConceptMapType(org.openmrs.ConceptMapType)
+	 */
+	@Override
+	public ConceptMapType saveConceptMapType(ConceptMapType conceptMapType) throws DAOException {
+		sessionFactory.getCurrentSession().saveOrUpdate(conceptMapType);
+		return conceptMapType;
+	}
+	
+	/**
+	 * @see org.openmrs.api.db.ConceptDAO#deleteConceptMapType(org.openmrs.ConceptMapType)
+	 */
+	@Override
+	public void deleteConceptMapType(ConceptMapType conceptMapType) throws DAOException {
+		sessionFactory.getCurrentSession().delete(conceptMapType);
+	}
+	
+	/**
+	 * @see org.openmrs.api.db.ConceptDAO#getConceptReferenceTerms(boolean)
+	 */
+	@SuppressWarnings("unchecked")
+	@Override
+	public List<ConceptReferenceTerm> getConceptReferenceTerms(boolean includeRetired) throws DAOException {
+		Criteria criteria = sessionFactory.getCurrentSession().createCriteria(ConceptReferenceTerm.class);
+		if (!includeRetired) {
+			criteria.add(Restrictions.eq("retired", false));
+		}
+		return criteria.list();
+	}
+	
+	/**
+	 * @see org.openmrs.api.db.ConceptDAO#getConceptReferenceTerm(java.lang.Integer)
+	 */
+	@Override
+	public ConceptReferenceTerm getConceptReferenceTerm(Integer conceptReferenceTermId) throws DAOException {
+		return (ConceptReferenceTerm) sessionFactory.getCurrentSession().get(ConceptReferenceTerm.class,
+		    conceptReferenceTermId);
+	}
+	
+	/**
+	 * @see org.openmrs.api.db.ConceptDAO#getConceptReferenceTermByUuid(java.lang.String)
+	 */
+	@Override
+	public ConceptReferenceTerm getConceptReferenceTermByUuid(String uuid) throws DAOException {
+		return (ConceptReferenceTerm) sessionFactory.getCurrentSession().createQuery(
+		    "from ConceptReferenceTerm crt where crt.uuid = :uuid").setString("uuid", uuid).uniqueResult();
+	}
+	
+	/**
+	 * @see org.openmrs.api.db.ConceptDAO#getConceptReferenceTermsBySource(ConceptSource)
+	 */
+	@SuppressWarnings("unchecked")
+	@Override
+	public List<ConceptReferenceTerm> getConceptReferenceTermsBySource(ConceptSource conceptSource) throws DAOException {
+		Criteria criteria = sessionFactory.getCurrentSession().createCriteria(ConceptReferenceTerm.class);
+		criteria.add(Restrictions.eq("conceptSource", conceptSource));
+		return (List<ConceptReferenceTerm>) criteria.list();
+	}
+	
+	/**
+	 * @see org.openmrs.api.db.ConceptDAO#getConceptReferenceTermByName(java.lang.String,
+	 *      org.openmrs.ConceptSource)
+	 */
+	@SuppressWarnings("rawtypes")
+	@Override
+	public ConceptReferenceTerm getConceptReferenceTermByName(String name, ConceptSource conceptSource) throws DAOException {
+		Criteria criteria = sessionFactory.getCurrentSession().createCriteria(ConceptReferenceTerm.class);
+		criteria.add(Restrictions.ilike("name", name, MatchMode.EXACT));
+		criteria.add(Restrictions.eq("conceptSource", conceptSource));
+		List terms = criteria.list();
+		if (terms.size() == 0) {
+			return null;
+		} else if (terms.size() > 1) {
+			throw new APIException(Context.getMessageSourceService().getMessage(
+			    "ConceptReferenceTerm.foundMultipleTermsWithNameInSource", new Object[] { name, conceptSource.getName() },
+			    null));
+		}
+		return (ConceptReferenceTerm) terms.get(0);
+	}
+	
+	/**
+	 * @see org.openmrs.api.db.ConceptDAO#getConceptReferenceTermByCode(java.lang.String,
+	 *      org.openmrs.ConceptSource)
+	 */
+	@SuppressWarnings("rawtypes")
+	@Override
+	public ConceptReferenceTerm getConceptReferenceTermByCode(String code, ConceptSource conceptSource) throws DAOException {
+		Criteria criteria = sessionFactory.getCurrentSession().createCriteria(ConceptReferenceTerm.class);
+		criteria.add(Restrictions.eq("code", code));
+		criteria.add(Restrictions.eq("conceptSource", conceptSource));
+		List terms = criteria.list();
+		if (terms.size() == 0) {
+			return null;
+		} else if (terms.size() > 1) {
+			throw new APIException(Context.getMessageSourceService().getMessage(
+			    "ConceptReferenceTerm.foundMultipleTermsWithCodeInSource", new Object[] { code, conceptSource.getName() },
+			    null));
+		}
+		return (ConceptReferenceTerm) terms.get(0);
+	}
+	
+	/**
+	 * @see org.openmrs.api.db.ConceptDAO#saveConceptReferenceTerm(org.openmrs.ConceptReferenceTerm)
+	 */
+	@Override
+	public ConceptReferenceTerm saveConceptReferenceTerm(ConceptReferenceTerm conceptReferenceTerm) throws DAOException {
+		sessionFactory.getCurrentSession().saveOrUpdate(conceptReferenceTerm);
+		return conceptReferenceTerm;
+	}
+	
+	/**
+	 * @see org.openmrs.api.db.ConceptDAO#deleteConceptReferenceTerm(org.openmrs.ConceptReferenceTerm)
+	 */
+	@Override
+	public void deleteConceptReferenceTerm(ConceptReferenceTerm conceptReferenceTerm) throws DAOException {
+		sessionFactory.getCurrentSession().delete(conceptReferenceTerm);
+	}
+	
+	/**
+	 * @see org.openmrs.api.db.ConceptDAO#getCountOfConceptReferenceTerms(java.lang.String, boolean)
+	 */
+	@Override
+	public Long getCountOfConceptReferenceTerms(String query, ConceptSource conceptSource, boolean includeRetired)
+	        throws DAOException {
+		Criteria criteria = createConceptReferenceTermCriteria(query, conceptSource, includeRetired);
+		
+		criteria.setProjection(Projections.rowCount());
+		return (Long) criteria.uniqueResult();
+	}
+	
+	/**
+	 * @see org.openmrs.api.db.ConceptDAO#getConceptReferenceTerms(String, ConceptSource, Integer,
+	 *      Integer, boolean)
+	 */
+	@SuppressWarnings("unchecked")
+	@Override
+	public List<ConceptReferenceTerm> getConceptReferenceTerms(String query, ConceptSource conceptSource, Integer start,
+	        Integer length, boolean includeRetired) throws APIException {
+		Criteria criteria = createConceptReferenceTermCriteria(query, conceptSource, includeRetired);
+		
+		if (start != null) {
+			criteria.setFirstResult(start);
+		}
+		if (length != null && length > 0) {
+			criteria.setMaxResults(length);
+		}
+		
+		return criteria.list();
+	}
+	
+	/**
+	 * @param query
+	 * @param includeRetired
+	 * @return
+	 */
+	private Criteria createConceptReferenceTermCriteria(String query, ConceptSource conceptSource, boolean includeRetired) {
+		Criteria searchCriteria = sessionFactory.getCurrentSession().createCriteria(ConceptReferenceTerm.class);
+		if (conceptSource != null) {
+			searchCriteria.add(Restrictions.eq("conceptSource", conceptSource));
+		}
+		if (!includeRetired) {
+			searchCriteria.add(Restrictions.eq("retired", false));
+		}
+		if (query != null) {
+			searchCriteria.add(Restrictions.or(Restrictions.ilike("name", query, MatchMode.ANYWHERE), Restrictions.ilike(
+			    "code", query, MatchMode.ANYWHERE)));
+		}
+		return searchCriteria;
+	}
+	
+	/**
+	 * @see org.openmrs.api.db.ConceptDAO#getReferenceTermMappingsTo(ConceptReferenceTerm)
+	 */
+	@SuppressWarnings("unchecked")
+	@Override
+	public List<ConceptReferenceTermMap> getReferenceTermMappingsTo(ConceptReferenceTerm term) throws DAOException {
+		Criteria criteria = sessionFactory.getCurrentSession().createCriteria(ConceptReferenceTermMap.class);
+		criteria.add(Restrictions.eq("termB", term));
+		return criteria.list();
+	}
+	
+	/**
+	 * @see org.openmrs.api.db.ConceptDAO#isConceptReferenceTermInUse(org.openmrs.ConceptReferenceTerm)
+	 */
+	@Override
+	public boolean isConceptReferenceTermInUse(ConceptReferenceTerm term) throws DAOException {
+		Criteria criteria = sessionFactory.getCurrentSession().createCriteria(ConceptMap.class);
+		criteria.add(Restrictions.eq("conceptReferenceTerm", term));
+		criteria.setProjection(Projections.rowCount());
+		if ((Long) criteria.uniqueResult() > 0) {
+			return true;
+		}
+		
+		criteria = sessionFactory.getCurrentSession().createCriteria(ConceptReferenceTermMap.class);
+		criteria.add(Restrictions.eq("termB", term));
+		criteria.setProjection(Projections.rowCount());
+		return (Long) criteria.uniqueResult() > 0;
+	}
+	
+	/**
+	 * @see org.openmrs.api.db.ConceptDAO#isConceptMapTypeInUse(org.openmrs.ConceptMapType)
+	 */
+	@Override
+	public boolean isConceptMapTypeInUse(ConceptMapType mapType) throws DAOException {
+		Criteria criteria = sessionFactory.getCurrentSession().createCriteria(ConceptMap.class);
+		criteria.add(Restrictions.eq("conceptMapType", mapType));
+		criteria.setProjection(Projections.rowCount());
+		if ((Long) criteria.uniqueResult() > 0) {
+			return true;
+		}
+		
+		criteria = sessionFactory.getCurrentSession().createCriteria(ConceptReferenceTermMap.class);
+		criteria.add(Restrictions.eq("conceptMapType", mapType));
+		criteria.setProjection(Projections.rowCount());
+		return (Long) criteria.uniqueResult() > 0;
+	}
+	
+	/**
+	 * @see org.openmrs.api.db.ConceptDAO#getConceptsByName(java.lang.String, java.util.Locale,
+	 *      java.lang.Boolean)
+	 */
+	@Override
+	public List<Concept> getConceptsByName(final String name, final Locale locale, final Boolean exactLocale) {
+		StringBuilder query = new StringBuilder();
+		
+		if (!StringUtils.isBlank(name)) {
+			final String searchPhrase = LuceneQuery.escapeQuery(name);
+			
+			final Locale searchLocale;
+			if (locale == null) {
+				searchLocale = Context.getLocale();
+			} else {
+				searchLocale = locale;
+			}
+			
+			if (exactLocale == null || exactLocale) {
+				query.append(" +name:").append("\"").append(searchPhrase).append("\"");
+				query.append(" +locale:").append(searchLocale);
+			} else {
+				query.append(newNamesQuery(Sets.newHashSet(searchLocale), searchPhrase, false));
+			}
+		}
+		
+		query.append(" +concept.retired:false");
+		
+		final List<ConceptName> names = LuceneQuery.newQuery(query.toString(), sessionFactory.getCurrentSession(),
+		    ConceptName.class).skipSame("concept.conceptId").list();
+		
+		final List<Concept> concepts = Lists.transform(names, transformNameToConcept);
+		
+		return concepts;
+	}
+	
+	/**
+	 * @see org.openmrs.api.db.ConceptDAO#getConceptByName(java.lang.String)
+	 */
+	@Override
+	public Concept getConceptByName(final String name) {
+		Criteria criteria = sessionFactory.getCurrentSession().createCriteria(ConceptName.class);
+		
+		Locale locale = Context.getLocale();
+		Locale language = new Locale(locale.getLanguage() + "%");
+		criteria.add(Restrictions.or(Restrictions.eq("locale", locale), Restrictions.like("locale", language)));
+		
+		if (Context.getConceptService().isConceptNameSearchCaseSensitive()) {
+			criteria.add(Restrictions.ilike("name", name));
+		} else {
+			criteria.add(Restrictions.eq("name", name));
+		}
+		
+		criteria.add(Restrictions.eq("voided", false));
+		
+		criteria.createAlias("concept", "concept");
+		criteria.add(Restrictions.eq("concept.retired", false));
+		
+		@SuppressWarnings("unchecked")
+		List<ConceptName> list = criteria.list();
+		
+		if (list.size() == 1) {
+			return list.get(0).getConcept();
+		} else {
+			log.warn("Multiple concepts found for '" + name + "'");
+			
+			List<Concept> concepts = Lists.transform(list, transformNameToConcept);
+			for (Concept concept : concepts) {
+				for (ConceptName conceptName : concept.getNames(locale)) {
+					if (conceptName.getName().equalsIgnoreCase(name)) {
+						return concept;
+					}
+				}
+				for (ConceptName indexTerm : concept.getIndexTermsForLocale(locale)) {
+					if (indexTerm.getName().equalsIgnoreCase(name)) {
+						return concept;
+					}
+				}
+			}
+		}
+		
+		return null;
+	}
+	
+	/**
+	 * @see org.openmrs.api.db.ConceptDAO#getDefaultConceptMapType()
+	 */
+	@Override
+	public ConceptMapType getDefaultConceptMapType() throws DAOException {
+		FlushMode previousFlushMode = sessionFactory.getCurrentSession().getFlushMode();
+		sessionFactory.getCurrentSession().setFlushMode(FlushMode.MANUAL);
+		try {
+			//Defaults to same-as if the gp is not set.
+			String defaultConceptMapType = Context.getAdministrationService().getGlobalProperty(
+			    OpenmrsConstants.GP_DEFAULT_CONCEPT_MAP_TYPE);
+			if (defaultConceptMapType == null) {
+				throw new DAOException("The default concept map type is not set. You need to set the '"
+				        + OpenmrsConstants.GP_DEFAULT_CONCEPT_MAP_TYPE + "' global property.");
+			}
+			
+			ConceptMapType conceptMapType = getConceptMapTypeByName(defaultConceptMapType);
+			if (conceptMapType == null) {
+				throw new DAOException("The default concept map type (name: " + defaultConceptMapType
+				        + ") does not exist! You need to set the '" + OpenmrsConstants.GP_DEFAULT_CONCEPT_MAP_TYPE
+				        + "' global property.");
+			}
+			return conceptMapType;
+		}
+		finally {
+			sessionFactory.getCurrentSession().setFlushMode(previousFlushMode);
+		}
+	}
+	
+	/**
+	 * @see org.openmrs.api.db.ConceptDAO#isConceptNameDuplicate(org.openmrs.ConceptName)
+	 */
+	@Override
+	public boolean isConceptNameDuplicate(ConceptName name) {
+		if (!name.isFullySpecifiedName() || !name.isLocalePreferred()) {
+			return false;
+		}
+		if (name.getConcept() != null && name.getConcept().isRetired()) {
+			return false;
+		}
+		
+		Criteria criteria = sessionFactory.getCurrentSession().createCriteria(ConceptName.class);
+		
+		criteria.add(Restrictions.eq("voided", false));
+		criteria.add(Restrictions.or(Restrictions.eq("locale", name.getLocale()), Restrictions.eq("locale", new Locale(name
+		        .getLocale().getLanguage()))));
+		if (Context.getConceptService().isConceptNameSearchCaseSensitive()) {
+			criteria.add(Restrictions.ilike("name", name.getName()));
+		} else {
+			criteria.add(Restrictions.eq("name", name.getName()));
+		}
+		
+		criteria.add(Restrictions.or(Restrictions.eq("conceptNameType", ConceptNameType.FULLY_SPECIFIED), Restrictions.eq(
+		    "localePreferred", true)));
+		
+		criteria.createAlias("concept", "concept");
+		criteria.add(Restrictions.eq("concept.retired", false));
+		if (name.getConcept() != null && name.getConcept().getConceptId() != null) {
+			criteria.add(Restrictions.ne("concept.conceptId", name.getConcept().getConceptId()));
+		}
+		
+		criteria.setProjection(Projections.rowCount());
+		long rowCount = ((Number) criteria.uniqueResult()).longValue();
+		
+		return rowCount != 0L;
+	}
+	
+	/**
+	 * @see ConceptDAO#getDrugs(String, java.util.Locale, boolean, boolean)
+	 */
+	@Override
+	public List<Drug> getDrugs(String searchPhrase, Locale locale, boolean exactLocale, boolean includeRetired) {
+		Criteria criteria = sessionFactory.getCurrentSession().createCriteria(Drug.class, "drug");
+		criteria.setResultTransformer(DistinctRootEntityResultTransformer.INSTANCE);
+		Disjunction searchPhraseDisjunction = Restrictions.disjunction();
+		searchPhraseDisjunction.add(Restrictions.ilike("drug.name", searchPhrase, MatchMode.ANYWHERE));
+		
+		//match on the concept names of the drug concepts
+		criteria.createAlias("drug.concept", "drugConcept", Criteria.LEFT_JOIN);
+		criteria.createAlias("drugConcept.names", "conceptName", Criteria.LEFT_JOIN);
+		Conjunction conceptNameConjunction = Restrictions.conjunction();
+		conceptNameConjunction.add(Restrictions.ilike("conceptName.name", searchPhrase, MatchMode.ANYWHERE));
+		if (locale != null) {
+			List<Locale> locales = new ArrayList<Locale>(2);
+			locales.add(locale);
+			//look in the broader locale too if exactLocale is false e.g en for en_GB
+			if (!exactLocale && StringUtils.isNotBlank(locale.getCountry())) {
+				locales.add(new Locale(locale.getLanguage()));
+			}
+			conceptNameConjunction.add(Restrictions.in("conceptName.locale", locales));
+		}
+		searchPhraseDisjunction.add(conceptNameConjunction);
+		
+		//match on the codes of the reference terms associated to the drug mappings
+		criteria.createAlias("drug.drugReferenceMaps", "map", Criteria.LEFT_JOIN);
+		criteria.createAlias("map.conceptReferenceTerm", "term", Criteria.LEFT_JOIN);
+		searchPhraseDisjunction.add(Restrictions.ilike("term.code", searchPhrase, MatchMode.ANYWHERE));
+		
+		criteria.add(searchPhraseDisjunction);
+		
+		if (!includeRetired) {
+			criteria.add(Restrictions.eq("drug.retired", false));
+		}
+		
+		return criteria.list();
+	}
+	
+	/**
+	 * @see org.openmrs.api.db.ConceptDAO#getDrugsByMapping(String, ConceptSource, Collection,
+	 *      boolean)
+	 */
+	@Override
+	public List<Drug> getDrugsByMapping(String code, ConceptSource conceptSource,
+	        Collection<ConceptMapType> withAnyOfTheseTypes, boolean includeRetired) throws DAOException {
+		
+		Criteria criteria = createSearchDrugByMappingCriteria(code, conceptSource, includeRetired);
+		// match with any of the supplied collection of conceptMapTypes
+		if (withAnyOfTheseTypes.size() > 0) {
+			criteria.add(Restrictions.in("map.conceptMapType", withAnyOfTheseTypes));
+		}
+		//check whether retired on not retired drugs
+		return (List<Drug>) criteria.list();
+	}
+	
+	/**
+	 * @see org.openmrs.api.db.ConceptDAO#getDrugs
+	 */
+	@Override
+	public Drug getDrugByMapping(String code, ConceptSource conceptSource,
+	        Collection<ConceptMapType> withAnyOfTheseTypesOrOrderOfPreference) throws DAOException {
+		Criteria criteria = createSearchDrugByMappingCriteria(code, conceptSource, true);
+		
+		// match with any of the supplied collection or order of preference of conceptMapTypes
+		if (withAnyOfTheseTypesOrOrderOfPreference.size() > 0) {
+			for (ConceptMapType conceptMapType : withAnyOfTheseTypesOrOrderOfPreference) {
+				criteria.add(Restrictions.eq("map.conceptMapType", conceptMapType));
+				List<Drug> drugs = criteria.list();
+				if (drugs.size() > 1) {
+					throw new DAOException("There are multiple matches for the highest-priority ConceptMapType");
+				} else if (drugs.size() == 1) {
+					return drugs.get(0);
+				}
+				//reset for the next execution to avoid unwanted AND clauses on every found map type
+				criteria = createSearchDrugByMappingCriteria(code, conceptSource, true);
+			}
+		} else {
+			List<Drug> drugs = criteria.list();
+			if (drugs.size() > 1) {
+				throw new DAOException("There are multiple matches for the highest-priority ConceptMapType");
+			} else if (drugs.size() == 1) {
+				return drugs.get(0);
+			}
+		}
+		return null;
+	}
+	
+	private Criteria createSearchDrugByMappingCriteria(String code, ConceptSource conceptSource, boolean includeRetired) {
+		Criteria searchCriteria = sessionFactory.getCurrentSession().createCriteria(Drug.class, "drug");
+		searchCriteria.setResultTransformer(DistinctRootEntityResultTransformer.INSTANCE);
+		
+		//join to the drugReferenceMap table
+		searchCriteria.createAlias("drug.drugReferenceMaps", "map");
+		if (code != null || conceptSource != null) {
+			// join to the conceptReferenceTerm table
+			searchCriteria.createAlias("map.conceptReferenceTerm", "term");
+		}
+		// match the source code to the passed code
+		if (code != null) {
+			searchCriteria.add(Restrictions.eq("term.code", code));
+		}
+		// match the conceptSource to the passed in concept source, null accepted
+		if (conceptSource != null) {
+			searchCriteria.add(Restrictions.eq("term.conceptSource", conceptSource));
+		}
+		//check whether retired or not retired drugs
+		if (!includeRetired) {
+			searchCriteria.add(Restrictions.eq("drug.retired", false));
+		}
+		return searchCriteria;
+	}
+}